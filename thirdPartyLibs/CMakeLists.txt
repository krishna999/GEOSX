cmake_minimum_required(VERSION 3.1)

################################
# GEOS_TPL
################################
project(geosx_tpl LANGUAGES C CXX)

################################
# Include blt
################################
include(cmake/blt/SetupBLT.cmake)

include(ExternalProject)


################################
# install targets from build
################################s
#install(DIRECTORY ${PROJECT_BINARY_DIR}/bin DESTINATION . OPTIONAL)
#install(DIRECTORY ${PROJECT_BINARY_DIR}/include DESTINATION . OPTIONAL)



set( dependency_list "" )
################################
# HDF5
################################
if (HDF5_DIR)
  include(../src/cmake/thirdparty/FindHDF5.cmake)
  blt_register_library(NAME hdf5
                       INCLUDES ${HDF5_INCLUDE_DIRS}
                       LIBRARIES ${HDF5_LIBRARY} 
                       TREAT_INCLUDES_AS_SYSTEM ON )
endif()


################################
# SILO
################################
if( EXISTS ${SILO_DIR})
    message("Using system SILO found at ${SILO_DIR}")
    include(${CMAKE_SOURCE_DIR}/cmake/thirdparty/FindSILO.cmake)
    if (NOT SILO_FOUND)
        message(FATAL_ERROR ": SILO not found in ${SILO_DIR}. Maybe you need to build it")
    endif()
else()
    message(INFO ": Using SILO found at https://wci.llnl.gov/content/assets/docs/simulation/computer-codes/silo/silo-4.10.2/silo-4.10.2-bsd.tar.gz")
    message("${CMAKE_SOURCE_DIR}")
    set(silo_install_dir ${CMAKE_INSTALL_PREFIX}/silo)
    ExternalProject_Add( silo
#                         URL https://wci.llnl.gov/content/assets/docs/simulation/computer-codes/silo/silo-4.10.2/silo-4.10.2-bsd.tar.gz
#                         URL_HASH MD5=60fef9ce373daf1e9cc8320cfa509bc5
#                         DOWNLOAD_DIR ${CMAKE_SOURCE_DIR}/mirror
                          URL ${CMAKE_SOURCE_DIR}/tpl_mirror/silo-4.10.2-bsd.tar.gz
                          PREFIX ${PROJECT_BINARY_DIR}/silo
                          INSTALL_DIR ${silo_install_dir}
                          CONFIGURE_COMMAND ../silo/configure CC=${CMAKE_C_COMPILER}
                                               CXX=${CMAKE_CXX_COMPILER}
                                               --prefix=${silo_install_dir}
                                               --disable-fortran
                                               --enable-optimization
                                               --with-hdf5=${HDF5_DIR}/include,${HDF5_DIR}/lib
                                               LDFLAGS=-ldl
                                               --disable-silex 
                          BUILD_COMMAND make -j8
                          INSTALL_COMMAND make install )

    set( dependency_list "${dependency_list};silo" )
endif()
        





################################
# RAJA
################################
if( EXISTS ${RAJA_DIR})
message("${RAJA_DIR}")
    message("Using system RAJA found at ${RAJA_DIR}")
    include(${CMAKE_SOURCE_DIR}/cmake/thirdparty/FindRAJA.cmake)
    if (NOT RAJA_FOUND)
        message(FATAL_ERROR ": RAJA not found in ${RAJA_DIR}. Maybe you need to build it")
    endif()    
else()
    message(INFO ": Using RAJA found at https://github.com/LLNL/RAJA/archive/develop.zip")
    set(raja_install_dir ${CMAKE_INSTALL_PREFIX}/raja)
    message("RAJA_CMAKE_ARGS=${RAJA_CMAKE_ARGS}")
    ExternalProject_Add( raja
                         GIT_REPOSITORY https://github.com/LLNL/RAJA.git
                         GIT_TAG develop
                         PATCH_COMMAND git submodule init && git submodule update                         
                         PREFIX ${PROJECT_BINARY_DIR}/raja
                         BUILD_COMMAND make -j8
                         INSTALL_COMMAND make install
                         INSTALL_DIR ${raja_install_dir}
                         CMAKE_ARGS -DCMAKE_C_COMPILER=${CMAKE_C_COMPILER}
                                    -DCMAKE_CXX_COMPILER=${CMAKE_CXX_COMPILER}
                                    -DRAJA_ENABLE_CUDA=${CUDA_ENABLED}
                                    -DRAJA_ENABLE_TESTS=${RAJA_ENABLE_TESTS}
<<<<<<< HEAD
                                    -DRAJA_ENABLE_TBB=${RAJA_ENABLE_TBB}
                                    -DCMAKE_INSTALL_PREFIX:PATH=<INSTALL_DIR> )
=======
                                    -DCMAKE_INSTALL_PREFIX:PATH=<INSTALL_DIR>
                                    -DRAJA_ENABLE_TBB=${RAJA_ENABLE_TBB} )
>>>>>>> 0a97fd1d

    set( dependency_list "${dependency_list};raja" )
endif()




################################
# CHAI
################################
if( EXISTS ${CHAI_DIR})
    message(INFO ": Using system CHAI found at ${CHAI_DIR}")
    include(${CMAKE_SOURCE_DIR}/cmake/thirdparty/FindCHAI.cmake)
    if (NOT CHAI_FOUND)
        message(FATAL_ERROR ": CHAI not found in ${CHAI_DIR}. Maybe you need to build it")
    endif()
else()
    set(CHAI_INSTALL_DIR ${CMAKE_INSTALL_PREFIX}/chai)
    message(INFO ": Using CHAI found at git@github.com:LLNL/CHAI.git")
    ExternalProject_Add( chai
                         PREFIX ${PROJECT_BINARY_DIR}/chai
                         GIT_REPOSITORY git@github.com:LLNL/CHAI.git
                         GIT_TAG develop
                         PATCH_COMMAND git submodule init && git submodule update                         
                         BUILD_COMMAND make -j8
                         INSTALL_DIR ${chai_install_dir}
                         INSTALL_COMMAND make install
                         CMAKE_ARGS -DCMAKE_C_COMPILER=${CMAKE_C_COMPILER}
                                    -DCMAKE_CXX_COMPILER=${CMAKE_CXX_COMPILER}
                                    -DENABLE_CUDA=${CUDA_ENABLED}
                                    -DCMAKE_INSTALL_PREFIX:PATH=<INSTALL_DIR> )

    set( dependency_list "${dependency_list};chai" )

endif()


################################
# FPARSER
################################
if( USE_FPARSER )
message( INFO ": setting up fparser" )
set(FPARSER_LOCAL_DIR ${CMAKE_SOURCE_DIR}/fparser)
set(FPARSER_DIR ${FPARSER_LOCAL_DIR})
set(FPARSER_INSTALL_DIR ${CMAKE_INSTALL_PREFIX}/fparser)
set(FPARSER_INCLUDE_DIR ${fparser_install_dir}/include)

message( INFO ": FPARSER_DIR = ${FPARSER_DIR}" )
message( INFO ": FPARSER_LOCAL_DIR = ${FPARSER_LOCAL_DIR}" )
message( INFO ": FPARSER_INSTALL_DIR = ${FPARSER_INSTALL_DIR}" )

ExternalProject_Add( fparser 
                     #URL http://warp.povusers.org/FunctionParser/fparser4.5.2.zip
                     #URL_HASH MD5=60fef9ce373daf1e9cc8320cfa509bc5
                     #DOWNLOAD_DIR ${CMAKE_SOURCE_DIR}/mirror
                     URL ${CMAKE_SOURCE_DIR}/tpl_mirror/fparser4.5.2.zip
                     PREFIX ${CMAKE_CURRENT_BINARY_DIR}/fparser
                     INSTALL_DIR ${FPARSER_INSTALL_DIR}
                     CONFIGURE_COMMAND ""
                     BUILD_COMMAND ${CMAKE_CXX_COMPILER} -c -DFP_NO_SUPPORT_OPTIMIZER -I../fparser ../fparser/fparser.cc ../fparser/fpoptimizer.cc &&
                                   ar rcs libfparser.a fparser.o fpoptimizer.o
                     INSTALL_COMMAND mkdir -p ${FPARSER_INSTALL_DIR}/lib &&
                                     cp libfparser.a ${FPARSER_INSTALL_DIR}/lib &&
                                     cd ../fparser &&
                                     mkdir -p ${FPARSER_INSTALL_DIR}/include && 
                                     ls  &&
                                     cp fparser.hh fparser_gmpint.hh fparser_mpfr.hh fpconfig.hh ${FPARSER_INSTALL_DIR}/include;
                     )

    set( dependency_list "${dependency_list};fparser" )

endif()






################################
# CALIPER
################################
message( "ENABLE_CALIPER = ${ENABLE_CALIPER}" )
if( ENABLE_CALIPER )
message( INFO ": setting up caliper" )
set(CALIPER_LOCAL_DIR ${PROJECT_BINARY_DIR}/caliper)
set(CALIPER_DIR ${CALIPER_LOCAL_DIR})
set(CALIPER_INSTALL_DIR ${CMAKE_INSTALL_PREFIX}/caliper)

message( INFO ": CALIPER_DIR = ${CALIPER_DIR}" )
message( INFO ": CALIPER_LOCAL_DIR = ${CALIPER_LOCAL_DIR}" )
message( INFO ": CALIPER_INSTALL_DIR = ${CALIPER_INSTALL_DIR}" )

ExternalProject_Add( caliper
                     GIT_REPOSITORY git@github.com:LLNL/Caliper.git
                     GIT_TAG master
                     PATCH_COMMAND git submodule init && git submodule update                         
                     URL ${CMAKE_SOURCE_DIR}/tpl_mirror/Caliper-master.zip
                     BUILD_COMMAND make -j8
                     INSTALL_DIR ${CALIPER_INSTALL_DIR}
                     INSTALL_COMMAND make install
                     CMAKE_ARGS -DCMAKE_C_COMPILER=${CMAKE_C_COMPILER}
                                -DCMAKE_CXX_COMPILER=${CMAKE_CXX_COMPILER}
                                -DBUILD_SHARED_LIBS:BOOL=OFF
                                -DCMAKE_INSTALL_PREFIX:PATH=<INSTALL_DIR> )

    set( dependency_list "${dependency_list};caliper" )

endif()



################################
# ASMJIT / MATHPRESSO
################################
set(ENABLE_MATHPRESSO ON CACHE BOOL  "Enables mathpresso Plugin")
if( ENABLE_MATHPRESSO )
message( INFO ": setting up asmjit" )
set(ASMJIT_LOCAL_DIR ${PROJECT_BINARY_DIR}/asmjit/src/asmjit)
set(ASMJIT_INSTALL_DIR ${CMAKE_INSTALL_PREFIX}/asmjit)

ExternalProject_Add( asmjit
                     PREFIX ${PROJECT_BINARY_DIR}/asmjit
#                     URL https://github.com/asmjit/asmjit/archive/master.zip
#                     URL_HASH MD5=3c0b3190d422240b075dfc667a081a3a
#                     DOWNLOAD_DIR ${CMAKE_SOURCE_DIR}/mirror
#                     DOWNLOAD_NAME asmjit.zip
                     URL ${CMAKE_SOURCE_DIR}/tpl_mirror/asmjit-master.zip
                     BUILD_COMMAND make -j8
                     INSTALL_DIR ${ASMJIT_INSTALL_DIR}
                     INSTALL_COMMAND make install
                     CMAKE_ARGS -DCMAKE_C_COMPILER=${CMAKE_C_COMPILER}
                                -DCMAKE_CXX_COMPILER=${CMAKE_CXX_COMPILER}
                                -DBUILD_SHARED_LIBS:BOOL=OFF
                                -DCMAKE_BUILD_TYPE=Release
                                -DCMAKE_INSTALL_PREFIX:PATH=<INSTALL_DIR> )

message( INFO ": setting up MathPresso" )
set(MATHPRESSO_LOCAL_DIR ${PROJECT_BINARY_DIR}/mathpresso)
set(MATHPRESSO_DIR ${MATHPRESSO_LOCAL_DIR})
set(MATHPRESSO_INSTALL_DIR ${CMAKE_INSTALL_PREFIX}/mathpresso)

message( INFO ": MATHPRESSO_DIR = ${MATHPRESSO_DIR}" )
message( INFO ": MATHPRESSO_LOCAL_DIR = ${MATHPRESSO_LOCAL_DIR}" )
message( INFO ": MATHPRESSO_INSTALL_DIR = ${MATHPRESSO_INSTALL_DIR}" )

ExternalProject_Add( mathpresso
                     PREFIX ${PROJECT_BINARY_DIR}/mathpresso
#                     URL https://github.com/kobalicek/mathpresso/archive/master.zip
#                     URL_HASH MD5=b43212cafeab5e0e2ef5b87c29c15df1
#                     DOWNLOAD_DIR ${CMAKE_SOURCE_DIR}/mirror
#                     DOWNLOAD_NAME mathpresso.zip
                     URL ${CMAKE_SOURCE_DIR}/tpl_mirror/mathpresso-master.zip
                     DEPENDS asmjit 
                     BUILD_COMMAND make -j8
                     INSTALL_DIR ${MATHPRESSO_INSTALL_DIR}
                     INSTALL_COMMAND mkdir -p <INSTALL_DIR>/include &&
                                     mkdir -p <INSTALL_DIR>/lib &&
                                     make INSTALL_DIR=<INSTALL_DIR> install &&
                                     cp libmathpresso.a <INSTALL_DIR>/lib/
                     CMAKE_ARGS -DMATHPRESSO_STATIC=TRUE
                                -DASMJIT_DIR=${ASMJIT_LOCAL_DIR}
                                -DCMAKE_C_COMPILER=${CMAKE_C_COMPILER}
                                -DCMAKE_CXX_COMPILER=${CMAKE_CXX_COMPILER}
                                -DCMAKE_INSTALL_PREFIX:PATH=<INSTALL_DIR> )

set( dependency_list "${dependency_list};mathpresso" )

endif()



################################
# PUGIXML
################################
message( INFO ": setting up pugixml" )
set(PUGIXML_LOCAL_DIR ${PROJECT_BINARY_DIR}/pugixml)
set(PUGIXML_DIR ${PUGIXML_LOCAL_DIR})
set(PUGIXML_INSTALL_DIR ${CMAKE_INSTALL_PREFIX}/pugixml)

message( INFO ": PUGIXML_DIR = ${PUGIXML_DIR}" )
message( INFO ": PUGIXML_LOCAL_DIR = ${PUGIXML_LOCAL_DIR}" )
message( INFO ": PUGIXML_INSTALL_DIR = ${PUGIXML_INSTALL_DIR}" )

ExternalProject_Add( pugixml
                     PREFIX ${PROJECT_BINARY_DIR}/pugixml
#                     URL https://github.com/zeux/pugixml/archive/master.zip
#                     DOWNLOAD_NAME pugixml.zip
#                     URL_HASH MD5=0099563cb3f466fe03b10f9666c73993
#                     DOWNLOAD_DIR ${CMAKE_SOURCE_DIR}/mirror
                     URL ${CMAKE_SOURCE_DIR}/tpl_mirror/pugixml.tar
                     BUILD_COMMAND make -j8
                     INSTALL_DIR ${PUGIXML_INSTALL_DIR}
                     INSTALL_COMMAND make install
                     CMAKE_ARGS -DCMAKE_C_COMPILER=${CMAKE_C_COMPILER}
                                -DCMAKE_CXX_COMPILER=${CMAKE_CXX_COMPILER}
                                -DCMAKE_INSTALL_PREFIX:PATH=<INSTALL_DIR> )

set( dependency_list "${dependency_list};pugixml" )




################################
# TRILINOS
################################
message( INFO ": setting up TRILINOS" )
set(TRILINOS_LOCAL_DIR ${PROJECT_BINARY_DIR}/trilinos)
set(TRILINOS_DIR ${TRILINOS_LOCAL_DIR})
set(TRILINOS_INSTALL_DIR ${CMAKE_INSTALL_PREFIX}/trilinos)

ExternalProject_Add( trilinos
                     PREFIX ${PROJECT_BINARY_DIR}/trilinos
                     URL ${CMAKE_SOURCE_DIR}/tpl_mirror/trilinos-12.10.1-Source.tar.gz
                     BUILD_COMMAND make -j8
                     INSTALL_DIR ${TRILINOS_INSTALL_DIR}
                     INSTALL_COMMAND make install
                     CMAKE_ARGS -D CMAKE_C_COMPILER=${MPI_C_COMPILER}
                                -D CMAKE_CXX_COMPILER=${MPI_CXX_COMPILER}
                                -D BUILD_SHARED_LIBS:BOOL=OFF
                                -D CMAKE_INSTALL_PREFIX:PATH=<INSTALL_DIR>
                                -D TPL_ENABLE_MPI:BOOL=ON 
                                -D BUILD_SHARED_LIBS:BOOL=OFF
                                -D CMAKE_BUILD_TYPE:STRING=RELEASE
                                -D Trilinos_ENABLE_Fortran:BOOL=OFF 
                                -D Trilinos_WARNINGS_AS_ERRORS_FLAGS:STRING="" 
                                -D CMAKE_VERBOSE_MAKEFILE:BOOL=TRUE 
                                -D Trilinos_ENABLE_TESTS:BOOL=OFF 
                                -D Trilinos_ENABLE_ALL_PACKAGES:BOOL=FALSE 
                                -D Trilinos_ENABLE_ALL_OPTIONAL_PACKAGES:BOOL=ON 
                                -D Trilinos_ENABLE_Epetra:BOOL=ON 
                                -D Trilinos_ENABLE_EpetraExt:BOOL=ON 
                                -D Trilinos_ENABLE_Tpetra:BOOL=ON 
                                -D Trilinos_ENABLE_Jpetra:BOOL=ON 
                                -D Trilinos_ENABLE_Kokkos:BOOL=ON 
                                -D Trilinos_ENABLE_Mesquite:BOOL=ON 
                                -D Trilinos_ENABLE_Sacado:BOOL=ON 
                                -D Trilinos_ENABLE_Stratimikos:BOOL=ON 
                                -D Trilinos_ENABLE_Amesos:BOOL=ON 
                                -D Trilinos_ENABLE_AztecOO:BOOL=ON 
                                -D Trilinos_ENABLE_Ifpack:BOOL=ON 
                                -D Trilinos_ENABLE_Teuchos:BOOL=ON 
                                -D Trilinos_ENABLE_ML:BOOL=ON 
                                -D Trilinos_ENABLE_Intrepid:BOOL=ON 
                                -D Trilinos_ENABLE_Shards:BOOL=ON 
                                -D Trilinos_ENABLE_Pamgen:BOOL=ON 
                                -D Trilinos_ENABLE_Thyra:BOOL=ON 
                                -D Trilinos_ENABLE_Boost=OFF
                                -D Trilinos_ENABLE_STK=OFF
                                -D Trilinos_ENABLE_TrilinosCouplings:BOOL=ON  )

set( dependency_list "${dependency_list};trilinos" )



blt_add_executable( NAME             tpl
                    SOURCES          tpl.cpp )

add_dependencies( tpl ${dependency_list} )
<|MERGE_RESOLUTION|>--- conflicted
+++ resolved
@@ -99,13 +99,8 @@
                                     -DCMAKE_CXX_COMPILER=${CMAKE_CXX_COMPILER}
                                     -DRAJA_ENABLE_CUDA=${CUDA_ENABLED}
                                     -DRAJA_ENABLE_TESTS=${RAJA_ENABLE_TESTS}
-<<<<<<< HEAD
                                     -DRAJA_ENABLE_TBB=${RAJA_ENABLE_TBB}
                                     -DCMAKE_INSTALL_PREFIX:PATH=<INSTALL_DIR> )
-=======
-                                    -DCMAKE_INSTALL_PREFIX:PATH=<INSTALL_DIR>
-                                    -DRAJA_ENABLE_TBB=${RAJA_ENABLE_TBB} )
->>>>>>> 0a97fd1d
 
     set( dependency_list "${dependency_list};raja" )
 endif()
