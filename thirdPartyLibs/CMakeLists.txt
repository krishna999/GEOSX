--- conflicted
+++ resolved
@@ -426,19 +426,14 @@
                                 -D Trilinos_ENABLE_Thyra:BOOL=ON 
                                 -D Trilinos_ENABLE_Boost=OFF
                                 -D Trilinos_ENABLE_STK=OFF
-<<<<<<< HEAD
                                 -D Trilinos_ENABLE_TrilinosCouplings:BOOL=ON 
 #				-D TPL_BLAS_LIBRARIES='/opt/cray/pe/libsci/17.09.1/GNU/6.1/x86_64/include;' 
 #				-D TPL_LAPACK_LIBRARIES='/opt/cray/pe/libsci/17.09.1/GNU/6.1/x86_64/include;')
 				-D TPL_BLAS_LIBRARIES='/opt/cray/pe/libsci/17.09.1/INTEL/16.0/x86_64/include;' 
 				-D TPL_LAPACK_LIBRARIES='/opt/cray/pe/libsci/17.09.1/INTEL/16.0/x86_64/include;')
 				#set( dependency_list "${dependency_list};trilinos" )
-endif()
-=======
-                                -D Trilinos_ENABLE_TrilinosCouplings:BOOL=ON  )
-
 set( dependency_list "${dependency_list};trilinos" )
->>>>>>> 77f78ef3
+endif()
 
 ################################
 # HYPRE
