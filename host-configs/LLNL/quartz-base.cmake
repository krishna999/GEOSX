--- conflicted
+++ resolved
@@ -33,13 +33,10 @@
 set(ENABLE_PVTPackage ON CACHE BOOL "")
 set(ENABLE_GEOSX_PTP ON CACHE BOOL "" FORCE)
 set(ENABLE_PETSC OFF CACHE BOOL "Enables PETSc." FORCE)
-<<<<<<< HEAD
 set(ENABLE_HYPRE ON CACHE BOOL "" FORCE )
 
 set( GEOSX_LOCALINDEX_TYPE "int" CACHE STRING "" FORCE )
 set( GEOSX_GLOBALINDEX_TYPE "long long int" CACHE STRING "" FORCE )
-set( GEOSX_LA_INTERFACE "Hypre" CACHE STRING "Linear algebra interface to use in solvers" FORCE )
-=======
+#set( GEOSX_LA_INTERFACE "Hypre" CACHE STRING "Linear algebra interface to use in solvers" FORCE )
 
-include(${CMAKE_CURRENT_LIST_DIR}/../tpls.cmake)
->>>>>>> 5946ec76
+include(${CMAKE_CURRENT_LIST_DIR}/../tpls.cmake)