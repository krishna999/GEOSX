###############################################################################
#
# Base configuration for LC Quartz builds
# Calling configuration file must define the following CMAKE variables:
#
# MPI_HOME
#
###############################################################################

# Fortran
set(ENABLE_FORTRAN OFF CACHE BOOL "")

# MPI
set(ENABLE_MPI ON CACHE BOOL "")
set(MPI_C_COMPILER ${MPI_HOME}/bin/mpicc CACHE PATH "")
set(MPI_CXX_COMPILER ${MPI_HOME}/bin/mpicxx CACHE PATH "")
set(MPIEXEC lrun CACHE STRING "")
set(MPIEXEC_NUMPROC_FLAG -n CACHE STRING "")
set(ENABLE_WRAP_ALL_TESTS_WITH_MPIEXEC ON CACHE BOOL "")

# OpenMP
set(ENABLE_OPENMP ON CACHE BOOL "" FORCE)

# CUDA
# LvArray sets this to the CMAKE_CXX_COMPILER.
set(CMAKE_CUDA_HOST_COMPILER ${MPI_CXX_COMPILER} CACHE STRING "")

# ESSL
set(ENABLE_ESSL ON CACHE BOOL "")
set(ESSL_INCLUDE_DIRS /usr/tcetmp/packages/essl/essl-6.2/include CACHE STRING "")
set(ESSL_LIBRARIES /usr/tcetmp/packages/essl/essl-6.2/lib64/libesslsmpcuda.so
                   /usr/tce/packages/xl/xl-beta-2019.06.20/alllibs/libxlsmp.so
                   /usr/tce/packages/xl/xl-beta-2019.06.20/alllibs/libxlfmath.so
                   /usr/tce/packages/xl/xl-beta-2019.06.20/alllibs/libxlf90_r.so
                   ${CUDA_TOOLKIT_ROOT_DIR}/lib64/libcublas.so
                   ${CUDA_TOOLKIT_ROOT_DIR}/lib64/libcudart.so
                   ${GEOSX_TPL_ROOT_DIR}/liblapackforesslgeosx.a
                   /usr/tce/packages/xl/xl-beta-2019.06.20/alllibs/libxl.a
                   CACHE PATH "")

# TPL
set(ENABLE_PAPI OFF CACHE BOOL "")
set(SILO_BUILD_TYPE powerpc64-unknown-linux-gnu CACHE STRING "")

# GEOSX specific options
<<<<<<< HEAD

set( GEOSX_LOCALINDEX_TYPE "int" CACHE STRING "" FORCE )
set( GEOSX_GLOBALINDEX_TYPE "int" CACHE STRING "" FORCE )
set( GEOSX_LA_INTERFACE "Hypre" CACHE STRING "Linear algebra interface to use in solvers" FORCE )

set(ENABLE_MATHPRESSO OFF CACHE BOOL "")
=======
>>>>>>> 5946ec76
set(GEOSX_BUILD_SHARED_LIBS OFF CACHE BOOL "")
set(ENABLE_PAMELA ON CACHE BOOL "")
set(ENABLE_PVTPackage ON CACHE BOOL "")
set(ENABLE_GEOSX_PTP ON CACHE BOOL "")
set(ENABLE_PETSC OFF CACHE BOOL "" FORCE )
<<<<<<< HEAD
set(ENABLE_HYPRE ON CACHE BOOL "" FORCE )
=======
set(ENABLE_HYPRE OFF CACHE BOOL "" FORCE )
set(GEOSX_LA_INTERFACE "Trilinos" CACHE STRING "" FORCE )
>>>>>>> 5946ec76

# Documentation
set(ENABLE_UNCRUSTIFY OFF CACHE BOOL "" FORCE)
set(ENABLE_DOXYGEN OFF CACHE BOOL "" FORCE)

# Other
set(ENABLE_MATHPRESSO OFF CACHE BOOL "")

include(${CMAKE_CURRENT_LIST_DIR}/../tpls.cmake)<|MERGE_RESOLUTION|>--- conflicted
+++ resolved
@@ -43,26 +43,19 @@
 set(SILO_BUILD_TYPE powerpc64-unknown-linux-gnu CACHE STRING "")
 
 # GEOSX specific options
-<<<<<<< HEAD
 
 set( GEOSX_LOCALINDEX_TYPE "int" CACHE STRING "" FORCE )
 set( GEOSX_GLOBALINDEX_TYPE "int" CACHE STRING "" FORCE )
 set( GEOSX_LA_INTERFACE "Hypre" CACHE STRING "Linear algebra interface to use in solvers" FORCE )
 
 set(ENABLE_MATHPRESSO OFF CACHE BOOL "")
-=======
->>>>>>> 5946ec76
 set(GEOSX_BUILD_SHARED_LIBS OFF CACHE BOOL "")
 set(ENABLE_PAMELA ON CACHE BOOL "")
 set(ENABLE_PVTPackage ON CACHE BOOL "")
 set(ENABLE_GEOSX_PTP ON CACHE BOOL "")
 set(ENABLE_PETSC OFF CACHE BOOL "" FORCE )
-<<<<<<< HEAD
-set(ENABLE_HYPRE ON CACHE BOOL "" FORCE )
-=======
 set(ENABLE_HYPRE OFF CACHE BOOL "" FORCE )
 set(GEOSX_LA_INTERFACE "Trilinos" CACHE STRING "" FORCE )
->>>>>>> 5946ec76
 
 # Documentation
 set(ENABLE_UNCRUSTIFY OFF CACHE BOOL "" FORCE)
