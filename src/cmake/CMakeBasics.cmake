###############################################################################
# Copyright (c) 2014, Lawrence Livermore National Security, LLC.
#
# Produced at the Lawrence Livermore National Laboratory
#
# LLNL-CODE-666778
#
# All rights reserved.
#
# Redistribution and use in source and binary forms, with or without
# modification, are permitted provided that the following conditions are met:
#
# * Redistributions of source code must retain the above copyright notice,
#   this list of conditions and the disclaimer below.
#
# * Redistributions in binary form must reproduce the above copyright notice,
#   this list of conditions and the disclaimer (as noted below) in the
#   documentation and/or other materials provided with the distribution.
#
# * Neither the name of the LLNS/LLNL nor the names of its contributors may
#   be used to endorse or promote products derived from this software without
#   specific prior written permission.
#
# THIS SOFTWARE IS PROVIDED BY THE COPYRIGHT HOLDERS AND CONTRIBUTORS "AS IS"
# AND ANY EXPRESS OR IMPLIED WARRANTIES, INCLUDING, BUT NOT LIMITED TO, THE
# IMPLIED WARRANTIES OF MERCHANTABILITY AND FITNESS FOR A PARTICULAR PURPOSE
# ARE DISCLAIMED. IN NO EVENT SHALL LAWRENCE LIVERMORE NATIONAL SECURITY,
# LLC, THE U.S. DEPARTMENT OF ENERGY OR CONTRIBUTORS BE LIABLE FOR ANY
# DIRECT, INDIRECT, INCIDENTAL, SPECIAL, EXEMPLARY, OR CONSEQUENTIAL
# DAMAGES  (INCLUDING, BUT NOT LIMITED TO, PROCUREMENT OF SUBSTITUTE GOODS
# OR SERVICES; LOSS OF USE, DATA, OR PROFITS; OR BUSINESS INTERRUPTION)
# HOWEVER CAUSED AND ON ANY THEORY OF LIABILITY, WHETHER IN CONTRACT,
# STRICT LIABILITY, OR TORT (INCLUDING NEGLIGENCE OR OTHERWISE) ARISING
# IN ANY WAY OUT OF THE USE OF THIS SOFTWARE, EVEN IF ADVISED OF THE
# POSSIBILITY OF SUCH DAMAGE.
#
###############################################################################

################################
# Setup build options and their default values
################################
include("${CMAKE_CURRENT_LIST_DIR}/geosxOptions.cmake")

################################
# Setup toolkit generate targets
################################
#include(cmake/SetupShroud.cmake)

include("${CMAKE_CURRENT_LIST_DIR}/thirdparty/SetupGeosxThirdParty.cmake")
#include(components/cmake/thirdparty/SetupGeosxThirdParty.cmake)

include(cmake/GeosxMacros.cmake)

if(NOT CMAKE_CONFIGURATION_TYPES)
    ######################################################
    # Add define we can use when debug builds are enabled
    ######################################################
<<<<<<< HEAD
    if (CMAKE_BUILD_TYPE MATCHES "Debug" OR CMAKE_BUILD_TYPE MATCHES "RelWithDebInfo")
        set(ENABLE_ARRAY_BOUNDS_CHECK ON CACHE BOOL "")
        add_definitions(-DAXOM_DEBUG)
=======
    if (CMAKE_BUILD_TYPE MATCHES "Debug")
        set(ENABLE_ARRAY_BOUNDS_CHECK ON CACHE BOOL "" FORCE)
>>>>>>> 4d0772f9
    endif()
endif()
<|MERGE_RESOLUTION|>--- conflicted
+++ resolved
@@ -55,13 +55,7 @@
     ######################################################
     # Add define we can use when debug builds are enabled
     ######################################################
-<<<<<<< HEAD
-    if (CMAKE_BUILD_TYPE MATCHES "Debug" OR CMAKE_BUILD_TYPE MATCHES "RelWithDebInfo")
-        set(ENABLE_ARRAY_BOUNDS_CHECK ON CACHE BOOL "")
-        add_definitions(-DAXOM_DEBUG)
-=======
     if (CMAKE_BUILD_TYPE MATCHES "Debug")
         set(ENABLE_ARRAY_BOUNDS_CHECK ON CACHE BOOL "" FORCE)
->>>>>>> 4d0772f9
     endif()
 endif()
