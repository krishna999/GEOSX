--- conflicted
+++ resolved
@@ -119,12 +119,7 @@
 void EpetraVector::set( globalIndex const globalRow,
                         real64 const value )
 {
-<<<<<<< HEAD
-  Epetra_Map map = Epetra_Map( size, 0, Epetra_MpiComm( MPI_COMM_GEOSX ));
-  m_vector = std::unique_ptr<Epetra_Vector>( new Epetra_Vector( View, map, V ));
-=======
   m_vector->ReplaceGlobalValues( 1, &globalRow, &value );
->>>>>>> 6356b943
 }
 
 void EpetraVector::add( globalIndex const globalRow,
@@ -138,13 +133,7 @@
                         real64 const * values,
                         localIndex size )
 {
-<<<<<<< HEAD
-  trilinosTypes::gid m_size = vec.size();
-  Epetra_Map map = Epetra_Map( m_size, 0, Epetra_MpiComm( MPI_COMM_GEOSX ));
-  m_vector = std::unique_ptr<Epetra_Vector>( new Epetra_Vector( View, map, vec.data()));
-=======
   m_vector->ReplaceGlobalValues( integer_conversion<int, localIndex>( size ), globalIndices, values );
->>>>>>> 6356b943
 }
 
 void EpetraVector::add( globalIndex const * globalIndices,
