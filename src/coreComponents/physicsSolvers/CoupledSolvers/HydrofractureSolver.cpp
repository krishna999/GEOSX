--- conflicted
+++ resolved
@@ -82,10 +82,10 @@
 void HydrofractureSolver::ImplicitStepSetup( real64 const & time_n,
                                              real64 const & dt,
                                              DomainPartition * const domain,
-                                             DofManager & dofManager,
-                                             ParallelMatrix & matrix,
-                                             ParallelVector & rhs,
-                                             ParallelVector & solution )
+                                             DofManager & GEOSX_UNUSED_ARG( dofManager ),
+                                             ParallelMatrix & GEOSX_UNUSED_ARG( matrix ),
+                                             ParallelVector & GEOSX_UNUSED_ARG( rhs ),
+                                             ParallelVector & GEOSX_UNUSED_ARG( solution ) )
 {
   m_solidSolver = this->getParent()->GetGroup<SolidMechanicsLagrangianFEM>(m_solidSolverName);
   m_flowSolver = this->getParent()->GetGroup<FlowSolverBase>(m_flowSolverName);
@@ -572,7 +572,7 @@
 }
 
 void HydrofractureSolver::SetupSystem( DomainPartition * const domain,
-                                       DofManager & dofManager,
+                                       DofManager & GEOSX_UNUSED_ARG( dofManager ),
                                        ParallelMatrix & GEOSX_UNUSED_ARG( matrix ),
                                        ParallelVector & GEOSX_UNUSED_ARG( rhs ),
                                        ParallelVector & GEOSX_UNUSED_ARG( solution ) )
@@ -841,16 +841,12 @@
   NodeManager * const nodeManager = mesh->getNodeManager();
   ElementRegionManager * const elemManager = mesh->getElemManager();
 
-  arrayView1d<real64 const>   const & faceArea   = faceManager->faceArea();
+//  arrayView1d<real64 const>   const & faceArea   = faceManager->faceArea();
   arrayView1d<R1Tensor const> const & faceNormal = faceManager->faceNormal();
-<<<<<<< HEAD
-  array1d<localIndex_array> const & facesToNodes = faceManager->nodeList();
+  ArrayOfArraysView< localIndex const > const & faceToNodeMap = faceManager->nodeList();
+
   arrayView1d<R1Tensor> const &
   fext = nodeManager->getReference< array1d<R1Tensor> >( SolidMechanicsLagrangianFEM::viewKeyStruct::forceExternal );
-=======
-  ArrayOfArraysView< localIndex const > const & faceToNodeMap = faceManager->nodeList();
-  arrayView1d<R1Tensor> const & fext = nodeManager->getReference< array1d<R1Tensor> >( SolidMechanicsLagrangianFEM::viewKeyStruct::forceExternal );
->>>>>>> 848d67fc
   fext = {0,0,0};
 
   string const presDofKey = m_flowSolver->getDofManager().getKey( FlowSolverBase::viewKeyStruct::pressureString );
@@ -887,25 +883,9 @@
           Nbar -= faceNormal[elemsToFaces[kfe][1]];
           Nbar.Normalize();
 
-<<<<<<< HEAD
           localIndex const kf0 = elemsToFaces[kfe][0];
-          localIndex const kf1 = elemsToFaces[kfe][1];
-          localIndex const numNodesPerFace=facesToNodes[kf0].size();
-          localIndex const * const nodelist0 = facesToNodes[kf0];
-          localIndex const * const nodelist1 = facesToNodes[kf1];
-=======
-        R1Tensor Nbar = faceNormal[elemsToFaces[kfe][0]];
-        Nbar -= faceNormal[elemsToFaces[kfe][1]];
-        Nbar.Normalize();
-
-        localIndex const kf0 = elemsToFaces[kfe][0];
-        localIndex const numNodesPerFace = faceToNodeMap.sizeOfArray(kf0);
-
-        globalIndex rowDOF[24];
-        real64 nodeRHS[24];
-        stackArray2d<real64, 12*12> dRdP(numNodesPerFace*3, 1);
-        globalIndex colDOF = faceElementDofNumber[kfe];
->>>>>>> 848d67fc
+//          localIndex const kf1 = elemsToFaces[kfe][1];
+          localIndex const numNodesPerFace = faceToNodeMap.sizeOfArray(kf0);
 
           globalIndex rowDOF[24];
           real64 nodeRHS[24];
@@ -920,35 +900,19 @@
           R1Tensor nodalForce(Nbar);
           nodalForce *= nodalForceMag;
 
-<<<<<<< HEAD
-=======
-        for( localIndex kf=0 ; kf<2 ; ++kf )
-        {
-          localIndex const faceIndex = elemsToFaces[kfe][kf];
->>>>>>> 848d67fc
 
           for( localIndex kf=0 ; kf<2 ; ++kf )
           {
-<<<<<<< HEAD
             localIndex const faceIndex = elemsToFaces[kfe][kf];
-            localIndex const * const faceToNodes = facesToNodes[faceIndex];
-
-=======
-            for( int i=0 ; i<3 ; ++i )
-            {
-              rowDOF[3*a+i] = dispDofNumber[faceToNodeMap(faceIndex, a)] + i;
-
-              nodeRHS[3*a+i] = - nodalForce[i] * pow(-1,kf);
-              fext[faceToNodeMap(faceIndex, a)][i] += - nodalForce[i] * pow(-1,kf);
->>>>>>> 848d67fc
+
 
             for( localIndex a=0 ; a<numNodesPerFace ; ++a )
             {
               for( int i=0 ; i<3 ; ++i )
               {
-                rowDOF[3*a+i] = dispDofNumber[faceToNodes[a]] + i;
+                rowDOF[3*a+i] = dispDofNumber[faceToNodeMap(faceIndex, a)] + i;
                 nodeRHS[3*a+i] = - nodalForce[i] * pow(-1,kf);
-                fext[faceToNodes[a]][i] += - nodalForce[i] * pow(-1,kf);
+                fext[faceToNodeMap(faceIndex, a)][i] += - nodalForce[i] * pow(-1,kf);
 
                 dRdP(3*a+i,0) = - Ja * Nbar[i] * pow(-1,kf);
               }
@@ -1070,9 +1034,9 @@
 }
 void
 HydrofractureSolver::
-ApplySystemSolution( DofManager const & dofManager,
+ApplySystemSolution( DofManager const & GEOSX_UNUSED_ARG( dofManager ),
                      ParallelVector const & GEOSX_UNUSED_ARG( solution ),
-                     real64 const GEOSX_UNUSED_ARG( scalingFactor ),
+                     real64 const scalingFactor,
                      DomainPartition * const domain )
 {
   GEOSX_MARK_FUNCTION;
@@ -1817,8 +1781,8 @@
 
 real64
 HydrofractureSolver::ScalingForSystemSolution( DomainPartition const * const domain,
-                                                 DofManager const & dofManager,
-                                                 ParallelVector const & solution )
+                                                 DofManager const & GEOSX_UNUSED_ARG( dofManager ),
+                                                 ParallelVector const & GEOSX_UNUSED_ARG( solution ) )
 {
   return m_solidSolver->ScalingForSystemSolution( domain,
                                                   m_solidSolver->getDofManager(),
