/*
 * ------------------------------------------------------------------------------------------------------------
 * SPDX-License-Identifier: LGPL-2.1-only
 *
 * Copyright (c) 2018-2019 Lawrence Livermore National Security LLC
 * Copyright (c) 2018-2019 The Board of Trustees of the Leland Stanford Junior University
 * Copyright (c) 2018-2019 Total, S.A
 * Copyright (c) 2019-     GEOSX Contributors
 * All right reserved
 *
 * See top level LICENSE, COPYRIGHT, CONTRIBUTORS, NOTICE, and ACKNOWLEDGEMENTS files for details.
 * ------------------------------------------------------------------------------------------------------------
 */

/**
 * @file LagrangianContactSolver.hpp
 *
 */

#ifndef GEOSX_PHYSICSSOLVERS_MULTIPHYSICS_LAGRANGIANCONTACTSOLVER_HPP_
#define GEOSX_PHYSICSSOLVERS_MULTIPHYSICS_LAGRANGIANCONTACTSOLVER_HPP_

#include "physicsSolvers/SolverBase.hpp"

namespace geosx
{

class SolidMechanicsLagrangianFEM;

class LagrangianContactSolver : public SolverBase
{
public:

  LagrangianContactSolver( const std::string & name,
                           Group * const parent );

  ~LagrangianContactSolver() override;

  /**
   * @brief name of the node manager in the object catalog
   * @return string that contains the catalog name to generate a new NodeManager object through the object catalog.
   */
  static string CatalogName()
  {
    return "LagrangianContact";
  }

  virtual void
  InitializePreSubGroups( Group * const rootGroup ) override;

  virtual void
  RegisterDataOnMesh( dataRepository::Group * const MeshBodies ) override final;

  virtual void
  SetupDofs( DomainPartition const & domain,
             DofManager & dofManager ) const override;

  virtual void
  ImplicitStepSetup( real64 const & time_n,
                     real64 const & dt,
                     DomainPartition & domain ) override final;

  virtual void
  ImplicitStepComplete( real64 const & time_n,
                        real64 const & dt,
                        DomainPartition & domain ) override final;

  virtual void
  AssembleSystem( real64 const time,
                  real64 const dt,
                  DomainPartition & domain,
                  DofManager const & dofManager,
                  CRSMatrixView< real64, globalIndex const > const & localMatrix,
                  arrayView1d< real64 > const & localRhs ) override;

  virtual void
  ApplyBoundaryConditions( real64 const time,
                           real64 const dt,
                           DomainPartition & domain,
                           DofManager const & dofManager,
                           CRSMatrixView< real64, globalIndex const > const & localMatrix,
                           arrayView1d< real64 > const & localRhs ) override;

  virtual real64
  CalculateResidualNorm( DomainPartition const & domain,
                         DofManager const & dofManager,
                         arrayView1d< real64 const > const & localRhs ) override;

  virtual void
  SolveSystem( DofManager const & dofManager,
               ParallelMatrix & matrix,
               ParallelVector & rhs,
               ParallelVector & solution ) override;

  virtual void
  ApplySystemSolution( DofManager const & dofManager,
                       arrayView1d< real64 const > const & localSolution,
                       real64 const scalingFactor,
                       DomainPartition & domain ) override;

  virtual void
  ResetStateToBeginningOfStep( DomainPartition & domain ) override;

  virtual real64
  SolverStep( real64 const & time_n,
              real64 const & dt,
              int const cycleNumber,
              DomainPartition & domain ) override;

  virtual void
  SetNextDt( real64 const & currentDt,
             real64 & nextDt ) override;


  virtual real64
  ExplicitStep( real64 const & time_n,
                real64 const & dt,
                integer const cycleNumber,
                DomainPartition & domain ) override;

  virtual real64
  NonlinearImplicitStep( real64 const & time_n,
                         real64 const & dt,
                         integer const cycleNumber,
                         DomainPartition & domain ) override;

  virtual bool
  LineSearch( real64 const & time_n,
              real64 const & dt,
              integer const cycleNumber,
              DomainPartition & domain,
              DofManager const & dofManager,
              CRSMatrixView< real64, globalIndex const > const & localMatrix,
              arrayView1d< real64 > const & localRhs,
              arrayView1d< real64 const > const & localSolution,
              real64 const scaleFactor,
              real64 & lastResidual ) override;

  void UpdateDeformationForCoupling( DomainPartition & domain );

  void AssembleForceResidualDerivativeWrtTraction( DomainPartition & domain,
                                                   DofManager const & dofManager,
                                                   CRSMatrixView< real64, globalIndex const > const & localMatrix,
                                                   arrayView1d< real64 > const & localRhs );

  void AssembleTractionResidualDerivativeWrtDisplacementAndTraction( DomainPartition const & domain,
                                                                     DofManager const & dofManager,
                                                                     CRSMatrixView< real64, globalIndex const > const & localMatrix,
                                                                     arrayView1d< real64 > const & localRhs );

  void AssembleStabilization( DomainPartition const & domain,
                              DofManager const & dofManager,
                              CRSMatrixView< real64, globalIndex const > const & localMatrix,
                              arrayView1d< real64 > const & localRhs );

  struct viewKeyStruct : SolverBase::viewKeyStruct
  {
    constexpr static auto solidSolverNameString = "solidSolverName";
    constexpr static auto stabilizationNameString = "stabilizationName";
    constexpr static auto contactRelationNameString = "contactRelationName";
    constexpr static auto activeSetMaxIterString = "activeSetMaxIter";

    constexpr static auto rotationMatrixString = "rotationMatrix";

    constexpr static auto tractionString = "traction";
    constexpr static auto deltaTractionString = "deltaTraction";
    constexpr static auto fractureStateString = "fractureState";
    constexpr static auto previousFractureStateString = "previousFractureState";
    constexpr static auto localJumpString = "localJump";
    constexpr static auto previousLocalJumpString = "previousLocalJump";

    constexpr static auto slidingCheckToleranceString = "slidingCheckTolerance";
    constexpr static auto normalDisplacementToleranceString = "normalDisplacementTolerance";
    constexpr static auto normalTractionToleranceString = "normalTractionTolerance";
    constexpr static auto slidingToleranceString = "slidingTolerance";

  } LagrangianContactSolverViewKeys;

  string const & getContactRelationName() const { return m_contactRelationName; }

  SolidMechanicsLagrangianFEM const * getSolidSolver() const { return m_solidSolver; }

  SolidMechanicsLagrangianFEM * getSolidSolver() { return m_solidSolver; }

  integer const & getActiveSetMaxIter() const { return m_activeSetMaxIter; }

protected:
  virtual void PostProcessInput() override final;

  virtual void
  InitializePostInitialConditions_PreSubGroups( dataRepository::Group * const problemManager ) override final;

private:

  string m_solidSolverName;
  SolidMechanicsLagrangianFEM * m_solidSolver;

  string m_stabilizationName;

  string m_contactRelationName;
  localIndex m_contactRelationFullIndex;

  integer m_activeSetMaxIter;

  integer m_activeSetIter = 0;

  real64 const m_slidingCheckTolerance = 0.05;
  //real64 m_normalDisplacementTolerance = 1.e-7;
  //real64 m_normalTractionTolerance = 1.e-4;
  //real64 m_slidingTolerance = 1.e-7;

  string const m_tractionKey = viewKeyStruct::tractionString;

  real64 m_initialResidual[3] = {0.0, 0.0, 0.0};

  /**
   * @struct FractureState
   *
   * A struct for the fracture states
   */
  struct FractureState
  {
    static constexpr integer STICK = 0;    ///< element is closed: no jump across the discontinuity
    static constexpr integer SLIP = 1;     ///< element is sliding: no normal jump across the discontinuity, but sliding is allowed for
    static constexpr integer NEW_SLIP = 2; ///< element just starts sliding: no normal jump across the discontinuity, but sliding is allowed
                                           ///< for
    static constexpr integer OPEN = 3;     ///< element is open: no constraints are imposed
  };

  string FractureStateToString( integer const & state ) const
  {
    string stringState;
    switch( state )
    {
      case FractureState::STICK:
      {
        stringState = "stick";
        break;
      }
      case FractureState::SLIP:
      {
        stringState = "slip";
        break;
      }
      case FractureState::NEW_SLIP:
      {
        stringState = "new_slip";
        break;
      }
      case FractureState::OPEN:
      {
        stringState = "open";
        break;
      }
    }
    return stringState;
  }

public:

  void InitializeFractureState( MeshLevel & mesh,
                                string const & fieldName ) const;

  void SetFractureStateForElasticStep( DomainPartition & domain ) const;

  bool UpdateFractureState( DomainPartition & domain ) const;

  void SynchronizeFractureState( DomainPartition & domain ) const;

  bool IsFractureAllInStickCondition( DomainPartition const & domain ) const;

  void ComputeFractureStateStatistics( DomainPartition const & domain,
                                       globalIndex & numStick,
                                       globalIndex & numSlip,
                                       globalIndex & numOpen,
                                       bool printAll = false ) const;

<<<<<<< HEAD
  bool IsElementInOpenState( FaceElementSubRegion const & subRegion,
                             localIndex const kfe ) const;
=======
  void ComputeRotationMatrices( DomainPartition & domain ) const;

  void ComputeTolerances( DomainPartition & domain ) const;

  real64 const machinePrecision = std::numeric_limits< real64 >::epsilon();

  GEOSX_HOST_DEVICE
  GEOSX_FORCE_INLINE
  static bool CompareFractureStates( integer const state0,
                                     integer const state1 )
  {
    return state0 == state1
           || ( state0 == FractureState::NEW_SLIP && state1 == FractureState::SLIP )
           || ( state0 == FractureState::SLIP && state1 == FractureState::NEW_SLIP );
  }
>>>>>>> 6e4b45d9
};

} /* namespace geosx */

#endif /* GEOSX_PHYSICSSOLVERS_MULTIPHYSICS_LAGRANGIANCONTACTSOLVER_HPP_ */<|MERGE_RESOLUTION|>--- conflicted
+++ resolved
@@ -275,10 +275,9 @@
                                        globalIndex & numOpen,
                                        bool printAll = false ) const;
 
-<<<<<<< HEAD
   bool IsElementInOpenState( FaceElementSubRegion const & subRegion,
                              localIndex const kfe ) const;
-=======
+
   void ComputeRotationMatrices( DomainPartition & domain ) const;
 
   void ComputeTolerances( DomainPartition & domain ) const;
@@ -294,7 +293,6 @@
            || ( state0 == FractureState::NEW_SLIP && state1 == FractureState::SLIP )
            || ( state0 == FractureState::SLIP && state1 == FractureState::NEW_SLIP );
   }
->>>>>>> 6e4b45d9
 };
 
 } /* namespace geosx */
