/*
 * ------------------------------------------------------------------------------------------------------------
 * SPDX-License-Identifier: LGPL-2.1-only
 *
 * Copyright (c) 2018-2020 Lawrence Livermore National Security LLC
 * Copyright (c) 2018-2020 The Board of Trustees of the Leland Stanford Junior University
 * Copyright (c) 2018-2020 Total, S.A
 * Copyright (c) 2019-     GEOSX Contributors
 * All rights reserved
 *
 * See top level LICENSE, COPYRIGHT, CONTRIBUTORS, NOTICE, and ACKNOWLEDGEMENTS files for details.
 * ------------------------------------------------------------------------------------------------------------
 */

/**
 * @file SinglePhaseHybridFVM.cpp
 */

#include "SinglePhaseHybridFVM.hpp"

#include "common/TimingMacros.hpp"
#include "constitutive/fluid/SingleFluidBase.hpp"
#include "finiteVolume/FluxApproximationBase.hpp"
#include "mpiCommunications/CommunicationTools.hpp"


/**
 * @namespace the geosx namespace that encapsulates the majority of the code
 */
namespace geosx
{

using namespace dataRepository;
using namespace constitutive;
using namespace SinglePhaseHybridFVMKernels;

SinglePhaseHybridFVM::SinglePhaseHybridFVM( const std::string & name,
                                            Group * const parent ):
  SinglePhaseBase( name, parent ),
  m_faceDofKey( "" ),
  m_areaRelTol( 1e-8 )
{

  // one cell-centered dof per cell
  m_numDofPerCell = 1;

}


void SinglePhaseHybridFVM::RegisterDataOnMesh( Group * const MeshBodies )
{

  // 1) Register the cell-centered data
  SinglePhaseBase::RegisterDataOnMesh( MeshBodies );

  // 2) Register the face data
  for( auto & mesh : MeshBodies->GetSubGroups() )
  {
    MeshLevel & meshLevel = *Group::group_cast< MeshBody * >( mesh.second )->getMeshLevel( 0 );
    FaceManager & faceManager = *meshLevel.getFaceManager();

    // primary variables: face pressure changes
    faceManager.registerWrapper< array1d< real64 > >( viewKeyStruct::deltaFacePressureString )->
      setPlotLevel( PlotLevel::LEVEL_0 )->
      setRegisteringObjects( this->getName())->
      setDescription( "An array that holds the accumulated pressure updates at the faces." );

  }
}


void SinglePhaseHybridFVM::InitializePostInitialConditions_PreSubGroups( Group * const rootGroup )
{
  GEOSX_MARK_FUNCTION;

  SinglePhaseBase::InitializePostInitialConditions_PreSubGroups( rootGroup );

  DomainPartition & domain = *rootGroup->GetGroup< DomainPartition >( keys::domain );
  MeshLevel const & mesh = *domain.getMeshBody( 0 )->getMeshLevel( 0 );
  ElementRegionManager const & elemManager = *mesh.getElemManager();
  FaceManager const & faceManager = *mesh.getFaceManager();
  NumericalMethodsManager const & numericalMethodManager = domain.getNumericalMethodManager();
  FiniteVolumeManager const & fvManager = numericalMethodManager.getFiniteVolumeManager();
  FluxApproximationBase const & fluxApprox = fvManager.getFluxApproximation( m_discretizationName );

  // in the flux kernel, we need to make sure that we act only on the target regions
  // for that, we need the following region filter
  for( string const & regionName : targetRegionNames() )
  {
    m_regionFilter.insert( elemManager.GetRegions().getIndex( regionName ) );
  }
<<<<<<< HEAD
=======

  // check that multipliers are stricly larger than 0, which would work with SinglePhaseFVM, but not with SinglePhaseHybridFVM.
  // To deal with a 0 multiplier, we would just have to skip the corresponding face in the FluxKernel
  string const & coeffName = fluxApprox.getReference< string >( FluxApproximationBase::viewKeyStruct::coeffNameString );
  arrayView1d< real64 const > const & transMultiplier =
    faceManager.getReference< array1d< real64 > >( coeffName + FluxApproximationBase::viewKeyStruct::transMultiplierString );

  RAJA::ReduceMin< parallelDeviceReduce, real64 > minVal( 1.0 );
  forAll< parallelDevicePolicy<> >( faceManager.size(), [=] GEOSX_HOST_DEVICE ( localIndex const iface )
  {
    minVal.min( transMultiplier[iface] );
  } );

  GEOSX_ERROR_IF_LE_MSG( minVal.get(), 0.0,
                         "The transmissibility multipliers used in SinglePhaseHybridFVM must strictly larger than 0.0" );

>>>>>>> 851b6117
}

void SinglePhaseHybridFVM::ImplicitStepSetup( real64 const & time_n,
                                              real64 const & dt,
                                              DomainPartition & domain )
{
  GEOSX_MARK_FUNCTION;

  // setup the cell-centered fields
  SinglePhaseBase::ImplicitStepSetup( time_n, dt, domain );

  // setup the face fields
  MeshLevel & meshLevel     = *domain.getMeshBodies()->GetGroup< MeshBody >( 0 )->getMeshLevel( 0 );
  FaceManager & faceManager = *meshLevel.getFaceManager();

  // get the accumulated pressure updates
  arrayView1d< real64 > const & dFacePres =
    faceManager.getReference< array1d< real64 > >( viewKeyStruct::deltaFacePressureString );

  // zero out the face pressures
  dFacePres.setValues< parallelDevicePolicy<> >( 0.0 );
}

void SinglePhaseHybridFVM::ImplicitStepComplete( real64 const & time_n,
                                                 real64 const & dt,
                                                 DomainPartition & domain )
{
  GEOSX_MARK_FUNCTION;

  // increment the cell-centered fields
  SinglePhaseBase::ImplicitStepComplete( time_n, dt, domain );

  // increment the face fields
  MeshLevel & meshLevel     = *domain.getMeshBody( 0 )->getMeshLevel( 0 );
  FaceManager & faceManager = *meshLevel.getFaceManager();

  // get the face-based pressures
  arrayView1d< real64 > const & facePres =
    faceManager.getReference< array1d< real64 > >( viewKeyStruct::facePressureString );
  arrayView1d< real64 > const & dFacePres =
    faceManager.getReference< array1d< real64 > >( viewKeyStruct::deltaFacePressureString );

  forAll< parallelDevicePolicy<> >( faceManager.size(), [=] GEOSX_HOST_DEVICE ( localIndex const iface )
  {
    facePres[iface] += dFacePres[iface];
    dFacePres[iface] = 0.0;
  } );
}

void SinglePhaseHybridFVM::SetupDofs( DomainPartition const & GEOSX_UNUSED_PARAM( domain ),
                                      DofManager & dofManager ) const
{

  // setup the connectivity of elem fields
  // we need Connectivity::Face because of the two-point upwinding
  // in AssembleOneSidedMassFluxes
  dofManager.addField( viewKeyStruct::pressureString,
                       DofManager::Location::Elem,
                       targetRegionNames() );

  dofManager.addCoupling( viewKeyStruct::pressureString,
                          viewKeyStruct::pressureString,
                          DofManager::Connector::Face );

  // setup the connectivity of face fields
  dofManager.addField( viewKeyStruct::facePressureString,
                       DofManager::Location::Face,
                       targetRegionNames() );

  dofManager.addCoupling( viewKeyStruct::facePressureString,
                          viewKeyStruct::facePressureString,
                          DofManager::Connector::Elem );

  // setup coupling between pressure and face pressure
  dofManager.addCoupling( viewKeyStruct::facePressureString,
                          viewKeyStruct::pressureString,
                          DofManager::Connector::Elem,
                          true );
}

void SinglePhaseHybridFVM::AssembleFluxTerms( real64 const GEOSX_UNUSED_PARAM( time_n ),
                                              real64 const dt,
                                              DomainPartition const & domain,
                                              DofManager const & dofManager,
                                              CRSMatrixView< real64, globalIndex const > const & localMatrix,
                                              arrayView1d< real64 > const & localRhs )
{
  GEOSX_MARK_FUNCTION;

  MeshLevel const & mesh          = *domain.getMeshBody( 0 )->getMeshLevel( 0 );
  NodeManager const & nodeManager = *mesh.getNodeManager();
  FaceManager const & faceManager = *mesh.getFaceManager();

  NumericalMethodsManager const & numericalMethodManager = domain.getNumericalMethodManager();
  FiniteVolumeManager const & fvManager = numericalMethodManager.getFiniteVolumeManager();
  FluxApproximationBase const & fluxApprox = fvManager.getFluxApproximation( m_discretizationName );

  // node data (for transmissibility computation)

  arrayView2d< real64 const, nodes::REFERENCE_POSITION_USD > const & nodePosition = nodeManager.referencePosition();

  // face data

  // get the face-based DOF numbers for the assembly
  string const faceDofKey = dofManager.getKey( viewKeyStruct::facePressureString );
  arrayView1d< globalIndex const > const & faceDofNumber =
    faceManager.getReference< array1d< globalIndex > >( faceDofKey );
  arrayView1d< integer const > const & faceGhostRank = faceManager.ghostRank();

  // get the element dof numbers for the assembly
  string const & elemDofKey = dofManager.getKey( viewKeyStruct::pressureString );
  ElementRegionManager::ElementViewAccessor< arrayView1d< globalIndex const > > elemDofNumber =
    mesh.getElemManager()->ConstructArrayViewAccessor< globalIndex, 1 >( elemDofKey );
  elemDofNumber.setName( getName() + "/accessors/" + elemDofKey );

  // get the face-centered pressures
  arrayView1d< real64 const > const & facePres =
    faceManager.getReference< array1d< real64 > >( viewKeyStruct::facePressureString );
  arrayView1d< real64 const > const & dFacePres =
    faceManager.getReference< array1d< real64 > >( viewKeyStruct::deltaFacePressureString );

  // get the face-centered depth
  arrayView1d< real64 const > const & faceGravCoef =
    faceManager.getReference< array1d< real64 > >( viewKeyStruct::gravityCoefString );

  // get the face-centered transMultiplier
  // TODO: implement some kind of HybridFVMApprox that inherits from FluxApproximationBase
  string const & coeffName = fluxApprox.getReference< string >( FluxApproximationBase::viewKeyStruct::coeffNameString );
  arrayView1d< real64 const > const & transMultiplier =
    faceManager.getReference< array1d< real64 > >( coeffName + FluxApproximationBase::viewKeyStruct::transMultiplierString );

  // get the face-to-nodes connectivity for the transmissibility calculation
  ArrayOfArraysView< localIndex const > const & faceToNodes = faceManager.nodeList().toViewConst();

  arrayView2d< localIndex const > const & elemRegionList    = faceManager.elementRegionList();
  arrayView2d< localIndex const > const & elemSubRegionList = faceManager.elementSubRegionList();
  arrayView2d< localIndex const > const & elemList          = faceManager.elementList();

  // tolerance for transmissibility calculation
  real64 const lengthTolerance = domain.getMeshBody( 0 )->getGlobalLengthScale() * m_areaRelTol;

  forTargetSubRegionsComplete< CellElementSubRegion >( mesh,
                                                       [&]( localIndex const targetIndex,
                                                            localIndex const er,
                                                            localIndex const esr,
                                                            ElementRegionBase const &,
                                                            auto const & subRegion )
  {
    SingleFluidBase const & fluid =
      GetConstitutiveModel< SingleFluidBase >( subRegion, m_fluidModelNames[targetIndex] );

    KernelLaunchSelector< FluxKernel >( subRegion.numFacesPerElement(),
                                        er,
                                        esr,
                                        subRegion,
                                        fluid,
                                        m_regionFilter.toViewConst(),
                                        nodePosition,
                                        elemRegionList,
                                        elemSubRegionList,
                                        elemList,
                                        faceToNodes,
                                        faceDofNumber,
                                        faceGhostRank,
                                        facePres,
                                        dFacePres,
                                        faceGravCoef,
                                        transMultiplier,
                                        m_mobility.toNestedViewConst(),
                                        m_dMobility_dPres.toNestedViewConst(),
                                        elemDofNumber.toNestedViewConst(),
                                        dofManager.rankOffset(),
                                        lengthTolerance,
                                        dt,
                                        localMatrix,
                                        localRhs );
  } );
}

void SinglePhaseHybridFVM::ApplyBoundaryConditions( real64 const time_n,
                                                    real64 const dt,
                                                    DomainPartition & domain,
                                                    DofManager const & dofManager,
                                                    CRSMatrixView< real64, globalIndex const > const & localMatrix,
                                                    arrayView1d< real64 > const & localRhs )
{
  GEOSX_MARK_FUNCTION;

  SinglePhaseBase::ApplyBoundaryConditions( time_n, dt, domain, dofManager, localMatrix, localRhs );
}


real64 SinglePhaseHybridFVM::CalculateResidualNorm( DomainPartition const & domain,
                                                    DofManager const & dofManager,
                                                    arrayView1d< real64 const > const & localRhs )
{
  MeshLevel const & mesh = *domain.getMeshBody( 0 )->getMeshLevel( 0 );
  FaceManager const & faceManager = *mesh.getFaceManager();

  // here we compute the cell-centered residual norm in the derived class
  // to avoid duplicating a synchronization point

  // get a view into local residual vector

  string const elemDofKey = dofManager.getKey( viewKeyStruct::pressureString );
  string const faceDofKey = dofManager.getKey( viewKeyStruct::facePressureString );

  globalIndex const rankOffset = dofManager.rankOffset();

  // local residual
  real64 localResidualNorm[4] = { 0.0, 0.0, 0.0, 0.0 };
  real64 globalResidualNorm[4] = { 0.0, 0.0, 0.0, 0.0 };

  // 1. Compute the residual for the mass conservation equations

  // compute the norm of local residual scaled by cell pore volume

  real64 defaultViscosity = 0; // for the normalization of the face residuals
  localIndex subRegionCounter = 0;

  forTargetSubRegions( mesh, [&]( localIndex const targetIndex,
                                  ElementSubRegionBase const & subRegion )
  {

    arrayView1d< globalIndex const > const & elemDofNumber = subRegion.getReference< array1d< globalIndex > >( elemDofKey );
    arrayView1d< integer const > const & elemGhostRank = subRegion.ghostRank();
    arrayView1d< real64 const > const & refPoro = subRegion.getReference< array1d< real64 > >( viewKeyStruct::referencePorosityString );
    arrayView1d< real64 const > const & volume = subRegion.getElementVolume();
    arrayView1d< real64 const > const & densOld = subRegion.getReference< array1d< real64 > >( viewKeyStruct::densityOldString );

    SinglePhaseBaseKernels::ResidualNormKernel::Launch< parallelDevicePolicy<>,
                                                        parallelDeviceReduce >( localRhs,
                                                                                rankOffset,
                                                                                elemDofNumber,
                                                                                elemGhostRank,
                                                                                refPoro,
                                                                                volume,
                                                                                densOld,
                                                                                localResidualNorm );

    SingleFluidBase const & fluid = GetConstitutiveModel< SingleFluidBase >( subRegion, m_fluidModelNames[targetIndex] );
    defaultViscosity += fluid.defaultViscosity();
    subRegionCounter++;
  } );

  arrayView1d< integer const > const & faceGhostRank = faceManager.ghostRank();
  arrayView1d< globalIndex const > const & faceDofNumber =
    faceManager.getReference< array1d< globalIndex > >( faceDofKey );

  arrayView2d< localIndex const > const & elemRegionList    = faceManager.elementRegionList();
  arrayView2d< localIndex const > const & elemSubRegionList = faceManager.elementSubRegionList();
  arrayView2d< localIndex const > const & elemList          = faceManager.elementList();

  defaultViscosity /= subRegionCounter;

  // 2. Compute the residual for the face-based constraints
  SinglePhaseHybridFVMKernels::ResidualNormKernel::Launch< parallelDevicePolicy<>,
                                                           parallelDeviceReduce >( localRhs,
                                                                                   rankOffset,
                                                                                   faceDofNumber.toNestedViewConst(),
                                                                                   faceGhostRank.toNestedViewConst(),
                                                                                   elemRegionList.toNestedViewConst(),
                                                                                   elemSubRegionList.toNestedViewConst(),
                                                                                   elemList.toNestedViewConst(),
                                                                                   m_volume.toNestedViewConst(),
                                                                                   defaultViscosity,
                                                                                   &localResidualNorm[3] );

  // 3. Combine the two norms

  // compute global residual norm
  MpiWrapper::allReduce( localResidualNorm,
                         globalResidualNorm,
                         4,
                         MPI_SUM,
                         MPI_COMM_GEOSX );


  real64 const elemResidualNorm = sqrt( globalResidualNorm[0] )
                                  / ( ( globalResidualNorm[1] + m_fluxEstimate ) / (globalResidualNorm[2]+1) );
  real64 const faceResidualNorm = sqrt( globalResidualNorm[3] );

  real64 const residualNorm = ( elemResidualNorm > faceResidualNorm )
                            ? elemResidualNorm
                            : faceResidualNorm;

  return residualNorm;
}


bool SinglePhaseHybridFVM::CheckSystemSolution( DomainPartition const & domain,
                                                DofManager const & dofManager,
                                                arrayView1d< real64 const > const & localSolution,
                                                real64 const scalingFactor )
{
  MeshLevel const & mesh = *domain.getMeshBody( 0 )->getMeshLevel( 0 );
  FaceManager const & faceManager = *mesh.getFaceManager();

  localIndex localCheck = 1;

  string const elemDofKey = dofManager.getKey( viewKeyStruct::pressureString );
  string const faceDofKey = dofManager.getKey( viewKeyStruct::facePressureString );

  globalIndex const rankOffset = dofManager.rankOffset();

  forTargetSubRegions( mesh, [&]( localIndex const,
                                  ElementSubRegionBase const & subRegion )
  {
    arrayView1d< globalIndex const > const & elemDofNumber =
      subRegion.getReference< array1d< globalIndex > >( elemDofKey );
    arrayView1d< integer const > const & elemGhostRank =
      subRegion.ghostRank();

    arrayView1d< real64 const > const & pres =
      subRegion.getReference< array1d< real64 > >( viewKeyStruct::pressureString );
    arrayView1d< real64 const > const & dPres =
      subRegion.getReference< array1d< real64 > >( viewKeyStruct::deltaPressureString );

    localIndex const subRegionSolutionCheck =
      SinglePhaseBaseKernels::SolutionCheckKernel::Launch< parallelDevicePolicy<>,
                                                           parallelDeviceReduce >( localSolution,
                                                                                   rankOffset,
                                                                                   elemDofNumber,
                                                                                   elemGhostRank,
                                                                                   pres,
                                                                                   dPres,
                                                                                   scalingFactor );

    if( subRegionSolutionCheck == 0 )
    {
      localCheck = 0;
    }

  } );

  arrayView1d< integer const > const & faceGhostRank = faceManager.ghostRank();
  arrayView1d< globalIndex const > const & faceDofNumber =
    faceManager.getReference< array1d< globalIndex > >( faceDofKey );

  arrayView1d< real64 const > const & facePres =
    faceManager.getReference< array1d< real64 > >( viewKeyStruct::facePressureString );
  arrayView1d< real64 const > const & dFacePres =
    faceManager.getReference< array1d< real64 > >( viewKeyStruct::deltaFacePressureString );

  localIndex const faceSolutionCheck =
    SinglePhaseBaseKernels::SolutionCheckKernel::Launch< parallelDevicePolicy<>,
                                                         parallelDeviceReduce >( localSolution,
                                                                                 rankOffset,
                                                                                 faceDofNumber,
                                                                                 faceGhostRank,
                                                                                 facePres,
                                                                                 dFacePres,
                                                                                 scalingFactor );

  if( faceSolutionCheck == 0 )
  {
    localCheck = 0;
  }

  return MpiWrapper::Min( localCheck );
}


void SinglePhaseHybridFVM::ApplySystemSolution( DofManager const & dofManager,
                                                arrayView1d< real64 const > const & localSolution,
                                                real64 const scalingFactor,
                                                DomainPartition & domain )
{
  MeshLevel & mesh = *domain.getMeshBody( 0 )->getMeshLevel( 0 );

  // here we apply the cell-centered update in the derived class
  // to avoid duplicating a synchronization point

  // 1. apply the cell-centered update

  dofManager.addVectorToField( localSolution,
                               viewKeyStruct::pressureString,
                               viewKeyStruct::deltaPressureString,
                               scalingFactor );

  // 2. apply the face-based update

  dofManager.addVectorToField( localSolution,
                               viewKeyStruct::facePressureString,
                               viewKeyStruct::deltaFacePressureString,
                               scalingFactor );

  // 3. synchronize

  // the tags in fieldNames have to match the tags used in NeighborCommunicator.cpp
  std::map< string, string_array > fieldNames;
  fieldNames["face"].emplace_back( string( viewKeyStruct::deltaFacePressureString ) );
  fieldNames["elems"].emplace_back( string( viewKeyStruct::deltaPressureString ) );

  CommunicationTools::SynchronizeFields( fieldNames,
                                         &mesh,
                                         domain.getNeighbors(),
                                         true );

  forTargetSubRegions( mesh, [&]( localIndex const targetIndex,
                                  ElementSubRegionBase & subRegion )
  {
    UpdateState( subRegion, targetIndex );
  } );
}


void SinglePhaseHybridFVM::ResetStateToBeginningOfStep( DomainPartition & domain )
{
  // 1. Reset the cell-centered fields
  SinglePhaseBase::ResetStateToBeginningOfStep( domain );

  // 2. Reset the face-based fields
  MeshLevel & mesh          = *domain.getMeshBody( 0 )->getMeshLevel( 0 );
  FaceManager & faceManager = *mesh.getFaceManager();

  // get the accumulated face pressure updates
  arrayView1d< real64 > const & dFacePres =
    faceManager.getReference< array1d< real64 > >( viewKeyStruct::deltaFacePressureString );

  // zero out the face pressures
  dFacePres.setValues< parallelDevicePolicy<> >( 0.0 );
}

REGISTER_CATALOG_ENTRY( SolverBase, SinglePhaseHybridFVM, std::string const &, Group * const )
} /* namespace geosx */<|MERGE_RESOLUTION|>--- conflicted
+++ resolved
@@ -89,8 +89,6 @@
   {
     m_regionFilter.insert( elemManager.GetRegions().getIndex( regionName ) );
   }
-<<<<<<< HEAD
-=======
 
   // check that multipliers are stricly larger than 0, which would work with SinglePhaseFVM, but not with SinglePhaseHybridFVM.
   // To deal with a 0 multiplier, we would just have to skip the corresponding face in the FluxKernel
@@ -106,8 +104,6 @@
 
   GEOSX_ERROR_IF_LE_MSG( minVal.get(), 0.0,
                          "The transmissibility multipliers used in SinglePhaseHybridFVM must strictly larger than 0.0" );
-
->>>>>>> 851b6117
 }
 
 void SinglePhaseHybridFVM::ImplicitStepSetup( real64 const & time_n,
