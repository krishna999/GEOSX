/*
 * ------------------------------------------------------------------------------------------------------------
 * SPDX-License-Identifier: LGPL-2.1-only
 *
 * Copyright (c) 2018-2020 Lawrence Livermore National Security LLC
 * Copyright (c) 2018-2020 The Board of Trustees of the Leland Stanford Junior University
 * Copyright (c) 2018-2020 Total, S.A
 * Copyright (c) 2019-     GEOSX Contributors
 * All rights reserved
 *
 * See top level LICENSE, COPYRIGHT, CONTRIBUTORS, NOTICE, and ACKNOWLEDGEMENTS files for details.
 * ------------------------------------------------------------------------------------------------------------
 */


#include "physicsSolvers/fluidFlow/unitTests/testCompFlowUtils.hpp"

#include "common/DataTypes.hpp"
#include "managers/initialization.hpp"
#include "constitutive/fluid/MultiFluidBase.hpp"
#include "managers/ProblemManager.hpp"
#include "managers/DomainPartition.hpp"
#include "mesh/WellElementSubRegion.hpp"
#include "physicsSolvers/PhysicsSolverManager.hpp"
#include "physicsSolvers/multiphysics/ReservoirSolverBase.hpp"
#include "physicsSolvers/multiphysics/CompositionalMultiphaseReservoir.hpp"
#include "physicsSolvers/fluidFlow/CompositionalMultiphaseFVM.hpp"
#include "physicsSolvers/fluidFlow/wells/CompositionalMultiphaseWell.hpp"


using namespace geosx;
using namespace geosx::dataRepository;
using namespace geosx::constitutive;
using namespace geosx::testing;

char const * xmlInput =
  "<Problem>\n"
  "  <Solvers gravityVector=\"0.0, 0.0, -9.81\">\n"
  "    <CompositionalMultiphaseReservoir name=\"reservoirSystem\"\n"
  "               flowSolverName=\"compositionalMultiphaseFlow\"\n"
  "               wellSolverName=\"compositionalMultiphaseWell\"\n"
  "               logLevel=\"1\"\n"
  "               targetRegions=\"{Region1,wellRegion1,wellRegion2}\">\n"
  "      <NonlinearSolverParameters newtonMaxIter=\"40\"/>\n"
  "      <LinearSolverParameters solverType=\"direct\"\n"
  "                              logLevel=\"2\"/>\n"
  "    </CompositionalMultiphaseReservoir>\n"
  "    <CompositionalMultiphaseFVM name=\"compositionalMultiphaseFlow\"\n"
  "                                logLevel=\"1\"\n"
  "                                discretization=\"fluidTPFA\"\n"
  "                                targetRegions=\"{Region1}\"\n"
  "                                fluidNames=\"{fluid1}\"\n"
  "                                solidNames=\"{rock}\"\n"
  "                                relPermNames=\"{relperm}\"\n"
  "                                temperature=\"297.15\"\n"
  "                                useMass=\"0\">\n"
  "    </CompositionalMultiphaseFVM>\n"
  "    <CompositionalMultiphaseWell name=\"compositionalMultiphaseWell\"\n"
  "                                 logLevel=\"1\"\n"
  "                                 targetRegions=\"{wellRegion1,wellRegion2}\"\n"
  "                                 fluidNames=\"{fluid1}\"\n"
  "                                 relPermNames=\"{relperm}\"\n"
  "                                 wellTemperature=\"297.15\"\n"
  "                                 useMass=\"0\">\n"
  "        <WellControls name=\"wellControls1\"\n"
  "                      type=\"producer\"\n"
  "                      control=\"BHP\"\n"
  "                      targetBHP=\"4e6\"\n"
  "                      targetRate=\"1\"/>\n"
  "        <WellControls name=\"wellControls2\"\n"
  "                      type=\"injector\"\n"
  "                      control=\"liquidRate\" \n"
  "                      targetBHP=\"2e7\"\n"
  "                      targetRate=\"1e-5\" \n"
  "                      injectionStream=\"{0.1, 0.1, 0.1, 0.7}\"/>\n"
  "    </CompositionalMultiphaseWell>\n"
  "  </Solvers>\n"
  "  <Mesh>\n"
  "    <InternalMesh name=\"mesh1\"\n"
  "                  elementTypes=\"{C3D8}\" \n"
  "                  xCoords=\"{0, 5}\"\n"
  "                  yCoords=\"{0, 1}\"\n"
  "                  zCoords=\"{0, 1}\"\n"
  "                  nx=\"{3}\"\n"
  "                  ny=\"{1}\"\n"
  "                  nz=\"{1}\"\n"
  "                  cellBlockNames=\"{cb1}\"/>\n"
  "    <InternalWell name=\"well_producer1\"\n"
  "                  wellRegionName=\"wellRegion1\"\n"
  "                  wellControlsName=\"wellControls1\"\n"
  "                  meshName=\"mesh1\"\n"
  "                  polylineNodeCoords=\"{ {4.5, 0,  2  },\n"
  "                                         {4.5, 0,  0.5} }\"\n"
  "                  polylineSegmentConn=\"{ {0, 1} }\"\n"
  "                  radius=\"0.1\"\n"
  "                  numElementsPerSegment=\"1\">\n"
  "        <Perforation name=\"producer1_perf1\"\n"
  "                     distanceFromHead=\"1.45\"/> \n"
  "    </InternalWell>\n"
  "    <InternalWell name=\"well_injector1\"\n"
  "                  wellRegionName=\"wellRegion2\"\n"
  "                  wellControlsName=\"wellControls2\"\n"
  "                  meshName=\"mesh1\"\n"
  "                  polylineNodeCoords=\"{ {0.5, 0, 2  },\n"
  "                                         {0.5, 0, 0.5} }\"\n"
  "                  polylineSegmentConn=\"{ {0, 1} }\"\n"
  "                  radius=\"0.1\"\n"
  "                  numElementsPerSegment=\"1\">\n"
  "        <Perforation name=\"injector1_perf1\"\n"
  "                     distanceFromHead=\"1.45\"/> \n"
  "    </InternalWell>\n"
  "  </Mesh>\n"
  "  <NumericalMethods>\n"
  "    <FiniteVolume>\n"
  "      <TwoPointFluxApproximation name=\"fluidTPFA\"\n"
  "                                 fieldName=\"pressure\"\n"
  "                                 coefficientName=\"permeability\"/>\n"
  "    </FiniteVolume>\n"
  "  </NumericalMethods>\n"
  "  <ElementRegions>\n"
  "    <CellElementRegion name=\"Region1\"\n"
  "                       cellBlocks=\"{cb1}\"\n"
  "                       materialList=\"{fluid1, rock, relperm}\"/>\n"
  "    <WellElementRegion name=\"wellRegion1\"\n"
  "                       materialList=\"{fluid1, relperm}\"/> \n"
  "    <WellElementRegion name=\"wellRegion2\"\n"
  "                       materialList=\"{fluid1, relperm}\"/> \n"
  "  </ElementRegions>\n"
  "  <Constitutive>\n"
  "    <CompositionalMultiphaseFluid name=\"fluid1\"\n"
  "                                  phaseNames=\"{oil, gas}\"\n"
  "                                  equationsOfState=\"{PR, PR}\"\n"
  "                                  componentNames=\"{N2, C10, C20, H2O}\"\n"
  "                                  componentCriticalPressure=\"{34e5, 25.3e5, 14.6e5, 220.5e5}\"\n"
  "                                  componentCriticalTemperature=\"{126.2, 622.0, 782.0, 647.0}\"\n"
  "                                  componentAcentricFactor=\"{0.04, 0.443, 0.816, 0.344}\"\n"
  "                                  componentMolarWeight=\"{28e-3, 134e-3, 275e-3, 18e-3}\"\n"
  "                                  componentVolumeShift=\"{0, 0, 0, 0}\"\n"
  "                                  componentBinaryCoeff=\"{ {0, 0, 0, 0},\n"
  "                                                          {0, 0, 0, 0},\n"
  "                                                          {0, 0, 0, 0},\n"
  "                                                          {0, 0, 0, 0} }\"/>\n"
  "    <PoreVolumeCompressibleSolid name=\"rock\"\n"
  "                                 referencePressure=\"0.0\"\n"
  "                                 compressibility=\"1e-9\"/>\n"
  "    <BrooksCoreyRelativePermeability name=\"relperm\"\n"
  "                                     phaseNames=\"{oil, gas}\"\n"
  "                                     phaseMinVolumeFraction=\"{0.1, 0.15}\"\n"
  "                                     phaseRelPermExponent=\"{2.0, 2.0}\"\n"
  "                                     phaseRelPermMaxValue=\"{0.8, 0.9}\"/>\n"
  "  </Constitutive>\n"
  "  <FieldSpecifications>\n"
  "    <FieldSpecification name=\"permx\"\n"
  "               component=\"0\"\n"
  "               initialCondition=\"1\"  \n"
  "               setNames=\"{all}\"\n"
  "               objectPath=\"ElementRegions/Region1/cb1\"\n"
  "               fieldName=\"permeability\"\n"
  "               scale=\"2.0e-16\"/>\n"
  "    <FieldSpecification name=\"permy\"\n"
  "               component=\"1\"\n"
  "               initialCondition=\"1\"\n"
  "               setNames=\"{all}\"\n"
  "               objectPath=\"ElementRegions/Region1/cb1\"\n"
  "               fieldName=\"permeability\"\n"
  "               scale=\"2.0e-16\"/>\n"
  "    <FieldSpecification name=\"permz\"\n"
  "               component=\"2\"\n"
  "               initialCondition=\"1\"\n"
  "               setNames=\"{all}\"\n"
  "               objectPath=\"ElementRegions/Region1/cb1\"\n"
  "               fieldName=\"permeability\"\n"
  "               scale=\"2.0e-16\"/>\n"
  "    <FieldSpecification name=\"referencePorosity\"\n"
  "               initialCondition=\"1\"\n"
  "               setNames=\"{all}\"\n"
  "               objectPath=\"ElementRegions/Region1/cb1\"\n"
  "               fieldName=\"referencePorosity\"\n"
  "               scale=\"0.05\"/>\n"
  "    <FieldSpecification name=\"initialPressure\"\n"
  "               initialCondition=\"1\"\n"
  "               setNames=\"{all}\"\n"
  "               objectPath=\"ElementRegions/Region1/cb1\"\n"
  "               fieldName=\"pressure\"\n"
  "               scale=\"5e6\"/>\n"
  "    <FieldSpecification name=\"initialComposition_N2\"\n"
  "               initialCondition=\"1\"\n"
  "               setNames=\"{all}\"\n"
  "               objectPath=\"ElementRegions/Region1/cb1\"\n"
  "               fieldName=\"globalCompFraction\"\n"
  "               component=\"0\"\n"
  "               scale=\"0.099\"/>\n"
  "    <FieldSpecification name=\"initialComposition_C10\"\n"
  "               initialCondition=\"1\"\n"
  "               setNames=\"{all}\"\n"
  "               objectPath=\"ElementRegions/Region1/cb1\"\n"
  "               fieldName=\"globalCompFraction\"\n"
  "               component=\"1\"\n"
  "               scale=\"0.3\"/>\n"
  "    <FieldSpecification name=\"initialComposition_C20\"\n"
  "               initialCondition=\"1\"\n"
  "               setNames=\"{all}\"\n"
  "               objectPath=\"ElementRegions/Region1/cb1\"\n"
  "               fieldName=\"globalCompFraction\"\n"
  "               component=\"2\"\n"
  "               scale=\"0.6\"/>\n"
  "    <FieldSpecification name=\"initialComposition_H20\"\n"
  "               initialCondition=\"1\"\n"
  "               setNames=\"{all}\"\n"
  "               objectPath=\"ElementRegions/Region1/cb1\"\n"
  "               fieldName=\"globalCompFraction\"\n"
  "               component=\"3\"\n"
  "               scale=\"0.001\"/>\n"
  "  </FieldSpecifications>\n"
  "</Problem>";


template< typename LAMBDA >
void testNumericalJacobian( CompositionalMultiphaseReservoir & solver,
                            DomainPartition & domain,
                            real64 const perturbParameter,
                            real64 const relTol,
                            LAMBDA && assembleFunction )
{
<<<<<<< HEAD
  CompositionalMultiphaseWell & wellSolver = *solver.GetWellSolver()->group_cast< CompositionalMultiphaseWell * >();
  CompositionalMultiphaseFVM & flowSolver = *solver.GetFlowSolver()->group_cast< CompositionalMultiphaseFVM * >();
=======
  CompositionalMultiphaseWell & wellSolver = *solver.getWellSolver()->groupCast< CompositionalMultiphaseWell * >();
  CompositionalMultiphaseFlow & flowSolver = *solver.getFlowSolver()->groupCast< CompositionalMultiphaseFlow * >();
>>>>>>> 66dd183a

  localIndex const NC = flowSolver.numFluidComponents();

  CRSMatrix< real64, globalIndex > const & jacobian = solver.getLocalMatrix();
  array1d< real64 > const & residual = solver.getLocalRhs();
  DofManager const & dofManager = solver.getDofManager();

  MeshLevel & mesh = *domain.getMeshBody( 0 )->getMeshLevel( 0 );
  ElementRegionManager & elemManager = *mesh.getElemManager();

  // assemble the analytical residual
  solver.resetStateToBeginningOfStep( domain );

  residual.setValues< parallelDevicePolicy<> >( 0.0 );
  jacobian.setValues< parallelDevicePolicy<> >( 0.0 );

  assembleFunction( jacobian.toViewConstSizes(), residual.toView() );
  residual.move( LvArray::MemorySpace::CPU, false );

  // copy the analytical residual
  array1d< real64 > residualOrig( residual );

  // create the numerical jacobian
  CRSMatrix< real64, globalIndex > jacobianFD( jacobian );
  jacobianFD.setValues< parallelDevicePolicy<> >( 0.0 );

  string const resDofKey  = dofManager.getKey( wellSolver.resElementDofName() );
  string const wellDofKey = dofManager.getKey( wellSolver.wellElementDofName() );

  // at this point we start assembling the finite-difference block by block

  ////////////////////////////////////////////////
  // Step 1) Compute the terms in J_RR and J_WR //
  ////////////////////////////////////////////////

  for( localIndex er = 0; er < elemManager.numRegions(); ++er )
  {
    ElementRegionBase * const elemRegion = elemManager.getRegion( er );
    elemRegion->forElementSubRegionsIndex< CellElementSubRegion >( [&]( localIndex const, CellElementSubRegion & subRegion )
    {
      // get the degrees of freedom and ghosting information
      arrayView1d< globalIndex const > const & dofNumber =
        subRegion.getReference< array1d< globalIndex > >( resDofKey );

      // get the primary variables on the reservoir elements
      arrayView1d< real64 const > const & pres =
        subRegion.getReference< array1d< real64 > >( CompositionalMultiphaseBase::viewKeyStruct::pressureString );
      arrayView1d< real64 > const & dPres =
        subRegion.getReference< array1d< real64 > >( CompositionalMultiphaseBase::viewKeyStruct::deltaPressureString );
      pres.move( LvArray::MemorySpace::CPU, false );

      arrayView2d< real64 const > const & compDens =
        subRegion.getReference< array2d< real64 > >( CompositionalMultiphaseBase::viewKeyStruct::globalCompDensityString );
      arrayView2d< real64 > const & dCompDens =
        subRegion.getReference< array2d< real64 > >( CompositionalMultiphaseBase::viewKeyStruct::deltaGlobalCompDensityString );
      compDens.move( LvArray::MemorySpace::CPU, false );

      // a) compute all the derivatives wrt to the pressure in RESERVOIR elem ei
      for( localIndex ei = 0; ei < subRegion.size(); ++ei )
      {
        real64 totalDensity = 0.0;
        for( localIndex ic = 0; ic < NC; ++ic )
        {
          totalDensity += compDens[ei][ic];
        }

        {
          solver.resetStateToBeginningOfStep( domain );

          // here is the perturbation in the pressure of the element
          real64 const dP = perturbParameter * (pres[ei] + perturbParameter);
          dPres.move( LvArray::MemorySpace::CPU, true );
          dPres[ei] = dP;

          // after perturbing, update the pressure-dependent quantities in the reservoir
          flowSolver.forTargetSubRegions( mesh, [&]( localIndex const targetIndex2,
                                                     ElementSubRegionBase & subRegion2 )
          {
            flowSolver.updateState( subRegion2, targetIndex2 );
          } );
          wellSolver.forTargetSubRegions< WellElementSubRegion >( mesh, [&]( localIndex const targetIndex3,
                                                                             WellElementSubRegion & subRegion3 )
          {
            wellSolver.updateState( subRegion3, targetIndex3 );
          } );


          residual.setValues< parallelDevicePolicy<> >( 0.0 );
          jacobian.setValues< parallelDevicePolicy<> >( 0.0 );
          assembleFunction( jacobian.toViewConstSizes(), residual.toView() );

          fillNumericalJacobian( residual.toViewConst(),
                                 residualOrig.toViewConst(),
                                 dofNumber[ei],
                                 dP,
                                 jacobianFD.toViewConstSizes() );
        }

        for( localIndex jc = 0; jc < NC; ++jc )
        {
          solver.resetStateToBeginningOfStep( domain );

          real64 const dRho = perturbParameter * totalDensity;
          dCompDens.move( LvArray::MemorySpace::CPU, true );
          dCompDens[ei][jc] = dRho;

          flowSolver.forTargetSubRegions( mesh, [&]( localIndex const targetIndex2,
                                                     ElementSubRegionBase & subRegion2 )
          {
            flowSolver.updateState( subRegion2, targetIndex2 );
          } );

          residual.setValues< parallelDevicePolicy<> >( 0.0 );
          jacobian.setValues< parallelDevicePolicy<> >( 0.0 );
          assembleFunction( jacobian.toViewConstSizes(), residual.toView() );

          fillNumericalJacobian( residual.toViewConst(),
                                 residualOrig.toViewConst(),
                                 dofNumber[ei] + jc + 1,
                                 dRho,
                                 jacobianFD.toViewConstSizes() );
        }
      }
    } );
  }

  /////////////////////////////////////////////////
  // Step 2) Compute the terms in J_RW and J_WW //
  /////////////////////////////////////////////////

  // loop over the wells
  wellSolver.forTargetSubRegions< WellElementSubRegion >( mesh, [&]( localIndex const targetIndex,
                                                                     WellElementSubRegion & subRegion )
  {
    // get the degrees of freedom, ghosting info and next well elem index
    arrayView1d< globalIndex const > const & wellElemDofNumber =
      subRegion.getReference< array1d< globalIndex > >( wellDofKey );

    // get the primary variables on the well elements
    arrayView1d< real64 > const & wellElemPressure =
      subRegion.getReference< array1d< real64 > >( CompositionalMultiphaseWell::viewKeyStruct::pressureString );
    arrayView1d< real64 > const & dWellElemPressure =
      subRegion.getReference< array1d< real64 > >( CompositionalMultiphaseWell::viewKeyStruct::deltaPressureString );
    wellElemPressure.move( LvArray::MemorySpace::CPU, false );

    arrayView2d< real64 const > const & wellElemCompDens =
      subRegion.getReference< array2d< real64 > >( CompositionalMultiphaseWell::viewKeyStruct::globalCompDensityString );
    arrayView2d< real64 > const & dWellElemCompDens =
      subRegion.getReference< array2d< real64 > >( CompositionalMultiphaseWell::viewKeyStruct::deltaGlobalCompDensityString );
    wellElemCompDens.move( LvArray::MemorySpace::CPU, false );

    arrayView1d< real64 const > const & connRate =
      subRegion.getReference< array1d< real64 > >( CompositionalMultiphaseWell::viewKeyStruct::mixtureConnRateString );
    arrayView1d< real64 > const & dConnRate =
      subRegion.getReference< array1d< real64 > >( CompositionalMultiphaseWell::viewKeyStruct::deltaMixtureConnRateString );
    connRate.move( LvArray::MemorySpace::CPU, false );

    // a) compute all the derivatives wrt to the pressure in WELL elem iwelem
    for( localIndex iwelem = 0; iwelem < subRegion.size(); ++iwelem )
    {
      real64 wellElemTotalDensity = 0.0;
      for( localIndex ic = 0; ic < NC; ++ic )
      {
        wellElemTotalDensity += wellElemCompDens[iwelem][ic];
      }

      {
        solver.resetStateToBeginningOfStep( domain );

        // here is the perturbation in the pressure of the well element
        real64 const dP = perturbParameter * ( wellElemPressure[iwelem] + perturbParameter );
        dWellElemPressure.move( LvArray::MemorySpace::CPU, true );
        dWellElemPressure[iwelem] = dP;

        // after perturbing, update the pressure-dependent quantities in the well
        wellSolver.updateState( subRegion, targetIndex );

        residual.setValues< parallelDevicePolicy<> >( 0.0 );
        jacobian.setValues< parallelDevicePolicy<> >( 0.0 );
        assembleFunction( jacobian.toViewConstSizes(), residual.toView() );

        fillNumericalJacobian( residual.toViewConst(),
                               residualOrig.toViewConst(),
                               wellElemDofNumber[iwelem] + CompositionalMultiphaseWell::ColOffset::DPRES,
                               dP,
                               jacobianFD.toViewConstSizes() );
      }

      for( localIndex jc = 0; jc < NC; ++jc )
      {
        solver.resetStateToBeginningOfStep( domain );

        real64 const dRho = perturbParameter * wellElemTotalDensity;
        dWellElemCompDens.move( LvArray::MemorySpace::CPU, true );
        dWellElemCompDens[iwelem][jc] = dRho;

        wellSolver.updateStateAll( domain );

        residual.setValues< parallelDevicePolicy<> >( 0.0 );
        jacobian.setValues< parallelDevicePolicy<> >( 0.0 );
        assembleFunction( jacobian.toViewConstSizes(), residual.toView() );

        fillNumericalJacobian( residual.toViewConst(),
                               residualOrig.toViewConst(),
                               wellElemDofNumber[iwelem] + CompositionalMultiphaseWell::ColOffset::DCOMP + jc,
                               dRho,
                               jacobianFD.toViewConstSizes() );
      }
    }

    // b) compute all the derivatives wrt to the connection in WELL elem iwelem
    for( localIndex iwelem = 0; iwelem < subRegion.size(); ++iwelem )
    {
      {
        solver.resetStateToBeginningOfStep( domain );

        // here is the perturbation in the pressure of the well element
        real64 const dRate = perturbParameter * ( connRate[iwelem] + perturbParameter );
        dConnRate.move( LvArray::MemorySpace::CPU, true );
        dConnRate[iwelem] = dRate;

        residual.setValues< parallelDevicePolicy<> >( 0.0 );
        jacobian.setValues< parallelDevicePolicy<> >( 0.0 );
        assembleFunction( jacobian.toViewConstSizes(), residual.toView() );

        fillNumericalJacobian( residual.toViewConst(),
                               residualOrig.toViewConst(),
                               wellElemDofNumber[iwelem] + CompositionalMultiphaseWell::ColOffset::DCOMP + NC,
                               dRate,
                               jacobianFD.toViewConstSizes() );
      }
    }
  } );

  // assemble the analytical jacobian
  solver.resetStateToBeginningOfStep( domain );

  residual.setValues< parallelDevicePolicy<> >( 0.0 );
  jacobian.setValues< parallelDevicePolicy<> >( 0.0 );
  assembleFunction( jacobian.toViewConstSizes(), residual.toView() );

  compareLocalMatrices( jacobian.toViewConst(), jacobianFD.toViewConst(), relTol );
}

class CompositionalMultiphaseReservoirSolverTest : public ::testing::Test
{
public:

  CompositionalMultiphaseReservoirSolverTest()
    : problemManager( std::make_unique< ProblemManager >( "Problem", nullptr ) )
  {}

protected:

  void SetUp() override
  {
    setupProblemFromXML( *problemManager, xmlInput );
    solver = problemManager->getPhysicsSolverManager().getGroup< CompositionalMultiphaseReservoir >( "reservoirSystem" );

    DomainPartition & domain = *problemManager->getDomainPartition();

    solver->setupSystem( domain,
                         solver->getDofManager(),
                         solver->getLocalMatrix(),
                         solver->getLocalRhs(),
                         solver->getLocalSolution() );

    solver->implicitStepSetup( time, dt, domain );
  }

  static real64 constexpr time = 0.0;
  static real64 constexpr dt = 1e4;
  static real64 constexpr eps = std::numeric_limits< real64 >::epsilon();

  std::unique_ptr< ProblemManager > problemManager;
  CompositionalMultiphaseReservoir * solver;
};

real64 constexpr CompositionalMultiphaseReservoirSolverTest::time;
real64 constexpr CompositionalMultiphaseReservoirSolverTest::dt;
real64 constexpr CompositionalMultiphaseReservoirSolverTest::eps;

#if 0

TEST_F( CompositionalMultiphaseReservoirSolverTest, jacobianNumericalCheck_Perforation )
{
  real64 const perturb = std::sqrt( eps );
  real64 const tol = 1e-1; // 10% error margin

  DomainPartition & domain = *problemManager->getDomainPartition();

  testNumericalJacobian( *solver, domain, perturb, tol,
                         [&] ( CRSMatrixView< real64, globalIndex const > const & localMatrix,
                               arrayView1d< real64 > const & localRhs )
  {
    solver->AssembleCouplingTerms( time, dt, domain, solver->getDofManager(), localMatrix, localRhs );
  } );
}

#endif


TEST_F( CompositionalMultiphaseReservoirSolverTest, jacobianNumericalCheck_Flux )
{
  real64 const perturb = std::sqrt( eps );
  real64 const tol = 1e-1; // 10% error margin

  DomainPartition & domain = *problemManager->getDomainPartition();

  testNumericalJacobian( *solver, domain, perturb, tol,
                         [&] ( CRSMatrixView< real64, globalIndex const > const & localMatrix,
                               arrayView1d< real64 > const & localRhs )
  {
    solver->getWellSolver()->assembleFluxTerms( time, dt, domain, solver->getDofManager(), localMatrix, localRhs );
  } );
}


TEST_F( CompositionalMultiphaseReservoirSolverTest, jacobianNumericalCheck_VolumeBalance )
{
  real64 const perturb = std::sqrt( eps );
  real64 const tol = 1e-1; // 10% error margin

  DomainPartition & domain = *problemManager->getDomainPartition();

  testNumericalJacobian( *solver, domain, perturb, tol,
                         [&] ( CRSMatrixView< real64, globalIndex const > const & localMatrix,
                               arrayView1d< real64 > const & localRhs )
  {
    solver->getWellSolver()->assembleVolumeBalanceTerms( time, dt, domain, solver->getDofManager(), localMatrix, localRhs );
  } );
}

TEST_F( CompositionalMultiphaseReservoirSolverTest, jacobianNumericalCheck_PressureRel )
{
  real64 const perturb = std::sqrt( eps );
  real64 const tol = 1e-1; // 10% error margin

  DomainPartition & domain = *problemManager->getDomainPartition();

  testNumericalJacobian( *solver, domain, perturb, tol,
                         [&] ( CRSMatrixView< real64, globalIndex const > const & localMatrix,
                               arrayView1d< real64 > const & localRhs )
  {
    solver->getWellSolver()->formPressureRelations( domain, solver->getDofManager(), localMatrix, localRhs );
  } );
}

int main( int argc, char * * argv )
{
  ::testing::InitGoogleTest( &argc, argv );
  geosx::basicSetup( argc, argv );
  int const result = RUN_ALL_TESTS();
  geosx::basicCleanup();
  return result;
}<|MERGE_RESOLUTION|>--- conflicted
+++ resolved
@@ -222,13 +222,8 @@
                             real64 const relTol,
                             LAMBDA && assembleFunction )
 {
-<<<<<<< HEAD
-  CompositionalMultiphaseWell & wellSolver = *solver.GetWellSolver()->group_cast< CompositionalMultiphaseWell * >();
-  CompositionalMultiphaseFVM & flowSolver = *solver.GetFlowSolver()->group_cast< CompositionalMultiphaseFVM * >();
-=======
   CompositionalMultiphaseWell & wellSolver = *solver.getWellSolver()->groupCast< CompositionalMultiphaseWell * >();
-  CompositionalMultiphaseFlow & flowSolver = *solver.getFlowSolver()->groupCast< CompositionalMultiphaseFlow * >();
->>>>>>> 66dd183a
+  CompositionalMultiphaseFVM & flowSolver = *solver.getFlowSolver()->groupCast< CompositionalMultiphaseFVM * >();
 
   localIndex const NC = flowSolver.numFluidComponents();
 
@@ -524,7 +519,7 @@
                          [&] ( CRSMatrixView< real64, globalIndex const > const & localMatrix,
                                arrayView1d< real64 > const & localRhs )
   {
-    solver->AssembleCouplingTerms( time, dt, domain, solver->getDofManager(), localMatrix, localRhs );
+    solver->assembleCouplingTerms( time, dt, domain, solver->getDofManager(), localMatrix, localRhs );
   } );
 }
 
