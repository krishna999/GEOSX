--- conflicted
+++ resolved
@@ -209,12 +209,8 @@
     WellControls & wellControls = GetWellControls( subRegion );
     real64 const refElev = wellControls.GetReferenceElevation();
 
-<<<<<<< HEAD
-    arrayView2d< real64 const > const wellElemLocation = subRegion.getElementCenter();
-=======
     arrayView2d< real64 const > const wellElemLocation = subRegion.getElementCenter().toViewConst();
 
->>>>>>> ef7bbfb2
     arrayView1d< real64 > const wellElemGravCoef =
       subRegion.getReference< array1d< real64 > >( viewKeyStruct::gravityCoefString );
 
