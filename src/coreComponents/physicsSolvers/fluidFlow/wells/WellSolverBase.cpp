/*
 * ------------------------------------------------------------------------------------------------------------
 * SPDX-License-Identifier: LGPL-2.1-only
 *
 * Copyright (c) 2018-2020 Lawrence Livermore National Security LLC
 * Copyright (c) 2018-2020 The Board of Trustees of the Leland Stanford Junior University
 * Copyright (c) 2018-2020 Total, S.A
 * Copyright (c) 2019-     GEOSX Contributors
 * All rights reserved
 *
 * See top level LICENSE, COPYRIGHT, CONTRIBUTORS, NOTICE, and ACKNOWLEDGEMENTS files for details.
 * ------------------------------------------------------------------------------------------------------------
 */

/**
 * @file WellSolverBase.cpp
 */

#include "WellSolverBase.hpp"

#include "managers/DomainPartition.hpp"
#include "physicsSolvers/fluidFlow/wells/WellControls.hpp"
#include "mesh/WellElementRegion.hpp"
#include "mesh/WellElementSubRegion.hpp"
#include "meshUtilities/PerforationData.hpp"

namespace geosx
{

using namespace dataRepository;
using namespace constitutive;

WellSolverBase::WellSolverBase( std::string const & name,
                                Group * const parent )
  : SolverBase( name, parent ),
  m_numDofPerWellElement( 0 ),
  m_numDofPerResElement( 0 ),
  m_currentDt( 0 )
{
  this->registerWrapper( viewKeyStruct::fluidNamesString, &m_fluidModelNames )->
    setInputFlag( InputFlags::REQUIRED )->
    setDescription( "Name of fluid constitutive object to use for this solver." );

  this->getWrapper< string >( viewKeyStruct::discretizationString )->
    setInputFlag( InputFlags::FALSE );
}

Group * WellSolverBase::createChild( string const & childKey, string const & childName )
{
  Group * rval = nullptr;

  if( childKey == keys::wellControls )
  {
    rval = registerGroup< WellControls >( childName );
  }
  else
  {
    SolverBase::createChild( childKey, childName );
  }
  return rval;
}

void WellSolverBase::expandObjectCatalogs()
{
  createChild( keys::wellControls, keys::wellControls );
}


WellSolverBase::~WellSolverBase() = default;

void WellSolverBase::postProcessInput()
{
  SolverBase::postProcessInput();
  checkModelNames( m_fluidModelNames, viewKeyStruct::fluidNamesString );
}

void WellSolverBase::registerDataOnMesh( Group * const meshBodies )
{
  SolverBase::registerDataOnMesh( meshBodies );

  MeshLevel & meshLevel = *meshBodies->getGroup< MeshBody >( 0 )->getMeshLevel( 0 );

  // loop over the wells
  forTargetSubRegions< WellElementSubRegion >( meshLevel, [&]( localIndex const,
                                                               WellElementSubRegion & subRegion )
  {
    subRegion.registerWrapper< array1d< real64 > >( viewKeyStruct::gravityCoefString );

    PerforationData * const perforationData = subRegion.getPerforationData();
    perforationData->registerWrapper< array1d< real64 > >( viewKeyStruct::gravityCoefString );
  } );
}

void WellSolverBase::setupDofs( DomainPartition const & domain,
                                DofManager & dofManager ) const
{
  MeshLevel const & meshLevel = *domain.getMeshBody( 0 )->getMeshLevel( 0 );

  array1d< string > regions;
  forTargetRegions< WellElementRegion >( meshLevel, [&]( localIndex const,
                                                         WellElementRegion const & region )
  {
    regions.emplace_back( region.getName() );
  } );

  dofManager.addField( wellElementDofName(),
                       DofManager::Location::Elem,
                       numDofPerWellElement(),
                       regions );

  dofManager.addCoupling( wellElementDofName(),
                          wellElementDofName(),
                          DofManager::Connector::Node );
}

void WellSolverBase::implicitStepSetup( real64 const & time_n,
                                        real64 const & GEOSX_UNUSED_PARAM( dt ),
                                        DomainPartition & domain )
{
  // bind the stored reservoir views to the current domain
  resetViews( domain );

  // Initialize the primary and secondary variables for the first time step
  if( time_n <= 0.0 )
  {
    initializeWells( domain );
  }

  // set deltas to zero and recompute dependent quantities
  resetStateToBeginningOfStep( domain );
}

void WellSolverBase::assembleSystem( real64 const time,
                                     real64 const dt,
                                     DomainPartition & domain,
                                     DofManager const & dofManager,
                                     CRSMatrixView< real64, globalIndex const > const & localMatrix,
                                     arrayView1d< real64 > const & localRhs )
{
  // then assemble the mass balance equations
  assembleFluxTerms( time, dt, domain, dofManager, localMatrix, localRhs );

  // then assemble the volume balance equations
  assembleVolumeBalanceTerms( time, dt, domain, dofManager, localMatrix, localRhs );

  // then assemble the pressure relations between well elements
  formPressureRelations( domain, dofManager, localMatrix, localRhs );
}

void WellSolverBase::updateStateAll( DomainPartition & domain )
{

  MeshLevel & meshLevel = *domain.getMeshBody( 0 )->getMeshLevel( 0 );
  forTargetSubRegions< WellElementSubRegion >( meshLevel, [&]( localIndex const targetIndex,
                                                               WellElementSubRegion & subRegion )
  {
    updateState( subRegion, targetIndex );
  } );

}

void WellSolverBase::initializePreSubGroups( Group * const rootGroup )
{
  SolverBase::initializePreSubGroups( rootGroup );

  DomainPartition * domain = rootGroup->getGroup< DomainPartition >( keys::domain );

  for( auto & mesh : domain->getMeshBodies()->getSubGroups() )
  {
    MeshLevel & meshLevel = *Group::groupCast< MeshBody * >( mesh.second )->getMeshLevel( 0 );
    validateModelMapping( *meshLevel.getElemManager(), m_fluidModelNames );
  }

  FlowSolverBase const * const flowSolver = getParent()->getGroup< FlowSolverBase >( getFlowSolverName() );
  m_numDofPerResElement = flowSolver->numDofPerCell();
}

void WellSolverBase::initializePostInitialConditionsPreSubGroups( Group * const rootGroup )
{
  SolverBase::initializePostInitialConditionsPreSubGroups( rootGroup );

  DomainPartition & domain = *rootGroup->getGroup< DomainPartition >( keys::domain );

  // make sure that nextWellElementIndex is up-to-date (will be used in well initialization and assembly)
  MeshLevel & mesh = *domain.getMeshBody( 0 )->getMeshLevel( 0 );
  forTargetSubRegions< WellElementSubRegion >( mesh, [&]( localIndex const,
                                                          WellElementSubRegion & subRegion )
  {
    subRegion.reconstructLocalConnectivity();
  } );

  // bind the stored reservoir views to the current domain
  resetViews( domain );

  // Precompute solver-specific constant data (e.g. gravity-coefficient)
  precomputeData( domain );
}

void WellSolverBase::precomputeData( DomainPartition & domain )
{
  R1Tensor const gravVector = gravityVector();
  MeshLevel & meshLevel = *domain.getMeshBody( 0 )->getMeshLevel( 0 );

  // loop over the wells
  forTargetSubRegions< WellElementSubRegion >( meshLevel, [&]( localIndex const,
                                                               WellElementSubRegion & subRegion )
  {
<<<<<<< HEAD
    PerforationData & perforationData = *subRegion.GetPerforationData();
    WellControls & wellControls = GetWellControls( subRegion );
    real64 const refElev = wellControls.GetReferenceElevation();
=======
    PerforationData * const perforationData = subRegion.getPerforationData();
>>>>>>> 95da0775

    arrayView2d< real64 const > const wellElemLocation = subRegion.getElementCenter();
    arrayView1d< real64 > const wellElemGravCoef =
      subRegion.getReference< array1d< real64 > >( viewKeyStruct::gravityCoefString );

    arrayView2d< real64 const > const perfLocation =
      perforationData.getReference< array2d< real64 > >( PerforationData::viewKeyStruct::locationString );

    arrayView1d< real64 > const perfGravCoef =
      perforationData.getReference< array1d< real64 > >( viewKeyStruct::gravityCoefString );

    forAll< serialPolicy >( perforationData.size(), [=]( localIndex const iperf )
    {
      // precompute the depth of the perforations
      perfGravCoef[iperf] = LvArray::tensorOps::AiBi< 3 >( perfLocation[iperf], gravVector );
    } );

<<<<<<< HEAD
    forAll< serialPolicy >( subRegion.size(), [=]( localIndex const iwelem )
=======

    // set the first well element of the well
    if( subRegion.isLocallyOwned() )
>>>>>>> 95da0775
    {
      // precompute the depth of the well elements
      wellElemGravCoef[iwelem] = wellElemLocation( iwelem, 0 ) * gravVector[ 0 ]
                                 + wellElemLocation( iwelem, 1 ) * gravVector[ 1 ]
                                 + wellElemLocation( iwelem, 2 ) * gravVector[ 2 ];
    } );

<<<<<<< HEAD
    // set the reference well element where the BHP control is applied
    wellControls.SetReferenceGravityCoef( refElev * gravVector[ 2 ] );

=======
      localIndex const iwelemControl = subRegion.getTopWellElementIndex();

      GEOSX_ERROR_IF( iwelemControl < 0,
                      "Invalid well definition: well " << subRegion.getName()
                                                       << " has no well head" );

      // save the index of reference well element (used to enforce constraints)
      WellControls & wellControls = getWellControls( subRegion );
      wellControls.setReferenceWellElementIndex( iwelemControl );
    }
>>>>>>> 95da0775
  } );
}

void WellSolverBase::resetViews( DomainPartition & domain )
{
  MeshLevel * const mesh = domain.getMeshBody( 0 )->getMeshLevel( 0 );
  ElementRegionManager const & elemManager = *mesh->getElemManager();

  m_resGravCoef.clear();
  m_resGravCoef = elemManager.constructArrayViewAccessor< real64, 1 >( FlowSolverBase::viewKeyStruct::gravityCoefString );
  m_resGravCoef.setName( getName() + "/accessors/" + FlowSolverBase::viewKeyStruct::gravityCoefString );

}

WellControls & WellSolverBase::getWellControls( WellElementSubRegion const & subRegion )
{
  string const & name = subRegion.getWellControlsName();

  WellControls * wellControls = this->getGroup< WellControls >( name );
  GEOSX_ERROR_IF( wellControls == nullptr, "Well constraint " + name + " not found" );

  return *wellControls;
}

WellControls const & WellSolverBase::getWellControls( WellElementSubRegion const & subRegion ) const
{
  string const & name = subRegion.getWellControlsName();

  WellControls const * wellControls = this->getGroup< WellControls >( name );
  GEOSX_ERROR_IF( wellControls == nullptr, "Well constraint " + name + " not found" );

  return *wellControls;
}

std::vector< string > WellSolverBase::getConstitutiveRelations( string const & regionName ) const
{

  localIndex const regionIndex = this->targetRegionIndex( regionName );

  std::vector< string > rval{  m_fluidModelNames[regionIndex] };

  return rval;
}



} // namespace geosx<|MERGE_RESOLUTION|>--- conflicted
+++ resolved
@@ -205,13 +205,9 @@
   forTargetSubRegions< WellElementSubRegion >( meshLevel, [&]( localIndex const,
                                                                WellElementSubRegion & subRegion )
   {
-<<<<<<< HEAD
-    PerforationData & perforationData = *subRegion.GetPerforationData();
-    WellControls & wellControls = GetWellControls( subRegion );
-    real64 const refElev = wellControls.GetReferenceElevation();
-=======
-    PerforationData * const perforationData = subRegion.getPerforationData();
->>>>>>> 95da0775
+    PerforationData & perforationData = *subRegion.getPerforationData();
+    WellControls & wellControls = getWellControls( subRegion );
+    real64 const refElev = wellControls.getReferenceElevation();
 
     arrayView2d< real64 const > const wellElemLocation = subRegion.getElementCenter();
     arrayView1d< real64 > const wellElemGravCoef =
@@ -229,13 +225,7 @@
       perfGravCoef[iperf] = LvArray::tensorOps::AiBi< 3 >( perfLocation[iperf], gravVector );
     } );
 
-<<<<<<< HEAD
     forAll< serialPolicy >( subRegion.size(), [=]( localIndex const iwelem )
-=======
-
-    // set the first well element of the well
-    if( subRegion.isLocallyOwned() )
->>>>>>> 95da0775
     {
       // precompute the depth of the well elements
       wellElemGravCoef[iwelem] = wellElemLocation( iwelem, 0 ) * gravVector[ 0 ]
@@ -243,22 +233,9 @@
                                  + wellElemLocation( iwelem, 2 ) * gravVector[ 2 ];
     } );
 
-<<<<<<< HEAD
     // set the reference well element where the BHP control is applied
-    wellControls.SetReferenceGravityCoef( refElev * gravVector[ 2 ] );
-
-=======
-      localIndex const iwelemControl = subRegion.getTopWellElementIndex();
-
-      GEOSX_ERROR_IF( iwelemControl < 0,
-                      "Invalid well definition: well " << subRegion.getName()
-                                                       << " has no well head" );
-
-      // save the index of reference well element (used to enforce constraints)
-      WellControls & wellControls = getWellControls( subRegion );
-      wellControls.setReferenceWellElementIndex( iwelemControl );
-    }
->>>>>>> 95da0775
+    wellControls.setReferenceGravityCoef( refElev * gravVector[ 2 ] );
+
   } );
 }
 
