/*
 * ------------------------------------------------------------------------------------------------------------
 * SPDX-License-Identifier: LGPL-2.1-only
 *
 * Copyright (c) 2018-2019 Lawrence Livermore National Security LLC
 * Copyright (c) 2018-2019 The Board of Trustees of the Leland Stanford Junior University
 * Copyright (c) 2018-2019 Total, S.A
 * Copyright (c) 2019-     GEOSX Contributors
 * All right reserved
 *
 * See top level LICENSE, COPYRIGHT, CONTRIBUTORS, NOTICE, and ACKNOWLEDGEMENTS files for details.
 * ------------------------------------------------------------------------------------------------------------
 */

/**
 * @file CompositionalMultiphaseWellKernels.hpp
 */

#ifndef GEOSX_PHYSICSSOLVERS_FLUIDFLOW_WELLS_COMPOSITIONALMULTIPHASEWELLKERNELS_HPP
#define GEOSX_PHYSICSSOLVERS_FLUIDFLOW_WELLS_COMPOSITIONALMULTIPHASEWELLKERNELS_HPP

//#define REORDER_WELL_EQUATIONS

#include "common/DataTypes.hpp"
#include "rajaInterface/GEOS_RAJA_Interface.hpp"
#include "constitutive/fluid/MultiFluidBase.hpp"
#include "physicsSolvers/fluidFlow/wells/CompositionalMultiphaseWell.hpp"
#include "physicsSolvers/fluidFlow/wells/WellControls.hpp"

namespace geosx
{

namespace CompositionalMultiphaseWellKernels
{

static constexpr real64 minDensForDivision = 1e-10;

/******************************** ControlEquationHelper ********************************/

struct ControlEquationHelper
{

  GEOSX_HOST_DEVICE
  static void
  Switch( WellControls::Type const & wellType,
          WellControls::Control const & currentControl,
          real64 const & targetBHP,
          real64 const & targetConnRate,
          real64 const & wellElemPressure,
          real64 const & dWellElemPressure,
          real64 const & connRate,
          real64 const & dConnRate,
          WellControls::Control & newControl )
  {
    // TODO: check all inactive constraints (possibly more than one) and switch the one which is most violated
    // TODO: for the rate, use surface conditions (flash for compositional, easier for BO)

    // if isViable is true at the end of the following checks, no need to switch
    bool controlIsViable = false;

    real64 const refRate = connRate + dConnRate;
    real64 const refPressure = wellElemPressure + dWellElemPressure;

    // BHP control
    if( currentControl == WellControls::Control::BHP )
    {
      // the control is viable if the reference rate is below the max rate
      controlIsViable = ( fabs( refRate ) <= fabs( targetConnRate ) );
    }
    else // rate control
    {
      // the control is viable if the reference pressure is below/above the max/min pressure
      if( wellType == WellControls::Type::PRODUCER )
      {
        // targetBHP specifies a min pressure here
        controlIsViable = ( refPressure >= targetBHP );
      }
      else
      {
        // targetBHP specifies a max pressure here
        controlIsViable = ( refPressure <= targetBHP );
      }
    }

    if( controlIsViable )
    {
      newControl = currentControl;
    }
    else
    {
      newControl = ( currentControl == WellControls::Control::BHP )
                 ? WellControls::Control::LIQUIDRATE
                 : WellControls::Control::BHP;
    }
  }

  GEOSX_HOST_DEVICE
  static void
  Compute( globalIndex const rankOffset,
           localIndex const numComponents,
           WellControls::Control const currentControl,
           real64 const & targetBHP,
           real64 const & targetConnRate,
           globalIndex const wellElemDofNumber,
           real64 const & wellElemPressure,
           real64 const & dWellElemPressure,
           real64 const & connRate,
           real64 const & dConnRate,
           CRSMatrixView< real64, globalIndex const > const & localMatrix,
           arrayView1d< real64 > const & localRhs )
  {
    globalIndex eqnRowIndex = 0;
    globalIndex dofColIndex = 0;
    real64 controlEqn = 0;
    real64 dControlEqn_dX = 0;

    // BHP control
    if( currentControl == WellControls::Control::BHP )
    {

      // get the pressure and compute normalizer
      real64 const currentBHP = wellElemPressure + dWellElemPressure;
      real64 const normalizer = /*targetBHP > 1e-13
                                ? 1.0 / targetBHP
                                :*/ 1.0;

      // control equation is a normalized difference
      // between current pressure and target pressure
      controlEqn = ( currentBHP - targetBHP ) * normalizer;
      dControlEqn_dX = normalizer;
      dofColIndex = wellElemDofNumber + CompositionalMultiphaseWell::ColOffset::DPRES;
#ifndef REORDER_WELL_EQUATIONS
      eqnRowIndex = wellElemDofNumber + CompositionalMultiphaseWell::RowOffset::CONTROL - rankOffset;
#else
      eqnRowIndex = wellElemDofNumber + CompositionalMultiphaseWell::RowOffset::MASSBAL + numComponents - rankOffset;
#endif
    }
    else if( currentControl == WellControls::Control::LIQUIDRATE ) // liquid rate control
    {
      // get rates and compute normalizer
      real64 const currentConnRate = connRate + dConnRate;
      real64 const normalizer = /*targetConnRate > 1e-13
                                ? 1.0 / ( 1e-2 * targetConnRate ) // hard-coded value comes from AD-GPRS
                                :*/ 1.0;

      // control equation is a normalized difference
      // between current rate and target rate
      controlEqn = ( currentConnRate - targetConnRate ) * normalizer;
      dControlEqn_dX = normalizer;
      dofColIndex = wellElemDofNumber + CompositionalMultiphaseWell::ColOffset::DCOMP + numComponents;
#ifndef REORDER_WELL_EQUATIONS
      eqnRowIndex = wellElemDofNumber + CompositionalMultiphaseWell::RowOffset::CONTROL - rankOffset;
#else
      eqnRowIndex = wellElemDofNumber + CompositionalMultiphaseWell::RowOffset::MASSBAL + numComponents - rankOffset;
#endif
    }
    else
    {
      GEOSX_ERROR_IF( ( currentControl != WellControls::Control::BHP ) && ( currentControl != WellControls::Control::LIQUIDRATE ),
                      "Phase rate constraints for CompositionalMultiphaseWell will be implemented later" );
    }

    localMatrix.addToRow< serialAtomic >( eqnRowIndex,
                                          &dofColIndex,
                                          &dControlEqn_dX,
                                          1 );
    localRhs[eqnRowIndex] += controlEqn;
  }

};

/******************************** FluxKernel ********************************/

struct FluxKernel
{

  template< typename POLICY >
  static void
  Launch( localIndex const size,
          globalIndex const rankOffset,
          localIndex const numComponents,
          localIndex const numDofPerResElement,
          WellControls const & wellControls,
          arrayView1d< globalIndex const > const & wellElemDofNumber,
          arrayView1d< localIndex const > const & nextWellElemIndex,
          arrayView1d< real64 const > const & connRate,
          arrayView1d< real64 const > const & dConnRate,
          arrayView2d< real64 const > const & wellElemCompFrac,
          arrayView3d< real64 const > const & dWellElemCompFrac_dCompDens,
          real64 const & dt,
          CRSMatrixView< real64, globalIndex const > const & localMatrix,
          arrayView1d< real64 > const & localRhs )
  {
    localIndex const NC = numComponents;
    localIndex const resNDOF = numDofPerResElement;

    WellControls::Type const wellType = wellControls.GetType();
    arrayView1d< real64 const > const & injection = wellControls.GetInjectionStream();

    // loop over the well elements to compute the fluxes between elements
    forAll< POLICY >( size, [=] GEOSX_HOST_DEVICE ( localIndex const iwelem )
    {
      localIndex constexpr maxNumComp = constitutive::MultiFluidBase::MAX_NUM_COMPONENTS;
      localIndex constexpr maxNumDof  = maxNumComp + 1;

      // create local work arrays
      stackArray1d< real64, maxNumComp > compFracUp( NC );
      stackArray1d< real64, maxNumComp > dCompFrac_dPresUp( NC );
      stackArray2d< real64, maxNumComp * maxNumComp > dCompFrac_dCompDensUp( NC, NC );

      stackArray1d< real64, maxNumComp > compFlux( NC );
      stackArray1d< real64, maxNumComp > dCompFlux_dRate( NC );
      stackArray1d< real64, maxNumComp > dCompFlux_dPresUp( NC );
      stackArray2d< real64, maxNumComp * maxNumComp > dCompFlux_dCompDensUp( NC, NC );

      // Step 1) decide the upwind well element

      /*  currentConnRate < 0 flow from iwelem to iwelemNext
       *  currentConnRate > 0 flow from iwelemNext to iwelem
       *  With this convention, currentConnRate < 0 at the last connection for a producer
       *                        currentConnRate > 0 at the last connection for a injector
       */

      localIndex const iwelemNext = nextWellElemIndex[iwelem];
      real64 const currentConnRate = connRate[iwelem] + dConnRate[iwelem];
      localIndex iwelemUp = -1;

      if( iwelemNext < 0 && wellType == WellControls::Type::INJECTOR ) // exit connection, injector
      {
        // we still need to define iwelemUp for Jacobian assembly
        iwelemUp = iwelem;

        // just copy the injection stream into compFrac
        for( localIndex ic = 0; ic < NC; ++ic )
        {
          compFracUp[ic] = injection[ic];
          for( localIndex jc = 0; jc < NC; ++jc )
          {
            dCompFrac_dCompDensUp[ic][jc] = 0.0;
          }
        }
      }
      else
      {
        // first set iwelemUp to the upstream cell
        if( ( iwelemNext < 0 && wellType == WellControls::Type::PRODUCER )  // exit connection, producer
            || currentConnRate < 0 ) // not an exit connection, iwelem is upstream
        {
          iwelemUp = iwelem;
        }
        else // not an exit connection, iwelemNext is upstream
        {
          iwelemUp = iwelemNext;
        }
        // copy the vars of iwelemUp into compFrac
        for( localIndex ic = 0; ic < NC; ++ic )
        {
          compFracUp[ic] = wellElemCompFrac[iwelemUp][ic];
          for( localIndex jc = 0; jc < NC; ++jc )
          {
            dCompFrac_dCompDensUp[ic][jc] = dWellElemCompFrac_dCompDens[iwelemUp][ic][jc];
          }
        }
      }

      // Step 2) compute upstream transport coefficient

      for( localIndex ic = 0; ic < NC; ++ic )
      {
        compFlux[ic] = compFracUp[ic] * currentConnRate;
        dCompFlux_dRate[ic] = compFracUp[ic];
        dCompFlux_dPresUp[ic] = 0.0; // none of these quantities depend on pressure
        for( localIndex jc = 0; jc < NC; ++jc )
        {
          dCompFlux_dCompDensUp[ic][jc] = dCompFrac_dCompDensUp[ic][jc] * currentConnRate;
        }
      }

      globalIndex const offsetUp = wellElemDofNumber[iwelemUp];
      globalIndex const offsetCurrent = wellElemDofNumber[iwelem];

      if( iwelemNext < 0 )  // exit connection
      {
        // for this case, we only need NC mass conservation equations
        // so we do not use the arrays initialized before the loop
        stackArray1d< real64, maxNumComp > oneSidedFlux( NC );
        stackArray2d< real64, maxNumComp > oneSidedFluxJacobian_dRate( NC, 1 );
        stackArray2d< real64, maxNumComp * maxNumDof > oneSidedFluxJacobian_dPresCompUp( NC, resNDOF );

        stackArray1d< globalIndex, maxNumComp > oneSidedEqnRowIndices( NC );
        stackArray1d< globalIndex, maxNumDof > oneSidedDofColIndices_dPresCompUp( resNDOF );
        globalIndex oneSidedDofColIndices_dRate = 0;

        // flux terms
        for( localIndex ic = 0; ic < NC; ++ic )
        {
          oneSidedFlux[ic] = -dt * compFlux[ic];

          // derivative with respect to rate
          oneSidedFluxJacobian_dRate( ic, 0 ) = -dt * dCompFlux_dRate[ic];

          // derivative with respect to upstream pressure
          oneSidedFluxJacobian_dPresCompUp[ic][0] = -dt * dCompFlux_dPresUp[ic];

          // derivatives with respect to upstream component densities
          for( localIndex jdof = 0; jdof < NC; ++jdof )
          {
            oneSidedFluxJacobian_dPresCompUp[ic][jdof + 1] = -dt * dCompFlux_dCompDensUp[ic][jdof];
          }

        }

        // jacobian indices
        for( localIndex ic = 0; ic < NC; ++ic )
        {
          // mass balance equations for all components
          oneSidedEqnRowIndices[ic] = offsetUp + CompositionalMultiphaseWell::RowOffset::MASSBAL + ic - rankOffset;
        }

        // in the dof ordering used in this class, there are 1 pressure dofs
        // and NC compDens dofs before the rate dof in this block
        localIndex const dRateColOffset = CompositionalMultiphaseWell::ColOffset::DCOMP + NC;
        oneSidedDofColIndices_dRate = offsetCurrent + dRateColOffset;

        for( localIndex jdof = 0; jdof < resNDOF; ++jdof )
        {
          // dofs are the **upstream** pressure and component densities
          oneSidedDofColIndices_dPresCompUp[jdof] = offsetUp + CompositionalMultiphaseWell::ColOffset::DPRES + jdof;
        }

        for( localIndex i = 0; i < oneSidedFlux.size(); ++i )
        {
          if( oneSidedEqnRowIndices[i] >= 0 && oneSidedEqnRowIndices[i] < localMatrix.numRows() )
          {
            localMatrix.addToRow< parallelDeviceAtomic >( oneSidedEqnRowIndices[i],
                                                          &oneSidedDofColIndices_dRate,
                                                          oneSidedFluxJacobian_dRate.data() + i,
                                                          1 );
            localMatrix.addToRowBinarySearchUnsorted< parallelDeviceAtomic >( oneSidedEqnRowIndices[i],
                                                                              oneSidedDofColIndices_dPresCompUp.data(),
                                                                              oneSidedFluxJacobian_dPresCompUp.data() + i * resNDOF,
                                                                              resNDOF );
            atomicAdd( parallelDeviceAtomic{}, &localRhs[oneSidedEqnRowIndices[i]], oneSidedFlux[i] );
          }
        }
      }
      else // not an exit connection
      {
        stackArray1d< real64, 2 * maxNumComp > localFlux( 2 * NC );
        stackArray2d< real64, 2 * maxNumComp > localFluxJacobian_dRate( 2 * NC, 1 );
        stackArray2d< real64, 2 * maxNumComp * maxNumDof > localFluxJacobian_dPresCompUp( 2 * NC, resNDOF );

        stackArray1d< globalIndex, 2 * maxNumComp > eqnRowIndices( 2 * NC );
        stackArray1d< globalIndex, maxNumDof > dofColIndices_dPresCompUp( resNDOF );
        globalIndex dofColIndices_dRate = 0;

        globalIndex const offsetNext = wellElemDofNumber[iwelemNext];

        // flux terms
        for( localIndex ic = 0; ic < NC; ++ic )
        {
          localFlux[WellSolverBase::ElemTag::NEXT * NC + ic] = dt * compFlux[ic];
          localFlux[WellSolverBase::ElemTag::CURRENT * NC + ic] = -dt * compFlux[ic];

          // derivative with respect to rate
          localFluxJacobian_dRate( WellSolverBase::ElemTag::NEXT * NC + ic, 0 ) = dt * dCompFlux_dRate[ic];
          localFluxJacobian_dRate( WellSolverBase::ElemTag::CURRENT * NC + ic, 0 ) = -dt * dCompFlux_dRate[ic];

          // derivative with respect to upstream pressure
          localFluxJacobian_dPresCompUp[WellSolverBase::ElemTag::NEXT * NC + ic][0] = dt * dCompFlux_dPresUp[ic];
          localFluxJacobian_dPresCompUp[WellSolverBase::ElemTag::CURRENT * NC + ic][0] = -dt * dCompFlux_dPresUp[ic];

          // derivatives with respect to upstream component densities
          for( localIndex jdof = 0; jdof < NC; ++jdof )
          {
            localFluxJacobian_dPresCompUp[WellSolverBase::ElemTag::NEXT * NC + ic][jdof + 1] =
              dt * dCompFlux_dCompDensUp[ic][jdof];
            localFluxJacobian_dPresCompUp[WellSolverBase::ElemTag::CURRENT * NC + ic][jdof + 1] =
              -dt * dCompFlux_dCompDensUp[ic][jdof];
          }
        }

        // jacobian indices
        for( localIndex ic = 0; ic < NC; ++ic )
        {
          // mass balance equations for all components
          eqnRowIndices[WellSolverBase::ElemTag::NEXT * NC + ic] = offsetNext
                                                                   + CompositionalMultiphaseWell::RowOffset::MASSBAL + ic - rankOffset;
          eqnRowIndices[WellSolverBase::ElemTag::CURRENT * NC + ic] = offsetCurrent
                                                                      + CompositionalMultiphaseWell::RowOffset::MASSBAL + ic - rankOffset;
        }

        // in the dof ordering used in this class, there are 1 pressure dofs
        // and NC compDens dofs before the rate dof in this block
        localIndex const dRateColOffset = CompositionalMultiphaseWell::ColOffset::DCOMP + NC;
        dofColIndices_dRate = offsetCurrent + dRateColOffset;

        for( localIndex jdof = 0; jdof < resNDOF; ++jdof )
        {
          // dofs are the **upstream** pressure and component densities
          dofColIndices_dPresCompUp[jdof] = offsetUp + CompositionalMultiphaseWell::ColOffset::DPRES + jdof;
        }

        for( localIndex i = 0; i < localFlux.size(); ++i )
        {
          if( eqnRowIndices[i] >= 0 && eqnRowIndices[i] < localMatrix.numRows() )
          {
            localMatrix.addToRow< parallelDeviceAtomic >( eqnRowIndices[i],
                                                          &dofColIndices_dRate,
                                                          localFluxJacobian_dRate.data() + i,
                                                          1 );
            localMatrix.addToRowBinarySearchUnsorted< parallelDeviceAtomic >( eqnRowIndices[i],
                                                                              dofColIndices_dPresCompUp.data(),
                                                                              localFluxJacobian_dPresCompUp.data() + i * resNDOF,
                                                                              resNDOF );
            atomicAdd( parallelDeviceAtomic{}, &localRhs[eqnRowIndices[i]], localFlux[i] );
          }
        }
      }
    } );
  }

};

/******************************** PressureRelationKernel ********************************/

struct PressureRelationKernel
{

  template< typename POLICY, typename REDUCE_POLICY >
  static localIndex
  Launch( localIndex const size,
          globalIndex const rankOffset,
          bool const isLocallyOwned,
          localIndex const numComponents,
          localIndex const numDofPerResElement,
          WellControls const & wellControls,
          arrayView1d< globalIndex const > const & wellElemDofNumber,
          arrayView1d< real64 const > const & wellElemGravCoef,
          arrayView1d< localIndex const > const & nextWellElemIndex,
          arrayView1d< real64 const > const & connRate,
          arrayView1d< real64 const > const & dConnRate,
          arrayView1d< real64 const > const & wellElemPressure,
          arrayView1d< real64 const > const & dWellElemPressure,
          arrayView2d< real64 const > const & wellElemCompDens,
          arrayView2d< real64 const > const & dWellElemCompDens,
          CRSMatrixView< real64, globalIndex const > const & localMatrix,
          arrayView1d< real64 > const & localRhs )
  {
    localIndex const NC = numComponents;
    localIndex const resNDOF = numDofPerResElement;

    real64 const targetBHP = wellControls.GetTargetBHP();
    real64 const targetRate = wellControls.GetTargetRate();
    WellControls::Control const currentControl = wellControls.GetControl();
    WellControls::Type const wellType = wellControls.GetType();
    localIndex const iwelemControl = wellControls.GetReferenceWellElementIndex();

    // compute a coefficient to normalize the momentum equation
    //real64 const targetBHP = wellControls.GetTargetBHP();
    real64 const normalizer = /*targetBHP > 1e-15
                              ? 1.0 / targetBHP
                              :*/ 1.0;

    RAJA::ReduceMax< REDUCE_POLICY, localIndex > switchControl( 0 );

    // loop over the well elements to compute the pressure relations between well elements
    forAll< POLICY >( size, [=] GEOSX_HOST_DEVICE ( localIndex const iwelem )
    {
      localIndex const iwelemNext = nextWellElemIndex[iwelem];

      if( iwelemNext < 0 && isLocallyOwned ) // if iwelemNext < 0, form control equation
      {

        WellControls::Control newControl = currentControl;
        ControlEquationHelper::Switch( wellType,
                                       currentControl,
                                       targetBHP,
                                       targetRate,
                                       wellElemPressure[iwelemControl],
                                       dWellElemPressure[iwelemControl],
                                       connRate[iwelemControl],
                                       dConnRate[iwelemControl],
                                       newControl );
        if( currentControl != newControl )
        {
          switchControl.max( 1 );
        }

        ControlEquationHelper::Compute( rankOffset,
                                        NC,
                                        newControl,
                                        targetBHP,
                                        targetRate,
                                        wellElemDofNumber[iwelemControl],
                                        wellElemPressure[iwelemControl],
                                        dWellElemPressure[iwelemControl],
                                        connRate[iwelemControl],
                                        dConnRate[iwelemControl],
                                        localMatrix,
                                        localRhs );
      }
      else if( iwelemNext >= 0 ) // if iwelemNext >= 0, form momentum equation
      {
        localIndex constexpr maxNumComp = constitutive::MultiFluidBase::MAX_NUM_COMPONENTS;
        localIndex constexpr maxNumDof  = maxNumComp + 1;

        // local working variables and arrays
        stackArray1d< globalIndex, 2 * maxNumDof > dofColIndices( 2 * resNDOF );
        stackArray1d< real64, 2 * maxNumDof > localPresRelJacobian( 2 * resNDOF );

        stackArray1d< real64, maxNumComp > dAvgDensity_dCompCurrent( NC );
        stackArray1d< real64, maxNumComp > dAvgDensity_dCompNext( NC );

        // compute the average density at the interface between well elements
        real64 avgDensity = 0;
        for( localIndex ic = 0; ic < NC; ++ic )
        {
          avgDensity += 0.5 * ( wellElemCompDens[iwelemNext][ic] + dWellElemCompDens[iwelemNext][ic]
                                + wellElemCompDens[iwelem][ic] + dWellElemCompDens[iwelem][ic] );
          dAvgDensity_dCompNext[ic] = 0.5;
          dAvgDensity_dCompCurrent[ic] = 0.5;
        }
        real64 const dAvgDensity_dPresNext = 0;
        real64 const dAvgDensity_dPresCurrent = 0;

        // compute depth diff times acceleration
        real64 const gravD = wellElemGravCoef[iwelemNext] - wellElemGravCoef[iwelem];

        // compute the current pressure in the two well elements
        real64 const pressureNext = wellElemPressure[iwelemNext] + dWellElemPressure[iwelemNext];
        real64 const pressureCurrent = wellElemPressure[iwelem] + dWellElemPressure[iwelem];

        // compute momentum flux and derivatives
        localIndex const localDofIndexPresNext = WellSolverBase::ElemTag::NEXT * resNDOF;
        localIndex const localDofIndexPresCurrent = WellSolverBase::ElemTag::CURRENT * resNDOF;

        globalIndex const offsetNext = wellElemDofNumber[iwelemNext];
        globalIndex const offsetCurrent = wellElemDofNumber[iwelem];

#ifndef REORDER_WELL_EQUATIONS
        globalIndex const eqnRowIndex = offsetCurrent + CompositionalMultiphaseWell::RowOffset::CONTROL - rankOffset;
#else
        globalIndex const eqnRowIndex = offsetCurrent + CompositionalMultiphaseWell::RowOffset::MASSBAL + NC  - rankOffset;
#endif
        dofColIndices[localDofIndexPresNext] = offsetNext + CompositionalMultiphaseWell::ColOffset::DPRES;
        dofColIndices[localDofIndexPresCurrent] = offsetCurrent + CompositionalMultiphaseWell::ColOffset::DPRES;

        real64 const localPresRel = ( pressureNext - pressureCurrent - avgDensity * gravD ) * normalizer;

        localPresRelJacobian[localDofIndexPresNext] = ( 1 - dAvgDensity_dPresNext * gravD ) * normalizer;
        localPresRelJacobian[localDofIndexPresCurrent] = ( -1 - dAvgDensity_dPresCurrent * gravD ) * normalizer;

        for( localIndex ic = 0; ic < NC; ++ic )
        {
          localIndex const localDofIndexCompNext = localDofIndexPresNext + ic + 1;
          localIndex const localDofIndexCompCurrent = localDofIndexPresCurrent + ic + 1;

          dofColIndices[localDofIndexCompNext] = offsetNext + CompositionalMultiphaseWell::ColOffset::DCOMP + ic;
          dofColIndices[localDofIndexCompCurrent] = offsetCurrent + CompositionalMultiphaseWell::ColOffset::DCOMP + ic;

          localPresRelJacobian[localDofIndexCompNext] = -dAvgDensity_dCompNext[ic] * gravD * normalizer;
          localPresRelJacobian[localDofIndexCompCurrent] = -dAvgDensity_dCompCurrent[ic] * gravD * normalizer;
        }

        // TODO: add friction and acceleration terms

        if( eqnRowIndex >= 0 && eqnRowIndex < localMatrix.numRows() )
        {
          localMatrix.addToRowBinarySearchUnsorted< parallelDeviceAtomic >( eqnRowIndex,
                                                                            dofColIndices.data(),
                                                                            localPresRelJacobian.data(),
                                                                            2 * resNDOF );
          atomicAdd( parallelDeviceAtomic{}, &localRhs[eqnRowIndex], localPresRel );
        }
      }
    } );
    return switchControl.get();
  }

};

/******************************** PerforationKernel ********************************/

struct PerforationKernel
{

  /**
   * @brief The type for element-based non-constitutive data parameters.
   * Consists entirely of ArrayView's.
   *
   * Can be converted from ElementRegionManager::ElementViewAccessor
   * by calling .toView() or .toViewConst() on an accessor instance
   */
  template< typename VIEWTYPE >
  using ElementView = typename ElementRegionManager::ElementViewAccessor< VIEWTYPE >::ViewTypeConst;

  template< typename POLICY >
  static void
  Launch( localIndex const size,
          localIndex const numComponents,
          localIndex const numPhases,
          ElementView< arrayView1d< real64 const > > const & resPressure,
          ElementView< arrayView1d< real64 const > > const & dResPressure,
          ElementView< arrayView2d< real64 const > > const & resPhaseMob,
          ElementView< arrayView2d< real64 const > > const & dResPhaseMob_dPres,
          ElementView< arrayView3d< real64 const > > const & dResPhaseMob_dComp,
          ElementView< arrayView2d< real64 const > > const & dResPhaseVolFrac_dPres,
          ElementView< arrayView3d< real64 const > > const & dResPhaseVolFrac_dComp,
          ElementView< arrayView3d< real64 const > > const & dResCompFrac_dCompDens,
          ElementView< arrayView3d< real64 const > > const & resPhaseVisc,
          ElementView< arrayView3d< real64 const > > const & dResPhaseVisc_dPres,
          ElementView< arrayView4d< real64 const > > const & dResPhaseVisc_dComp,
          ElementView< arrayView4d< real64 const > > const & resPhaseCompFrac,
          ElementView< arrayView4d< real64 const > > const & dResPhaseCompFrac_dPres,
          ElementView< arrayView5d< real64 const > > const & dResPhaseCompFrac_dComp,
          ElementView< arrayView3d< real64 const > > const & resPhaseRelPerm,
          ElementView< arrayView4d< real64 const > > const & dResPhaseRelPerm_dPhaseVolFrac,
          arrayView1d< real64 const > const & wellElemGravCoef,
          arrayView1d< real64 const > const & wellElemPressure,
          arrayView1d< real64 const > const & dWellElemPressure,
          arrayView2d< real64 const > const & wellElemCompDens,
          arrayView2d< real64 const > const & dWellElemCompDens,
          arrayView2d< real64 const > const & wellElemCompFrac,
          arrayView3d< real64 const > const & dWellElemCompFrac_dCompDens,
          arrayView1d< real64 const > const & perfGravCoef,
          arrayView1d< localIndex const > const & perfWellElemIndex,
          arrayView1d< real64 const > const & perfTransmissibility,
          arrayView1d< localIndex const > const & resElementRegion,
          arrayView1d< localIndex const > const & resElementSubRegion,
          arrayView1d< localIndex const > const & resElementIndex,
          arrayView2d< real64 > const & compPerfRate,
          arrayView3d< real64 > const & dCompPerfRate_dPres,
          arrayView4d< real64 > const & dCompPerfRate_dComp )
  {
    localIndex const NC = numComponents;
    localIndex const NP = numPhases;

    // loop over the perforations to compute the perforation rates
    forAll< POLICY >( size, [=] GEOSX_HOST_DEVICE ( localIndex const iperf )
    {
      localIndex constexpr maxNumComp = constitutive::MultiFluidBase::MAX_NUM_COMPONENTS;

      // local working variables and arrays
      stackArray1d< real64, maxNumComp > dPhaseCompFrac_dCompDens( NC );

      real64 pressure[ 2 ] = { 0.0 };
      real64 dPressure_dP[ 2 ] = { 0.0 };
      stackArray2d< real64, 2 * maxNumComp > dPressure_dC( 2, NC );

      real64 dFlux_dP[ 2 ] = { 0.0 };
      stackArray2d< real64, 2 * maxNumComp > dFlux_dC( 2, NC );

      real64 dMult_dP[ 2 ] = { 0.0 };
      stackArray2d< real64, 2 * maxNumComp > dMult_dC( 2, NC );

      real64 wellElemMixtureDensity = 0.0;
      stackArray1d< real64, maxNumComp > dResTotalMobility_dC( NC );

      stackArray2d< real64, 2 * maxNumComp > phaseCompFrac( 2, NC );
      stackArray2d< real64, 2 * maxNumComp > dPhaseCompFrac_dP( 2, NC );
      stackArray3d< real64, 2 * maxNumComp * maxNumComp > dPhaseCompFrac_dC( 2, NC, NC );

      stackArray1d< real64, maxNumComp > dVisc_dC( NC );
      stackArray1d< real64, maxNumComp > dRelPerm_dC( NC );

      real64 dPotDiff_dP[ 2 ] = { 0.0 };
      stackArray2d< real64, 2 * maxNumComp > dPotDiff_dC( 2, NC );

      real64 multiplier[ 2 ] = { 0.0 };

      // reset the perforation rates
      for( localIndex ic = 0; ic < NC; ++ic )
      {
        compPerfRate[iperf][ic] = 0.0;
        for( localIndex ke = 0; ke < 2; ++ke )
        {
          dCompPerfRate_dPres[iperf][ke][ic] = 0.0;
          for( localIndex jc = 0; jc < NC; ++jc )
          {
            dCompPerfRate_dComp[iperf][ke][ic][jc] = 0.0;
          }
        }
      }

      // 1) copy the variables from the reservoir and well element

      // a) get reservoir variables

      // get the reservoir (sub)region and element indices
      localIndex const er  = resElementRegion[iperf];
      localIndex const esr = resElementSubRegion[iperf];
      localIndex const ei  = resElementIndex[iperf];
      // get the index of the well elem
      localIndex const iwelem = perfWellElemIndex[iperf];

      pressure[CompositionalMultiphaseWell::SubRegionTag::RES] = resPressure[er][esr][ei] + dResPressure[er][esr][ei];
      dPressure_dP[CompositionalMultiphaseWell::SubRegionTag::RES] = 1.0;

      // TODO: add a buoyancy term for the reservoir side here

      multiplier[CompositionalMultiphaseWell::SubRegionTag::RES] = 1.0;

      // b) get well variables

      for( localIndex ic = 0; ic < NC; ++ic )
      {
        wellElemMixtureDensity += wellElemCompDens[iwelem][ic] + dWellElemCompDens[iwelem][ic];
      }

      pressure[CompositionalMultiphaseWell::SubRegionTag::WELL] = wellElemPressure[iwelem] + dWellElemPressure[iwelem];
      dPressure_dP[CompositionalMultiphaseWell::SubRegionTag::WELL] = 1.0;

      multiplier[CompositionalMultiphaseWell::SubRegionTag::WELL] = -1.0;

      real64 const gravD = ( perfGravCoef[iperf] - wellElemGravCoef[iwelem] );

      pressure[CompositionalMultiphaseWell::SubRegionTag::WELL] += wellElemMixtureDensity * gravD;
      // wellElemMixtureDensity does not depend on pressure
      for( localIndex ic = 0; ic < NC; ++ic )
      {
        dPressure_dC[CompositionalMultiphaseWell::SubRegionTag::WELL][ic] += gravD;
      }

      // get transmissibility at the interface
      real64 const trans = perfTransmissibility[iperf];

      // 2) compute potential difference

      real64 potDiff = 0.0;

      for( localIndex i = 0; i < 2; ++i )
      {
        potDiff += multiplier[i] * trans * pressure[i]; // pressure = pres + dPres
        dPotDiff_dP[i] += multiplier[i] * trans * dPressure_dP[i];

        for( localIndex ic = 0; ic < NC; ++ic )
        {
          dPotDiff_dC[i][ic] += multiplier[i] * trans * dPressure_dC[i][ic];
        }
      }

      real64 flux = 0.0;

      // 3) upwinding

      if( potDiff >= 0 )  // ** reservoir cell is upstream **
      {

        // loop over phases, compute and upwind phase flux
        // and sum contributions to each component's perforation rate
        for( localIndex ip = 0; ip < NP; ++ip )
        {

          // compute the phase flux and derivatives using upstream cell mobility
          flux = resPhaseMob[er][esr][ei][ip] * potDiff;

          dFlux_dP[CompositionalMultiphaseWell::SubRegionTag::RES] =
            dResPhaseMob_dPres[er][esr][ei][ip] * potDiff
            + resPhaseMob[er][esr][ei][ip] * dPotDiff_dP[CompositionalMultiphaseWell::SubRegionTag::RES];

          dFlux_dP[CompositionalMultiphaseWell::SubRegionTag::WELL] =
            resPhaseMob[er][esr][ei][ip] *  dPotDiff_dP[CompositionalMultiphaseWell::SubRegionTag::WELL];

          for( localIndex ic = 0; ic < NC; ++ic )
          {
            dFlux_dC[CompositionalMultiphaseWell::SubRegionTag::RES][ic] =
              dResPhaseMob_dComp[er][esr][ei][ip][ic] * potDiff
              + resPhaseMob[er][esr][ei][ip] * dPotDiff_dC[CompositionalMultiphaseWell::SubRegionTag::RES][ic];

            dFlux_dC[CompositionalMultiphaseWell::SubRegionTag::WELL][ic] =
              resPhaseMob[er][esr][ei][ip] * dPotDiff_dC[CompositionalMultiphaseWell::SubRegionTag::WELL][ic];
          }

          // increment component fluxes
          for( localIndex ic = 0; ic < NC; ++ic )
          {
            compPerfRate[iperf][ic] += flux * resPhaseCompFrac[er][esr][ei][0][ip][ic];

            dCompPerfRate_dPres[iperf][CompositionalMultiphaseWell::SubRegionTag::RES][ic] +=
              resPhaseCompFrac[er][esr][ei][0][ip][ic] * dFlux_dP[CompositionalMultiphaseWell::SubRegionTag::RES];

            dCompPerfRate_dPres[iperf][CompositionalMultiphaseWell::SubRegionTag::RES][ic] +=
              dResPhaseCompFrac_dPres[er][esr][ei][0][ip][ic] * flux;

            dCompPerfRate_dPres[iperf][CompositionalMultiphaseWell::SubRegionTag::WELL][ic] +=
              resPhaseCompFrac[er][esr][ei][0][ip][ic] * dFlux_dP[CompositionalMultiphaseWell::SubRegionTag::WELL];

            applyChainRule( NC,
                            dResCompFrac_dCompDens[er][esr][ei],
                            dResPhaseCompFrac_dComp[er][esr][ei][0][ip][ic],
                            dPhaseCompFrac_dCompDens );

            for( localIndex jc = 0; jc < NC; ++jc )
            {
              dCompPerfRate_dComp[iperf][CompositionalMultiphaseWell::SubRegionTag::RES][ic][jc] +=
                dFlux_dC[CompositionalMultiphaseWell::SubRegionTag::RES][jc]
                * resPhaseCompFrac[er][esr][ei][0][ip][ic];

              dCompPerfRate_dComp[iperf][CompositionalMultiphaseWell::SubRegionTag::RES][ic][jc] +=
                flux * dPhaseCompFrac_dCompDens[jc];

              dCompPerfRate_dComp[iperf][CompositionalMultiphaseWell::SubRegionTag::WELL][ic][jc] +=
                dFlux_dC[CompositionalMultiphaseWell::SubRegionTag::WELL][jc]
                * resPhaseCompFrac[er][esr][ei][0][ip][ic];
            }
          }
        }
      }
      else // ** well is upstream **
      {

        real64 resTotalMobility     = 0.0;
        real64 dResTotalMobility_dP = 0.0;

        // first, compute the reservoir total mobitity (excluding phase density)
        for( localIndex ip = 0; ip < NP; ++ip )
        {
          // viscosity
          real64 const resViscosity = resPhaseVisc[er][esr][ei][0][ip];
          real64 const dResVisc_dP  = dResPhaseVisc_dPres[er][esr][ei][0][ip];
          applyChainRule( NC, dResCompFrac_dCompDens[er][esr][ei],
                          dResPhaseVisc_dComp[er][esr][ei][0][ip],
                          dVisc_dC );

          // relative permeability
          real64 const resRelPerm = resPhaseRelPerm[er][esr][ei][0][ip];
          real64 dResRelPerm_dP = 0.0;
          for( localIndex jc = 0; jc < NC; ++jc )
          {
            dRelPerm_dC[jc] = 0;
          }

          for( localIndex jp = 0; jp < NP; ++jp )
          {
            real64 const dResRelPerm_dS = dResPhaseRelPerm_dPhaseVolFrac[er][esr][ei][0][ip][jp];
            dResRelPerm_dP += dResRelPerm_dS * dResPhaseVolFrac_dPres[er][esr][ei][jp];

            for( localIndex jc = 0; jc < NC; ++jc )
            {
              dRelPerm_dC[jc] += dResRelPerm_dS * dResPhaseVolFrac_dComp[er][esr][ei][jp][jc];
            }
          }

          // increment total mobility
          resTotalMobility     += resRelPerm / resViscosity;
          dResTotalMobility_dP += ( dResRelPerm_dP * resViscosity - resRelPerm * dResVisc_dP )
                                  / ( resViscosity * resViscosity );
          for( localIndex ic = 0; ic < NC; ++ic )
          {
            dResTotalMobility_dC[ic] += ( dRelPerm_dC[ic] * resViscosity - resRelPerm * dVisc_dC[ic] )
                                        / ( resViscosity * resViscosity );
          }
        }

        // compute a potdiff multiplier = wellElemMixtureDensity * resTotalMobility
        real64 const mult = wellElemMixtureDensity * resTotalMobility;
        dMult_dP[CompositionalMultiphaseWell::SubRegionTag::RES] = wellElemMixtureDensity * dResTotalMobility_dP;
        dMult_dP[CompositionalMultiphaseWell::SubRegionTag::WELL] = 0;

        for( localIndex ic = 0; ic < NC; ++ic )
        {
          dMult_dC[CompositionalMultiphaseWell::SubRegionTag::RES][ic] =
            wellElemMixtureDensity * dResTotalMobility_dC[ic];

          dMult_dC[CompositionalMultiphaseWell::SubRegionTag::WELL][ic] = resTotalMobility;
        }

        // compute the volumetric flux and derivatives using upstream cell mobility
        flux = mult * potDiff;

        dFlux_dP[CompositionalMultiphaseWell::SubRegionTag::RES] =
          dMult_dP[CompositionalMultiphaseWell::SubRegionTag::RES] * potDiff
          + mult * dPotDiff_dP[CompositionalMultiphaseWell::SubRegionTag::RES];

        dFlux_dP[CompositionalMultiphaseWell::SubRegionTag::WELL] =
          dMult_dP[CompositionalMultiphaseWell::SubRegionTag::WELL] * potDiff
          + mult * dPotDiff_dP[CompositionalMultiphaseWell::SubRegionTag::WELL];

        for( localIndex ic = 0; ic < NC; ++ic )
        {
          dFlux_dC[CompositionalMultiphaseWell::SubRegionTag::RES][ic] =
            dMult_dC[CompositionalMultiphaseWell::SubRegionTag::RES][ic] * potDiff
            + mult * dPotDiff_dC[CompositionalMultiphaseWell::SubRegionTag::RES][ic];

          dFlux_dC[CompositionalMultiphaseWell::SubRegionTag::WELL][ic] =
            dMult_dC[CompositionalMultiphaseWell::SubRegionTag::WELL][ic] * potDiff
            + mult * dPotDiff_dC[CompositionalMultiphaseWell::SubRegionTag::WELL][ic];
        }

        // compute component fluxes
        for( localIndex ic = 0; ic < NC; ++ic )
        {
          compPerfRate[iperf][ic] += wellElemCompFrac[iwelem][ic] * flux;

          dCompPerfRate_dPres[iperf][CompositionalMultiphaseWell::SubRegionTag::RES][ic] =
            wellElemCompFrac[iwelem][ic] * dFlux_dP[CompositionalMultiphaseWell::SubRegionTag::RES];

          dCompPerfRate_dPres[iperf][CompositionalMultiphaseWell::SubRegionTag::WELL][ic] =
            wellElemCompFrac[iwelem][ic] * dFlux_dP[CompositionalMultiphaseWell::SubRegionTag::WELL];

          for( localIndex jc = 0; jc < NC; ++jc )
          {
            dCompPerfRate_dComp[iperf][CompositionalMultiphaseWell::SubRegionTag::RES][ic][jc]  +=
              wellElemCompFrac[iwelem][ic] * dFlux_dC[CompositionalMultiphaseWell::SubRegionTag::RES][jc];

            dCompPerfRate_dComp[iperf][CompositionalMultiphaseWell::SubRegionTag::WELL][ic][jc] +=
              wellElemCompFrac[iwelem][ic] * dFlux_dC[CompositionalMultiphaseWell::SubRegionTag::WELL][jc];

            dCompPerfRate_dComp[iperf][CompositionalMultiphaseWell::SubRegionTag::WELL][ic][jc] +=
              dWellElemCompFrac_dCompDens[iwelem][ic][jc] * flux;
          }
        }
      }
    } );
  }

};

/******************************** VolumeBalanceKernel ********************************/

struct VolumeBalanceKernel
{

  template< typename POLICY >
  static void
  Launch( localIndex const size,
          localIndex const numComponents,
          localIndex const numPhases,
          localIndex const numDofPerWellElement,
          globalIndex const rankOffset,
          arrayView1d< globalIndex const > const & wellElemDofNumber,
          arrayView1d< integer const > const & wellElemGhostRank,
          arrayView2d< real64 const > const & wellElemPhaseVolFrac,
          arrayView2d< real64 const > const & dWellElemPhaseVolFrac_dPres,
          arrayView3d< real64 const > const & dWellElemPhaseVolFrac_dComp,
          arrayView1d< real64 const > const & wellElemVolume,
          CRSMatrixView< real64, globalIndex const > const & localMatrix,
          arrayView1d< real64 > const & localRhs )
  {
    localIndex constexpr maxNumComp = constitutive::MultiFluidBase::MAX_NUM_COMPONENTS;
    localIndex constexpr maxNumDof  = maxNumComp + 1;

    localIndex const NC        = numComponents;
    localIndex const NP        = numPhases;
    localIndex const welemNDOF = numDofPerWellElement;

    forAll< POLICY >( size, [=] GEOSX_HOST_DEVICE ( localIndex const iwelem )
    {

      if( wellElemGhostRank[iwelem] >= 0 )
      {
        return;
      }

      stackArray1d< globalIndex, maxNumDof > localVolBalanceDOF( welemNDOF );
      stackArray1d< real64, maxNumDof > localVolBalanceJacobian( welemNDOF );

      // get equation/dof indices
      globalIndex const offset = wellElemDofNumber[iwelem];
#ifndef REORDER_WELL_EQUATIONS
      localIndex const volBalRowOffset = CompositionalMultiphaseWell::RowOffset::MASSBAL + NC;
#else
      localIndex const volBalRowOffset = CompositionalMultiphaseWell::RowOffset::VOLBAL;
#endif
      globalIndex const localVolBalanceEqnIndex = LvArray::integerConversion< localIndex >( offset - rankOffset ) + volBalRowOffset;
      for( localIndex jdof = 0; jdof < welemNDOF; ++jdof )
      {
        localVolBalanceDOF[jdof] = offset + CompositionalMultiphaseWell::ColOffset::DPRES + jdof;
      }

      real64 localVolBalance = 1.0;

      // sum contributions to component accumulation from each phase
      for( localIndex ip = 0; ip < NP; ++ip )
      {
        localVolBalance -= wellElemPhaseVolFrac[iwelem][ip];
        localVolBalanceJacobian[0] -= dWellElemPhaseVolFrac_dPres[iwelem][ip];

        for( localIndex jc = 0; jc < NC; ++jc )
        {
          localVolBalanceJacobian[jc + 1] -= dWellElemPhaseVolFrac_dComp[iwelem][ip][jc];
        }
      }

      // scale saturation-based volume balance by pore volume (for better scaling w.r.t. other equations)
      for( localIndex idof = 0; idof < welemNDOF; ++idof )
      {
        localVolBalanceJacobian[idof] *= wellElemVolume[iwelem];
      }
      localVolBalance *= wellElemVolume[iwelem];

      localMatrix.addToRowBinarySearchUnsorted< serialAtomic >( localVolBalanceEqnIndex,
                                                                localVolBalanceDOF.data(),
                                                                localVolBalanceJacobian.data(),
                                                                welemNDOF );
      localRhs[localVolBalanceEqnIndex] += localVolBalance;
    } );
  }

};

/******************************** PresCompFracInitializationKernel ********************************/

struct PresCompFracInitializationKernel
{

  /**
   * @brief The type for element-based non-constitutive data parameters.
   * Consists entirely of ArrayView's.
   *
   * Can be converted from ElementRegionManager::ElementViewAccessor
   * by calling .toView() or .toViewConst() on an accessor instance
   */
  template< typename VIEWTYPE >
  using ElementView = typename ElementRegionManager::ElementViewAccessor< VIEWTYPE >::ViewTypeConst;

  template< typename POLICY >
  static void
  Launch( localIndex const perforationSize,
          localIndex const subRegionSize,
          localIndex const numComponents,
          bool const isLocallyOwned,
          int const topRank,
          localIndex const numPerforations,
          WellControls const & wellControls,
          ElementView< arrayView1d< real64 const > > const & resPressure,
          ElementView< arrayView2d< real64 const > > const & resCompDens,
          arrayView1d< localIndex const > const & resElementRegion,
          arrayView1d< localIndex const > const & resElementSubRegion,
          arrayView1d< localIndex const > const & resElementIndex,
          arrayView1d< real64 const > const & wellElemGravCoef,
          arrayView1d< real64 > const & wellElemPressure,
          arrayView2d< real64 > const & wellElemCompFrac )
  {
    localIndex constexpr maxNumComp = constitutive::MultiFluidBase::MAX_NUM_COMPONENTS;
    localIndex const NC = numComponents;

    real64 const targetBHP = wellControls.GetTargetBHP();
    WellControls::Control const currentControl = wellControls.GetControl();
    WellControls::Type const wellType = wellControls.GetType();
    localIndex const iwelemControl = wellControls.GetReferenceWellElementIndex();

    // loop over all perforations to compute an average mixture density and component fraction
    RAJA::ReduceSum< parallelDeviceReduce, real64 > sumTotalDensity( 0 );
    RAJA::ReduceMin< parallelDeviceReduce, real64 > minResPressure( 1e10 );
    RAJA::ReduceMax< parallelDeviceReduce, real64 > maxResPressure( 0 );
    forAll< POLICY >( perforationSize, [=] GEOSX_HOST_DEVICE ( localIndex const iperf )
    {
      // get the reservoir (sub)region and element indices
      localIndex const er = resElementRegion[iperf];
      localIndex const esr = resElementSubRegion[iperf];
      localIndex const ei = resElementIndex[iperf];

      minResPressure.min( resPressure[er][esr][ei] );
      maxResPressure.max( resPressure[er][esr][ei] );

      // increment the average total density
      for( localIndex ic = 0; ic < NC; ++ic )
      {
        sumTotalDensity += resCompDens[er][esr][ei][ic];
      }
    } );


    // TODO: there must a better way to do what is below
    // I would like to define an array of RAJA::ReduceSum to be able to do sum[ic] += ...
    // and put back what is below in the previous kernel.
    stackArray1d< real64, maxNumComp > sumCompFrac( NC );
    for( localIndex ic = 0; ic < NC; ++ic )
    {
      RAJA::ReduceSum< parallelDeviceReduce, real64 > sum( 0.0 );
      forAll< POLICY >( perforationSize, [=] GEOSX_HOST_DEVICE ( localIndex const iperf )
      {
        // get the reservoir (sub)region and element indices
        localIndex const er = resElementRegion[iperf];
        localIndex const esr = resElementSubRegion[iperf];
        localIndex const ei = resElementIndex[iperf];

        real64 perfTotalDensity = 0.0;
        for( localIndex jc = 0; jc < NC; ++jc )
        {
          perfTotalDensity += resCompDens[er][esr][ei][jc];
        }
        sum += resCompDens[er][esr][ei][ic] / perfTotalDensity;
      } );
      sumCompFrac[ic] = sum.get();
    }

    real64 const pres = ( wellControls.GetType() == WellControls::Type::PRODUCER )
                        ? MpiWrapper::Min( minResPressure.get() )
                        : MpiWrapper::Max( maxResPressure.get() );
    real64 const avgTotalDensity = MpiWrapper::Sum( sumTotalDensity.get() ) / numPerforations;

    stackArray1d< real64, maxNumComp > avgCompFrac( NC );
    // compute average component fraction
    if( wellControls.GetType() == WellControls::Type::PRODUCER )
    {
      // use average comp frac from reservoir
      real64 compFracSum = 0;
      real64 const tol = 1e-13;
      for( localIndex ic = 0; ic < NC; ++ic )
      {
        avgCompFrac[ic] = MpiWrapper::Sum( sumCompFrac[ic] ) / numPerforations;
        compFracSum += avgCompFrac[ic];
      }
      GEOSX_ERROR_IF( compFracSum < 1 - tol || compFracSum > 1 + tol,
                      "Invalid well initialization: sum of component fractions should be between 0 and 1" );
    }
    else // injector
    {
      // use average comp frac from XML file
      for( localIndex ic = 0; ic < NC; ++ic )
      {
        avgCompFrac[ic] = wellControls.GetInjectionStream()[ic];
      }
    }

    // set the global component fractions to avgCompFrac
    forAll< POLICY >( subRegionSize, [=] GEOSX_HOST_DEVICE ( localIndex const iwelem )
    {
      for( localIndex ic = 0; ic < NC; ++ic )
      {
        wellElemCompFrac[iwelem][ic] = avgCompFrac[ic];
      }
    } );

    real64 pressureControl = 0.0;
    real64 gravCoefControl = 0.0;
    if( isLocallyOwned )
    {
      // initialize the reference pressure
      if( currentControl == WellControls::Control::BHP )
      {
        // if pressure constraint, set the ref pressure at the constraint
        pressureControl = targetBHP;
      }
      else // rate control
      {
        // if rate constraint, set the ref pressure slightly
        // above/below the target pressure depending on well type
        pressureControl = ( wellType == WellControls::Type::PRODUCER )
                        ? 0.5 * pres
                        : 2.0 * pres;
      }
      gravCoefControl = wellElemGravCoef[iwelemControl];
      wellElemPressure[iwelemControl] = pressureControl;
    }

    MpiWrapper::Broadcast( pressureControl, topRank );
    MpiWrapper::Broadcast( gravCoefControl, topRank );

    GEOSX_ERROR_IF( pressureControl <= 0, "Invalid well initialization: negative pressure was found" );

    // estimate the pressures in the well elements using this avgDensity
    forAll< POLICY >( subRegionSize, [=] GEOSX_HOST_DEVICE ( localIndex const iwelem )
    {
      wellElemPressure[iwelem] = pressureControl
                                 + avgTotalDensity * ( wellElemGravCoef[iwelem] - gravCoefControl );

    } );
  }

};

/******************************** CompDensInitializationKernel ********************************/

struct CompDensInitializationKernel
{

  template< typename POLICY >
  static void
  Launch( localIndex const subRegionSize,
          localIndex const numComponents,
          arrayView2d< real64 const > const & wellElemCompFrac,
          arrayView2d< real64 const > const & wellElemTotalDens,
          arrayView2d< real64 > const & wellElemCompDens )
  {
    forAll< POLICY >( subRegionSize, [=] GEOSX_HOST_DEVICE ( localIndex const iwelem )
    {
      for( localIndex ic = 0; ic < numComponents; ++ic )
      {
        wellElemCompDens[iwelem][ic] = wellElemCompFrac[iwelem][ic] * wellElemTotalDens[iwelem][0];
      }
    } );
  }

};

/******************************** ResidualNormKernel ********************************/

struct ResidualNormKernel
{

  template< typename POLICY, typename REDUCE_POLICY, typename LOCAL_VECTOR >
  static void
  Launch( LOCAL_VECTOR const localResidual,
          globalIndex const rankOffset,
          localIndex const numComponents,
          localIndex const numDofPerWellElement,
          arrayView1d< globalIndex const > const & wellElemDofNumber,
          arrayView1d< integer const > const & wellElemGhostRank,
          arrayView1d< real64 const > const & wellElemVolume,
          arrayView2d< real64 const > const & wellElemTotalDensity,
          real64 * localResidualNorm )
  {
    localIndex const NC = numComponents;

    RAJA::ReduceSum< REDUCE_POLICY, real64 > sumScaled( 0.0 );

    forAll< POLICY >( wellElemDofNumber.size(), [=] GEOSX_HOST_DEVICE ( localIndex const iwelem )
    {
      if( wellElemGhostRank[iwelem] < 0 )
      {
        for( localIndex idof = 0; idof < numDofPerWellElement; ++idof )
        {
          real64 const normalizer = ( idof >= CompositionalMultiphaseWell::RowOffset::MASSBAL
                                      && idof < CompositionalMultiphaseWell::RowOffset::MASSBAL + NC )
                                    ? wellElemTotalDensity[iwelem][0] * wellElemVolume[iwelem]
                                    : 1;
          localIndex const lid = wellElemDofNumber[iwelem] + idof - rankOffset;
          real64 const val = localResidual[lid] / normalizer;
          sumScaled += val * val;
        }
      }
    } );
    *localResidualNorm = *localResidualNorm + sumScaled.get();
  }

};

/******************************** SolutionScalingKernel ********************************/

struct SolutionScalingKernel
{
  template< typename POLICY, typename REDUCE_POLICY, typename LOCAL_VECTOR >
  static real64
  Launch( LOCAL_VECTOR const localSolution,
          globalIndex const rankOffset,
          localIndex const numComponents,
          arrayView1d< globalIndex const > const & wellElemDofNumber,
          arrayView1d< integer const > const & wellElemGhostRank,
          arrayView2d< real64 const > const & wellElemCompDens,
          arrayView2d< real64 const > const & dWellElemCompDens,
          real64 const maxCompFracChange )
  {
<<<<<<< HEAD
    real64 constexpr eps = 1e-10;
=======
    real64 constexpr eps = minDensForDivision;
>>>>>>> e0c973b9

    RAJA::ReduceMin< REDUCE_POLICY, real64 > minVal( 1.0 );

    forAll< POLICY >( wellElemDofNumber.size(), [=] GEOSX_HOST_DEVICE ( localIndex const iwelem )
    {
      if( wellElemGhostRank[iwelem] < 0 )
      {

        real64 prevTotalDens = 0;
        for( localIndex ic = 0; ic < numComponents; ++ic )
        {
          prevTotalDens += wellElemCompDens[iwelem][ic] + dWellElemCompDens[iwelem][ic];
        }

        for( localIndex ic = 0; ic < numComponents; ++ic )
        {
          localIndex const lid = wellElemDofNumber[iwelem] + ic + 1 - rankOffset;

          // compute scaling factor based on relative change in component densities
          real64 const absCompDensChange = fabs( localSolution[lid] );
          real64 const maxAbsCompDensChange = maxCompFracChange * prevTotalDens;

          // This actually checks the change in component fraction, using a lagged total density
          // Indeed we can rewrite the following check as:
          //    | prevCompDens / prevTotalDens - newCompDens / prevTotalDens | > maxCompFracChange
          // Note that the total density in the second term is lagged (i.e, we use prevTotalDens)
          // because I found it more robust than using directly newTotalDens (which can vary also
          // wildly when the compDens change is large)
          if( absCompDensChange > maxAbsCompDensChange && absCompDensChange > eps )
          {
            minVal.min( maxAbsCompDensChange / absCompDensChange );
          }
        }
      }
    } );
    return minVal.get();
  }

};


/******************************** SolutionCheckKernel ********************************/

struct SolutionCheckKernel
{
  template< typename POLICY, typename REDUCE_POLICY, typename LOCAL_VECTOR >
  static localIndex
  Launch( LOCAL_VECTOR const localSolution,
          globalIndex const rankOffset,
          localIndex const numComponents,
          arrayView1d< globalIndex const > const & wellElemDofNumber,
          arrayView1d< integer const > const & wellElemGhostRank,
          arrayView1d< real64 const > const & wellElemPressure,
          arrayView1d< real64 const > const & dWellElemPressure,
          arrayView2d< real64 const > const & wellElemCompDens,
          arrayView2d< real64 const > const & dWellElemCompDens,
          integer const allowCompDensChopping,
          real64 const scalingFactor )
  {
    real64 constexpr eps = minDensForDivision;

    RAJA::ReduceMin< REDUCE_POLICY, localIndex > minVal( 1 );

    forAll< POLICY >( wellElemDofNumber.size(), [=] GEOSX_HOST_DEVICE ( localIndex const iwelem )
    {
      if( wellElemGhostRank[iwelem] < 0 )
      {
        // pressure
        localIndex lid = wellElemDofNumber[iwelem] + CompositionalMultiphaseWell::ColOffset::DPRES - rankOffset;
        real64 const newPres = wellElemPressure[iwelem] + dWellElemPressure[iwelem]
                               + scalingFactor * localSolution[lid];

        // the pressure must be positive
        if( newPres < 0.0 )
        {
          minVal.min( 0 );
        }

        // if component density is not allowed, the time step fails if a component density is negative
<<<<<<< HEAD
        // otherwise, negative component densities will be chopped (i.e., set to zero in ApplySystemSolution)
        if( !allowCompDensChopping )
        {
          for( localIndex ic = 0; ic < numComponents; ++ic )
          {
            lid = wellElemDofNumber[iwelem] + ic + 1 - rankOffset;
            real64 const newDens = wellElemCompDens[iwelem][ic] + dWellElemCompDens[iwelem][ic]
                                   + scalingFactor * localSolution[lid];

            if( newDens < 0 )
            {
              minVal.min( 0 );
            }
          }
        }
        else
        {
=======
        // otherwise, we just check that the total density is positive, and negative component densities
        // will be chopped (i.e., set to zero) in ApplySystemSolution
        if( !allowCompDensChopping )
        {
          for( localIndex ic = 0; ic < numComponents; ++ic )
          {
            lid = wellElemDofNumber[iwelem] + ic + 1 - rankOffset;
            real64 const newDens = wellElemCompDens[iwelem][ic] + dWellElemCompDens[iwelem][ic]
                                   + scalingFactor * localSolution[lid];

            if( newDens < 0 )
            {
              minVal.min( 0 );
            }
          }
        }
        else
        {
>>>>>>> e0c973b9
          real64 totalDens = 0.0;
          for( localIndex ic = 0; ic < numComponents; ++ic )
          {
            lid = wellElemDofNumber[iwelem] + ic + 1 - rankOffset;
            real64 const newDens = wellElemCompDens[iwelem][ic] + dWellElemCompDens[iwelem][ic]
                                   + scalingFactor * localSolution[lid];
            totalDens += (newDens > 0.0) ? newDens : 0.0;
          }
<<<<<<< HEAD
          if( totalDens < 1e-6 )
=======
          if( totalDens < eps )
>>>>>>> e0c973b9
          {
            minVal.min( 0 );
          }
        }
      }
    } );
    return minVal.get();
  }

};


} // end namespace CompositionalMultiphaseWellKernels

} // end namespace geosx

#endif //GEOSX_PHYSICSSOLVERS_FLUIDFLOW_WELLS_COMPOSITIONALMULTIPHASEWELLKERNELS_HPP<|MERGE_RESOLUTION|>--- conflicted
+++ resolved
@@ -1244,11 +1244,7 @@
           arrayView2d< real64 const > const & dWellElemCompDens,
           real64 const maxCompFracChange )
   {
-<<<<<<< HEAD
-    real64 constexpr eps = 1e-10;
-=======
     real64 constexpr eps = minDensForDivision;
->>>>>>> e0c973b9
 
     RAJA::ReduceMin< REDUCE_POLICY, real64 > minVal( 1.0 );
 
@@ -1328,8 +1324,8 @@
         }
 
         // if component density is not allowed, the time step fails if a component density is negative
-<<<<<<< HEAD
-        // otherwise, negative component densities will be chopped (i.e., set to zero in ApplySystemSolution)
+        // otherwise, we just check that the total density is positive, and negative component densities
+        // will be chopped (i.e., set to zero) in ApplySystemSolution
         if( !allowCompDensChopping )
         {
           for( localIndex ic = 0; ic < numComponents; ++ic )
@@ -1346,26 +1342,6 @@
         }
         else
         {
-=======
-        // otherwise, we just check that the total density is positive, and negative component densities
-        // will be chopped (i.e., set to zero) in ApplySystemSolution
-        if( !allowCompDensChopping )
-        {
-          for( localIndex ic = 0; ic < numComponents; ++ic )
-          {
-            lid = wellElemDofNumber[iwelem] + ic + 1 - rankOffset;
-            real64 const newDens = wellElemCompDens[iwelem][ic] + dWellElemCompDens[iwelem][ic]
-                                   + scalingFactor * localSolution[lid];
-
-            if( newDens < 0 )
-            {
-              minVal.min( 0 );
-            }
-          }
-        }
-        else
-        {
->>>>>>> e0c973b9
           real64 totalDens = 0.0;
           for( localIndex ic = 0; ic < numComponents; ++ic )
           {
@@ -1374,11 +1350,7 @@
                                    + scalingFactor * localSolution[lid];
             totalDens += (newDens > 0.0) ? newDens : 0.0;
           }
-<<<<<<< HEAD
-          if( totalDens < 1e-6 )
-=======
           if( totalDens < eps )
->>>>>>> e0c973b9
           {
             minVal.min( 0 );
           }
