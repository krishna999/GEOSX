--- conflicted
+++ resolved
@@ -492,55 +492,6 @@
 
 }
 
-<<<<<<< HEAD
-=======
-template<>
-void ProppantPackVolumeKernel::
-  LaunchInterfaceElementUpdate< CellElementStencilTPFA >( CellElementStencilTPFA const & GEOSX_UNUSED_PARAM( stencil ),
-                                                          R1Tensor const GEOSX_UNUSED_PARAM( unitGravityVector ),
-                                                          ProppantPackVolumeKernel::ElementView< arrayView1d< integer > > const & GEOSX_UNUSED_PARAM(
-                                                            isProppantMobile ),
-                                                          ProppantPackVolumeKernel::ElementView< arrayView1d< integer > > const & GEOSX_UNUSED_PARAM(
-                                                            isInterfaceElement ) )
-{}
-
-template<>
-void ProppantPackVolumeKernel::
-  LaunchInterfaceElementUpdate< FaceElementStencil >( FaceElementStencil const & stencil,
-                                                      R1Tensor const unitGravityVector,
-                                                      ProppantPackVolumeKernel::ElementView< arrayView1d< integer > > const & isProppantMobile,
-                                                      ProppantPackVolumeKernel::ElementView< arrayView1d< integer > > const & isInterfaceElement )
-{
-
-  typename FaceElementStencil::IndexContainerViewConstType const & seri = stencil.getElementRegionIndices();
-  typename FaceElementStencil::IndexContainerViewConstType const & sesri = stencil.getElementSubRegionIndices();
-  typename FaceElementStencil::IndexContainerViewConstType const & sei = stencil.getElementIndices();
-  typename FaceElementStencil::WeightContainerViewConstType const & weights = stencil.getWeights();
-
-  ArrayOfArraysView< R1Tensor const > const & cellCenterToEdgeCenters = stencil.getCellCenterToEdgeCenters();
-
-  forAll< serialPolicy >( stencil.size(), [=] ( localIndex iconn )
-  {
-
-    localIndex const numFluxElems = stencil.stencilSize( iconn );
-
-    localIndex const er = seri[iconn][0];
-    localIndex const esr = sesri[iconn][0];
-
-    ProppantPackVolumeKernel::UpdateInterfaceElement( numFluxElems,
-                                                      sei[iconn],
-                                                      weights[iconn],
-                                                      cellCenterToEdgeCenters[iconn],
-                                                      unitGravityVector,
-                                                      isProppantMobile[er][esr],
-                                                      isInterfaceElement[er][esr] );
-
-  } );
-
-}
-
->>>>>>> 83854be0
-
 } // namespace ProppantTransportKernels
 
 } // namespace geosx