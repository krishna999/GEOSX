
<Problem>

  <Solvers gravityVector="0.0, 0.0, -9.81">
  
<<<<<<< HEAD
    <CompositionalMultiphaseFVM name="compflow"
                                logLevel="0"
                                discretization="fluidTPFA"
                                targetRegions="{Region2}"
                                fluidName="fluid1"
                                solidName="rock"
                                relPermName="relperm"
                                temperature="297.15"
                                useMass="1">
=======
    <CompositionalMultiphaseFlow name="compflow"
                                 logLevel="0"
                                 discretization="fluidTPFA"
                                 targetRegions="{Region2}"
                                 fluidNames="{fluid1}"
                                 solidNames="{rock}"
                                 relPermNames="{relperm}"
                                 temperature="297.15"
                                 useMass="1">
>>>>>>> d4734837
                                 
      <NonlinearSolverParameters newtonTol="1.0e-6"
                                 newtonMaxIter="2"/>
      <SystemSolverParameters krylovTol="1.0e-10"
                              useDirectSolver="0"
                              solverType="Klu"
                              ilut_fill="0"
                              ilut_drop="0"/>
    </CompositionalMultiphaseFVM>
  </Solvers>
  
  <Mesh>
    <InternalMesh name="mesh1"
                  elementTypes="{C3D8}" 
                  xCoords="{0, 3}"
                  yCoords="{0, 1}"
                  zCoords="{0, 1}"
                  nx="{3}"
                  ny="{1}"
                  nz="{1}"
                  cellBlockNames="{cb1}"/>
  </Mesh>

  <Geometry>
    <Box name="source" xMin="-0.01, -0.01, -0.01" xMax="1.01, 1.01, 1.01"/>
    <Box name="sink"   xMin="1.99, -0.01, -0.01" xMax="3.01, 1.01, 1.01"/>
  </Geometry>


  <Events maxTime="200.0">
    <!-- This event is applied every cycle, and overrides the
    solver time-step request -->
    <PeriodicEvent name="solverApplications"
                   forceDt="100.0"
                   target="/Solvers/compflow" />

    <!-- This event is applied every 1.0s.  The targetExactTimestep
    flag allows this event to request a dt modification to match an
    integer multiple of the timeFrequency. -->
    <PeriodicEvent name="outputs"
                   timeFrequency="100.0"
                   targetExactTimestep="1"
                   target="/Outputs/siloOutput" />
  </Events>

  <NumericalMethods>
    <BasisFunctions>
      <LagrangeBasis3 name="linearBasis"  degree = "1"  />
    </BasisFunctions>

    <QuadratureRules>
      <GaussQuadrature3 name="gaussian"   degree="2"  />
    </QuadratureRules>

    <FiniteElements>
      <FiniteElementSpace name="FE1" basis="linearBasis" parentSpace="C3D8" quadrature="gaussian" />
    </FiniteElements>

    <FiniteVolume>
      <TwoPointFluxApproximation name="fluidTPFA"
                                 fieldName="pressure"
                                 coefficientName="permeability"/>
    </FiniteVolume>
  </NumericalMethods>

  <ElementRegions>
    <CellElementRegion name="Region2" cellBlocks="{cb1}" materialList="{fluid1, rock, relperm}" />
  </ElementRegions>

  <Constitutive>
    <CompositionalMultiphaseFluid name="fluid1"
                                  phaseNames="{oil, gas}"
                                  equationsOfState="{PR, PR}"
                                  componentNames="{N2, C10, C20, H2O}"
                                  componentCriticalPressure="{34e5, 25.3e5, 14.6e5, 220.5e5}"
                                  componentCriticalTemperature="{126.2, 622.0, 782.0, 647.0}"
                                  componentAcentricFactor="{0.04, 0.443, 0.816, 0.344}"
                                  componentMolarWeight="{28e-3, 134e-3, 275e-3, 18e-3}"
                                  componentVolumeShift="{0, 0, 0, 0}"
                                  componentBinaryCoeff="{ {0, 0, 0, 0},
                                                          {0, 0, 0, 0},
                                                          {0, 0, 0, 0},
                                                          {0, 0, 0, 0} }"/>

    <PoreVolumeCompressibleSolid name="rock"
                                 referencePressure="0.0"
                                 compressibility="1e-9"/>

    <BrooksCoreyRelativePermeability name="relperm"
                                     phaseNames="{oil, gas}"
                                     phaseMinVolumeFraction="{0.1, 0.15}"
                                     phaseRelPermExponent="{2.0, 2.0}"
                                     phaseRelPermMaxValue="{0.8, 0.9}"/>

  </Constitutive>


  <FieldSpecifications>
    <FieldSpecification name="permx"
               component="0"
               initialCondition="1"  
               setNames="{all}"
               objectPath="ElementRegions/Region2/cb1"
               fieldName="permeability"
               scale="2.0e-16"/>

    <FieldSpecification name="permy"
               component="1"
               initialCondition="1"
               setNames="{all}"
               objectPath="ElementRegions/Region2/cb1"
               fieldName="permeability"
               scale="2.0e-16"/>

    <FieldSpecification name="permz"
               component="2"
               initialCondition="1"
               setNames="{all}"
               objectPath="ElementRegions/Region2/cb1"
               fieldName="permeability"
               scale="2.0e-16"/>

    <FieldSpecification name="referencePorosity"
               initialCondition="1"
               setNames="{all}"
               objectPath="ElementRegions/Region2/cb1"
               fieldName="referencePorosity"
               scale="0.05"/>

    <!-- Initial pressure: ~5 bar -->

    <FieldSpecification name="initialPressure"
               initialCondition="1"
               setNames="{all}"
               objectPath="ElementRegions/Region2/cb1"
               fieldName="pressure"
               functionName="initialPressureFunc"
               scale="5e6"/>

    <!-- Initial composition: no water, only heavy hydrocarbon components and N2 -->

    <FieldSpecification name="initialComposition_N2"
               initialCondition="1"
               setNames="{all}"
               objectPath="ElementRegions/Region2/cb1"
               fieldName="globalCompFraction"
               component="0"
               scale="0.099"/>

    <FieldSpecification name="initialComposition_C10"
               initialCondition="1"
               setNames="{all}"
               objectPath="ElementRegions/Region2/cb1"
               fieldName="globalCompFraction"
               component="1"
               scale="0.3"/>

    <FieldSpecification name="initialComposition_C20"
               initialCondition="1"
               setNames="{all}"
               objectPath="ElementRegions/Region2/cb1"
               fieldName="globalCompFraction"
               component="2"
               scale="0.6"/>

    <FieldSpecification name="initialComposition_H20"
               initialCondition="1"
               setNames="{all}"
               objectPath="ElementRegions/Region2/cb1"
               fieldName="globalCompFraction"
               component="3"
               scale="0.001"/>

    <!-- Injection pressure: ~10 bar -->

    <FieldSpecification name="sourceTermPressure"
               objectPath="ElementRegions/Region2/cb1"
               fieldName="pressure"
               scale="1e7"
               setNames="{source}"/>

    <!-- Injection stream: mostly water -->

    <FieldSpecification name="sourceTermComposition_N2"
               setNames="{source}"
               objectPath="ElementRegions/Region2/cb1"
               fieldName="globalCompFraction"
               component="0"
               scale="0.1"/>

    <FieldSpecification name="sourceTermComposition_C10"
               setNames="{source}"
               objectPath="ElementRegions/Region2/cb1"
               fieldName="globalCompFraction"
               component="1"
               scale="0.1"/>

    <FieldSpecification name="sourceTermComposition_C20"
               setNames="{source}"
               objectPath="ElementRegions/Region2/cb1"
               fieldName="globalCompFraction"
               component="2"
               scale="0.1"/>

    <FieldSpecification name="sourceTermComposition_H20"
               setNames="{source}"
               objectPath="ElementRegions/Region2/cb1"
               fieldName="globalCompFraction"
               component="3"
               scale="0.7"/>

    <!-- Production pressure: ~1 bar, close to stock tank conditions -->

    <FieldSpecification name="sinkTerm"
               objectPath="ElementRegions/Region2/cb1"
               fieldName="pressure"
               scale="1e5"
               setNames="{sink}"/>

    <!-- Production stream: same as initial (should not matter due to upwinding) -->

    <FieldSpecification name="sinkTermComposition_N2"
               setNames="{sink}"
               objectPath="ElementRegions/Region2/cb1"
               fieldName="globalCompFraction"
               component="0"
               scale="0.099"/>

    <FieldSpecification name="sinkTermComposition_C10"
               setNames="{sink}"
               objectPath="ElementRegions/Region2/cb1"
               fieldName="globalCompFraction"
               component="1"
               scale="0.3"/>

    <FieldSpecification name="sinkTermComposition_C20"
               setNames="{sink}"
               objectPath="ElementRegions/Region2/cb1"
               fieldName="globalCompFraction"
               component="2"
               scale="0.6"/>

    <FieldSpecification name="sinkTermComposition_H20"
               setNames="{sink}"
               objectPath="ElementRegions/Region2/cb1"
               fieldName="globalCompFraction"
               component="3"
               scale="0.001"/>

  </FieldSpecifications>

  <Functions>
    <!-- Note: symbolic functions are not available on all systems, so use a table function instead. -->
    <!-- <SymbolicFunction name="initialPressureFunc"
                      inputVarNames="{elementCenter}"
                      variableNames="{x, y, z}"
                      expression="(6-x)/6"/> -->

    <!-- Note: because the expression "(6-x)/6" uses only the first component of elementCenter
          we can use a 1D table instead of a proper ND table.  The inputs with dims larger
          than the function are simply ignored. -->
    <TableFunction name="initialPressureFunc"
                   inputVarNames="{elementCenter}"
                   coordinates="{0.0, 3.0}"
                   values="{1.0, 0.5}"/>

    <!-- This is what the equivalent 3D table function would look like -->
    <!-- <TableFunction name="initialPressureFunc"
                   inputVarNames="{elementCenter}"
                   coordinateFiles="{x.geos, y.geos, z.geos}"
                   voxelFile="{pressure.geos}"/> -->
  </Functions>

  <Outputs>
      <Silo name="siloOutput"/>
  </Outputs>

</Problem><|MERGE_RESOLUTION|>--- conflicted
+++ resolved
@@ -3,28 +3,15 @@
 
   <Solvers gravityVector="0.0, 0.0, -9.81">
   
-<<<<<<< HEAD
     <CompositionalMultiphaseFVM name="compflow"
                                 logLevel="0"
                                 discretization="fluidTPFA"
                                 targetRegions="{Region2}"
-                                fluidName="fluid1"
-                                solidName="rock"
-                                relPermName="relperm"
+                                fluidNames="{fluid1}"
+                                solidNames="{rock}"
+                                relPermNames="{relperm}"
                                 temperature="297.15"
                                 useMass="1">
-=======
-    <CompositionalMultiphaseFlow name="compflow"
-                                 logLevel="0"
-                                 discretization="fluidTPFA"
-                                 targetRegions="{Region2}"
-                                 fluidNames="{fluid1}"
-                                 solidNames="{rock}"
-                                 relPermNames="{relperm}"
-                                 temperature="297.15"
-                                 useMass="1">
->>>>>>> d4734837
-                                 
       <NonlinearSolverParameters newtonTol="1.0e-6"
                                  newtonMaxIter="2"/>
       <SystemSolverParameters krylovTol="1.0e-10"
