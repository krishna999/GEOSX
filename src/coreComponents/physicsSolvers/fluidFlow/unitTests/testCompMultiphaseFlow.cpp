--- conflicted
+++ resolved
@@ -637,11 +637,7 @@
   void SetUp() override
   {
     setupProblemFromXML( *problemManager, xmlInput );
-<<<<<<< HEAD
-    solver = problemManager->GetPhysicsSolverManager().GetGroup< CompositionalMultiphaseFVM >( "compflow" );
-=======
-    solver = problemManager->getPhysicsSolverManager().getGroup< CompositionalMultiphaseFlow >( "compflow" );
->>>>>>> 66dd183a
+    solver = problemManager->getPhysicsSolverManager().getGroup< CompositionalMultiphaseFVM >( "compflow" );
 
     DomainPartition & domain = *problemManager->getDomainPartition();
 
