/*
 * ------------------------------------------------------------------------------------------------------------
 * SPDX-License-Identifier: LGPL-2.1-only
 *
 * Copyright (c) 2018-2020 Lawrence Livermore National Security LLC
 * Copyright (c) 2018-2020 The Board of Trustees of the Leland Stanford Junior University
 * Copyright (c) 2018-2020 Total, S.A
 * Copyright (c) 2019-     GEOSX Contributors
 * All rights reserved
 *
 * See top level LICENSE, COPYRIGHT, CONTRIBUTORS, NOTICE, and ACKNOWLEDGEMENTS files for details.
 * ------------------------------------------------------------------------------------------------------------
 */

// Source includes
#include "managers/initialization.hpp"
#include "physicsSolvers/fluidFlow/SinglePhaseHybridFVMKernels.hpp"
#include "codingUtilities/UnitTestUtilities.hpp"

// TPL includes
#include <gtest/gtest.h>

using namespace geosx;
using namespace geosx::SinglePhaseHybridFVMKernels;
using namespace geosx::testing;


static real64 constexpr relTol = 1e-5;
static localIndex constexpr NF = 4; // we consider a tetrahedron in this file

// helpers

void updateDensity( real64 const & refPres,
                    real64 const & elemPres,
                    real64 const & dElemPres,
                    real64 & elemDens,
                    real64 & dElemDens_dp )
{
  // we assume (very) compressible flow to catch wrong derivatives
  real64 const compressibility = 5e-3;
  real64 const refDens = 1000;

  // hard-coded relationship between pressure and density
  elemDens = refDens * exp( compressibility * ( elemPres + dElemPres - refPres ) );
  dElemDens_dp = compressibility * elemDens;
}

void updateMobility( real64 const & elemDens,
                     real64 const & dElemDens_dp,
                     ElementRegionManager::ElementViewAccessor< Array< real64, 1 > > & mob,
                     ElementRegionManager::ElementViewAccessor< Array< real64, 1 > > & dMob_dp )
{
  // we assume that viscosity is independent of pressure
  real64 const elemVisc = 0.001;
  real64 elemMobility = elemDens / elemVisc;
  real64 dElemMobility_dp = dElemDens_dp / elemVisc;
  mob[0][0][0] = elemMobility;
  dMob_dp[0][0][0] = dElemMobility_dp;
}


// in this function, we set up a 1-element problem in a tetrahedron
// the QTPFA transmissibility matrix comes from testHybridFVMInnerProducts
void setupProblemForTetra( array1d< localIndex > & elemToFaces,
                           array1d< real64 > & facePres,
                           array1d< real64 > & dFacePres,
                           array1d< real64 > & faceGravCoef,
                           real64 & refPres,
                           real64 & elemPres,
                           real64 & dElemPres,
                           real64 & elemGravCoef,
                           real64 & elemDens,
                           real64 & dElemDens_dp,
                           arraySlice2d< real64 > const & transMatrix )
{
  facePres.resize( NF );
  dFacePres.resize( NF );
  facePres( 0 ) = 1e5; dFacePres( 0 ) = 0;
  facePres( 1 ) = 2e5; dFacePres( 1 ) = 0;
  facePres( 2 ) = 1e4; dFacePres( 2 ) = 0;
  facePres( 3 ) = 5e4; dFacePres( 3 ) = 0;

  elemGravCoef = 5e1;
  faceGravCoef.resize( NF );
  faceGravCoef( 0 ) = 1e1;
  faceGravCoef( 1 ) = 1e2;
  faceGravCoef( 2 ) = 3e1;
  faceGravCoef( 3 ) = 7e1;

  elemToFaces.resize( NF );
  elemToFaces( 0 ) = 0;
  elemToFaces( 1 ) = 1;
  elemToFaces( 2 ) = 2;
  elemToFaces( 3 ) = 3;

  elemPres  = 1.2e5;
  refPres   = elemPres;
  dElemPres = 0;
  updateDensity( refPres, elemPres, dElemPres, elemDens, dElemDens_dp );

  // the transmissibility matrix comes from the HybridFVMInnerProduct unit tests
  transMatrix( 0, 0 ) =  5.25e-12;
  transMatrix( 0, 1 ) =  3.75e-12;
  transMatrix( 0, 2 ) =  2.25e-12;
  transMatrix( 0, 3 ) =  3.75e-12;

  transMatrix( 1, 0 ) =  3.75e-12;
  transMatrix( 1, 1 ) = 12.75e-12;
  transMatrix( 1, 2 ) = -5.25e-12;
  transMatrix( 1, 3 ) =  3.75e-12;

  transMatrix( 2, 0 ) =  2.25e-12;
  transMatrix( 2, 1 ) = -5.25e-12;
  transMatrix( 2, 2 ) = 18.75e-12;
  transMatrix( 2, 3 ) = -0.75e-12;

  transMatrix( 3, 0 ) =  3.75e-12;
  transMatrix( 3, 1 ) =  3.75e-12;
  transMatrix( 3, 2 ) = -0.75e-12;
  transMatrix( 3, 3 ) =  8.25e-12;

}

void setupElementLists( localIndex const (&localIds)[ 3 ],
                        array1d< localIndex > const & elemToFaces,
                        array2d< localIndex > & elemRegionList,
                        array2d< localIndex > & elemSubRegionList,
                        array2d< localIndex > & elemList,
                        SortedArray< localIndex > & regionFilter )
{
  elemRegionList.resizeDimension< 0 >( elemToFaces.size() );
  elemSubRegionList.resizeDimension< 0 >( elemToFaces.size() );
  elemList.resizeDimension< 0 >( elemToFaces.size() );
  elemRegionList.resizeDimension< 1 >( 2 );
  elemSubRegionList.resizeDimension< 1 >( 2 );
  elemList.resizeDimension< 1 >( 2 );

  for( localIndex ifaceLoc = 0; ifaceLoc < elemToFaces.size(); ++ifaceLoc )
  {
    elemRegionList[elemToFaces[ifaceLoc]][0]    = localIds[0];
    elemRegionList[elemToFaces[ifaceLoc]][1]    = -1;
    elemSubRegionList[elemToFaces[ifaceLoc]][0] = localIds[1];
    elemSubRegionList[elemToFaces[ifaceLoc]][1] = -1;
    elemList[elemToFaces[ifaceLoc]][0]          = localIds[2];
    elemList[elemToFaces[ifaceLoc]][1]          = -1;
  }

  regionFilter.insert( localIds[0] );
}

void setupMatrixAndRhsForTetra( globalIndex & elemDofNumber,
                                array1d< globalIndex > & faceDofNumber,
                                array1d< integer > & faceGhostRank,
                                CRSMatrix< real64, globalIndex > & matrix,
                                CRSMatrix< real64, globalIndex > & matrixPerturb,
                                CRSMatrix< real64, globalIndex > & matrixFD,
                                array1d< real64 > & rhs,
                                array1d< real64 > & rhsPerturb )
{
  elemDofNumber = 0;
  faceDofNumber.resize( NF );
  faceDofNumber( 0 ) = 1;
  faceDofNumber( 1 ) = 2;
  faceDofNumber( 2 ) = 3;
  faceDofNumber( 3 ) = 4;

  faceGhostRank.resize( NF );
  faceGhostRank.setValues< serialPolicy >( -1 );

  matrix.resize( NF+1, NF+1, NF+1 );
  matrixPerturb.resize( NF+1, NF+1, NF+1 );
  matrixFD.resize( NF+1, NF+1, NF+1 );

  rhs.resize( NF+1 );
  rhsPerturb.resize( NF+1 );

  // the matrices are full for the one-cell problem
  for( globalIndex i = 0; i < NF+1; ++i )
  {
    for( globalIndex j = 0; j < NF+1; ++j )
    {
      matrix.insertNonZero( i, j, 1 );
      matrixPerturb.insertNonZero( i, j, 1 );
      matrixFD.insertNonZero( i, j, 1 );
    }
  }
}

TEST( SinglePhaseHybridFVMKernels, assembleConstraints )
{
  real64 const perturbParameter = sqrt( std::numeric_limits< real64 >::epsilon() );

  //////////////////////
  // 1) problem setup //
  //////////////////////

  array1d< localIndex > elemToFaces;
  array1d< real64 > facePres;
  array1d< real64 > dFacePres;
  array1d< real64 > faceGravCoef;
  real64 refPres;
  real64 elemPres;
  real64 dElemPres;
  real64 elemGravCoef;
  real64 elemDens;
  real64 dElemDens_dp;
  stackArray2d< real64, NF *NF > transMatrix( NF, NF );

  setupProblemForTetra( elemToFaces,
                        facePres,
                        dFacePres,
                        faceGravCoef,
                        refPres,
                        elemPres,
                        dElemPres,
                        elemGravCoef,
                        elemDens,
                        dElemDens_dp,
                        transMatrix );

  globalIndex elemDofNumber;
  array1d< globalIndex > faceDofNumber;
  array1d< integer > faceGhostRank;
  CRSMatrix< real64, globalIndex > jacobian;
  CRSMatrix< real64, globalIndex > jacobianPerturb;
  CRSMatrix< real64, globalIndex > jacobianFD;
  array1d< real64 > rhs;
  array1d< real64 > rhsPerturb;

  setupMatrixAndRhsForTetra( elemDofNumber,
                             faceDofNumber,
                             faceGhostRank,
                             jacobian,
                             jacobianPerturb,
                             jacobianFD,
                             rhs,
                             rhsPerturb );

  real64 oneSidedVolFlux[ NF ] = { 0.0 };
  real64 dOneSidedVolFlux_dp[ NF ] = { 0.0 };
  real64 dOneSidedVolFlux_dfp[ NF ][ NF ] = {{ 0.0 }};

  ///////////////////////////////////////
  // 2) Compute analytical derivatives //
  ///////////////////////////////////////

<<<<<<< HEAD
  AssemblerKernelHelper::ApplyGradient< NF >( facePres,
                                              dFacePres,
                                              faceGravCoef,
                                              elemToFaces,
                                              elemPres,
                                              dElemPres,
                                              elemGravCoef,
                                              elemDens,
                                              dElemDens_dp,
                                              transMatrix,
                                              oneSidedVolFlux,
                                              dOneSidedVolFlux_dp,
                                              dOneSidedVolFlux_dfp );
=======
  AssemblerKernelHelper::computeOneSidedVolFluxes< NF >( facePres,
                                                         dFacePres,
                                                         faceGravCoef,
                                                         elemToFaces,
                                                         elemPres,
                                                         dElemPres,
                                                         elemGravCoef,
                                                         elemDens,
                                                         dElemDens_dp,
                                                         transMatrix,
                                                         oneSidedVolFlux,
                                                         dOneSidedVolFlux_dp,
                                                         dOneSidedVolFlux_dfp );
>>>>>>> 66dd183a

  jacobianFD.setValues< parallelHostPolicy >( 0.0 );
  jacobian.setValues< parallelHostPolicy >( 0.0 );
  rhs.setValues< parallelHostPolicy >( 0 );

<<<<<<< HEAD
  AssemblerKernelHelper::AssembleFaceConstraints< NF >( faceDofNumber,
                                                        faceGhostRank,
                                                        elemToFaces,
                                                        elemDofNumber,
                                                        0,
                                                        oneSidedVolFlux,
                                                        dOneSidedVolFlux_dp,
                                                        dOneSidedVolFlux_dfp,
                                                        jacobian.toViewConstSizes(),
                                                        rhs.toView() );
=======
  AssemblerKernelHelper::assembleConstraints< NF >( faceDofNumber,
                                                    faceGhostRank,
                                                    elemToFaces,
                                                    elemDofNumber,
                                                    0,
                                                    oneSidedVolFlux,
                                                    dOneSidedVolFlux_dp,
                                                    dOneSidedVolFlux_dfp,
                                                    jacobian.toViewConstSizes(),
                                                    rhs.toView() );
>>>>>>> 66dd183a

  ///////////////////////////////////////////////////////////////////////////////////
  // 3) Compute finite-difference derivatives with respect to the element pressure //
  ///////////////////////////////////////////////////////////////////////////////////

  real64 const dElemPresPerturb = perturbParameter * (elemPres + perturbParameter);
  // we need to update density to account for the perturbation
  updateDensity( refPres, elemPres, dElemPresPerturb, elemDens, dElemDens_dp );

  LvArray::tensorOps::fill< NF >( oneSidedVolFlux, 0 );
  LvArray::tensorOps::fill< NF >( dOneSidedVolFlux_dp, 0 );
  LvArray::tensorOps::fill< NF, NF >( dOneSidedVolFlux_dfp, 0 );

<<<<<<< HEAD
  AssemblerKernelHelper::ApplyGradient< NF >( facePres,
                                              dFacePres,
                                              faceGravCoef,
                                              elemToFaces,
                                              elemPres,
                                              dElemPresPerturb,
                                              elemGravCoef,
                                              elemDens,
                                              dElemDens_dp,
                                              transMatrix,
                                              oneSidedVolFlux,
                                              dOneSidedVolFlux_dp,
                                              dOneSidedVolFlux_dfp );
=======
  AssemblerKernelHelper::computeOneSidedVolFluxes< NF >( facePres,
                                                         dFacePres,
                                                         faceGravCoef,
                                                         elemToFaces,
                                                         elemPres,
                                                         dElemPresPerturb,
                                                         elemGravCoef,
                                                         elemDens,
                                                         dElemDens_dp,
                                                         transMatrix,
                                                         oneSidedVolFlux,
                                                         dOneSidedVolFlux_dp,
                                                         dOneSidedVolFlux_dfp );
>>>>>>> 66dd183a

  jacobianPerturb.setValues< parallelHostPolicy >( 0.0 );
  rhsPerturb.setValues< parallelHostPolicy >( 0.0 );

<<<<<<< HEAD
  AssemblerKernelHelper::AssembleFaceConstraints< NF >( faceDofNumber,
                                                        faceGhostRank,
                                                        elemToFaces,
                                                        elemDofNumber,
                                                        0,
                                                        oneSidedVolFlux,
                                                        dOneSidedVolFlux_dp,
                                                        dOneSidedVolFlux_dfp,
                                                        jacobianPerturb.toViewConstSizes(),
                                                        rhsPerturb.toView() );
=======
  AssemblerKernelHelper::assembleConstraints< NF >( faceDofNumber,
                                                    faceGhostRank,
                                                    elemToFaces,
                                                    elemDofNumber,
                                                    0,
                                                    oneSidedVolFlux,
                                                    dOneSidedVolFlux_dp,
                                                    dOneSidedVolFlux_dfp,
                                                    jacobianPerturb.toViewConstSizes(),
                                                    rhsPerturb.toView() );
>>>>>>> 66dd183a

  for( localIndex row = 0; row < rhs.size(); ++row )
  {
    real64 const dR_dp  = ( rhsPerturb[row] - rhs[row] ) / dElemPresPerturb;
    if( std::fabs( dR_dp ) > 0.0 )
    {
      jacobianFD.addToRow< serialAtomic >( row, &elemDofNumber, &dR_dp, 1 );
    }
  }

  /////////////////////////////////////////////////////////////////////////////////
  // 4) Compute finite-difference derivatives with respect to the face pressures //
  /////////////////////////////////////////////////////////////////////////////////

  // we need to revert the density to its initial value (it is independent of face pressure)
  updateDensity( refPres, elemPres, dElemPres, elemDens, dElemDens_dp );
  for( localIndex ifaceLoc = 0; ifaceLoc < NF; ++ifaceLoc )
  {
    dFacePres.setValues< serialPolicy >( 0 );
    dFacePres[ifaceLoc] = perturbParameter * (facePres[ifaceLoc] + perturbParameter);

    LvArray::tensorOps::fill< NF >( oneSidedVolFlux, 0 );
    LvArray::tensorOps::fill< NF >( dOneSidedVolFlux_dp, 0 );
    LvArray::tensorOps::fill< NF, NF >( dOneSidedVolFlux_dfp, 0 );

<<<<<<< HEAD
    AssemblerKernelHelper::ApplyGradient< NF >( facePres,
                                                dFacePres,
                                                faceGravCoef,
                                                elemToFaces,
                                                elemPres,
                                                dElemPres,
                                                elemGravCoef,
                                                elemDens,
                                                dElemDens_dp,
                                                transMatrix,
                                                oneSidedVolFlux,
                                                dOneSidedVolFlux_dp,
                                                dOneSidedVolFlux_dfp );
=======
    AssemblerKernelHelper::computeOneSidedVolFluxes< NF >( facePres,
                                                           dFacePres,
                                                           faceGravCoef,
                                                           elemToFaces,
                                                           elemPres,
                                                           dElemPres,
                                                           elemGravCoef,
                                                           elemDens,
                                                           dElemDens_dp,
                                                           transMatrix,
                                                           oneSidedVolFlux,
                                                           dOneSidedVolFlux_dp,
                                                           dOneSidedVolFlux_dfp );
>>>>>>> 66dd183a

    jacobianPerturb.setValues< parallelHostPolicy >( 0.0 );
    rhsPerturb.setValues< parallelHostPolicy >( 0.0 );

<<<<<<< HEAD
    AssemblerKernelHelper::AssembleFaceConstraints< NF >( faceDofNumber,
                                                          faceGhostRank,
                                                          elemToFaces,
                                                          elemDofNumber,
                                                          0,
                                                          oneSidedVolFlux,
                                                          dOneSidedVolFlux_dp,
                                                          dOneSidedVolFlux_dfp,
                                                          jacobianPerturb.toViewConstSizes(),
                                                          rhsPerturb.toView() );
=======
    AssemblerKernelHelper::assembleConstraints< NF >( faceDofNumber,
                                                      faceGhostRank,
                                                      elemToFaces,
                                                      elemDofNumber,
                                                      0,
                                                      oneSidedVolFlux,
                                                      dOneSidedVolFlux_dp,
                                                      dOneSidedVolFlux_dfp,
                                                      jacobianPerturb.toViewConstSizes(),
                                                      rhsPerturb.toView() );
>>>>>>> 66dd183a

    for( localIndex row = 0; row < rhs.size(); ++row )
    {
      real64 const dR_dfp  = ( rhsPerturb[row] - rhs[row] ) / dFacePres[ifaceLoc];
      if( std::fabs( dR_dfp ) > 0.0 )
      {
        jacobianFD.addToRow< serialAtomic >( row, &faceDofNumber[ifaceLoc], &dR_dfp, 1 );
      }
    }
  }

  compareLocalMatrices( jacobian.toViewConst(), jacobianFD.toViewConst(), relTol );
}


TEST( SinglePhaseHybridFVMKernels, assembleOneSidedMassFluxes )
{
  real64 const perturbParameter = sqrt( std::numeric_limits< real64 >::epsilon() );
  real64 const dt = 1e3;

  //////////////////////
  // 1) problem setup //
  //////////////////////

  array1d< localIndex > elemToFaces;
  array1d< real64 > facePres;
  array1d< real64 > dFacePres;
  array1d< real64 > faceGravCoef;
  real64 refPres;
  real64 elemPres;
  real64 dElemPres;
  real64 elemGravCoef;
  real64 elemDens;
  real64 dElemDens_dp;
  stackArray2d< real64, NF *NF > transMatrix( NF, NF );

  setupProblemForTetra( elemToFaces,
                        facePres,
                        dFacePres,
                        faceGravCoef,
                        refPres,
                        elemPres,
                        dElemPres,
                        elemGravCoef,
                        elemDens,
                        dElemDens_dp,
                        transMatrix );

  localIndex const localIds[ 3 ] = { 0, 0, 0 };
  globalIndex const rankOffset = 0;
  SortedArray< localIndex > regionFilter;
  array2d< localIndex > elemRegionList;
  array2d< localIndex > elemSubRegionList;
  array2d< localIndex > elemList;

  setupElementLists( localIds,
                     elemToFaces,
                     elemRegionList,
                     elemSubRegionList,
                     elemList,
                     regionFilter );

  globalIndex dofNumber;
  array1d< globalIndex > faceDofNumber;
  array1d< integer > faceGhostRank;
  CRSMatrix< real64, globalIndex > jacobian;
  CRSMatrix< real64, globalIndex > jacobianPerturb;
  CRSMatrix< real64, globalIndex > jacobianFD;
  array1d< real64 > rhs;
  array1d< real64 > rhsPerturb;

  setupMatrixAndRhsForTetra( dofNumber,
                             faceDofNumber,
                             faceGhostRank,
                             jacobian,
                             jacobianPerturb,
                             jacobianFD,
                             rhs,
                             rhsPerturb );

  ElementRegionManager::ElementViewAccessor< Array< real64, 1 > > mob;
  ElementRegionManager::ElementViewAccessor< Array< real64, 1 > > dMob_dp;
  ElementRegionManager::ElementViewAccessor< Array< globalIndex, 1 > > elemDofNumber;
  mob.resize( 1 );
  mob[0].resize( 1 );
  mob[0][0].resize( 1 );
  dMob_dp.resize( 1 );
  dMob_dp[0].resize( 1 );
  dMob_dp[0][0].resize( 1 );
  elemDofNumber.resize( 1 );
  elemDofNumber[0].resize( 1 );
  elemDofNumber[0][0].resize( 1 );

  // no upwinding to do since we are in a one-cell problem
  elemDofNumber[0][0][0] = dofNumber;
  updateMobility( elemDens,
                  dElemDens_dp,
                  mob,
                  dMob_dp );

  real64 oneSidedVolFlux[ NF ] = { 0.0 };
  real64 dOneSidedVolFlux_dp[ NF ] = { 0.0 };
  real64 dOneSidedVolFlux_dfp[ NF ][ NF ] = {{ 0.0 }};

  ///////////////////////////////////////
  // 2) Compute analytical derivatives //
  ///////////////////////////////////////

<<<<<<< HEAD
  AssemblerKernelHelper::ApplyGradient< NF >( facePres,
                                              dFacePres,
                                              faceGravCoef,
                                              elemToFaces,
                                              elemPres,
                                              dElemPres,
                                              elemGravCoef,
                                              elemDens,
                                              dElemDens_dp,
                                              transMatrix,
                                              oneSidedVolFlux,
                                              dOneSidedVolFlux_dp,
                                              dOneSidedVolFlux_dfp );
=======
  AssemblerKernelHelper::computeOneSidedVolFluxes< NF >( facePres,
                                                         dFacePres,
                                                         faceGravCoef,
                                                         elemToFaces,
                                                         elemPres,
                                                         dElemPres,
                                                         elemGravCoef,
                                                         elemDens,
                                                         dElemDens_dp,
                                                         transMatrix,
                                                         oneSidedVolFlux,
                                                         dOneSidedVolFlux_dp,
                                                         dOneSidedVolFlux_dfp );
>>>>>>> 66dd183a

  jacobianFD.setValues< parallelHostPolicy >( 0.0 );
  jacobian.setValues< parallelHostPolicy >( 0.0 );
  rhs.setValues< parallelHostPolicy >( 0 );

<<<<<<< HEAD
  AssemblerKernelHelper::AssembleFluxDivergence< NF >( localIds,
                                                       rankOffset,
                                                       elemRegionList,
                                                       elemSubRegionList,
                                                       elemList,
                                                       regionFilter.toViewConst(),
                                                       faceDofNumber,
                                                       elemToFaces,
                                                       mob.toNestedViewConst(),
                                                       dMob_dp.toNestedViewConst(),
                                                       elemDofNumber.toNestedViewConst(),
                                                       oneSidedVolFlux,
                                                       dOneSidedVolFlux_dp,
                                                       dOneSidedVolFlux_dfp,
                                                       dt,
                                                       jacobian.toViewConstSizes(),
                                                       rhs.toView() );
=======
  AssemblerKernelHelper::assembleOneSidedMassFluxes< NF >( faceDofNumber,
                                                           elemToFaces,
                                                           elemDofNumber,
                                                           0,
                                                           oneSidedVolFlux,
                                                           dOneSidedVolFlux_dp,
                                                           dOneSidedVolFlux_dfp,
                                                           upwMobility,
                                                           dUpwMobility_dp,
                                                           upwDofNumber,
                                                           dt,
                                                           jacobian.toViewConstSizes(),
                                                           rhs.toView() );
>>>>>>> 66dd183a

  ///////////////////////////////////////////////////////////////////////////////////
  // 3) Compute finite-difference derivatives with respect to the element pressure //
  ///////////////////////////////////////////////////////////////////////////////////

  real64 const dElemPresPerturb = perturbParameter * (elemPres + perturbParameter);
  // we need to update density and mobility to account for the perturbation
  updateDensity( refPres, elemPres, dElemPresPerturb, elemDens, dElemDens_dp );
  updateMobility( elemDens, dElemDens_dp, mob, dMob_dp );

  LvArray::tensorOps::fill< NF >( oneSidedVolFlux, 0 );
  LvArray::tensorOps::fill< NF >( dOneSidedVolFlux_dp, 0 );
  LvArray::tensorOps::fill< NF, NF >( dOneSidedVolFlux_dfp, 0 );

<<<<<<< HEAD
  AssemblerKernelHelper::ApplyGradient< NF >( facePres,
                                              dFacePres,
                                              faceGravCoef,
                                              elemToFaces,
                                              elemPres,
                                              dElemPresPerturb,
                                              elemGravCoef,
                                              elemDens,
                                              dElemDens_dp,
                                              transMatrix,
                                              oneSidedVolFlux,
                                              dOneSidedVolFlux_dp,
                                              dOneSidedVolFlux_dfp );
=======
  AssemblerKernelHelper::computeOneSidedVolFluxes< NF >( facePres,
                                                         dFacePres,
                                                         faceGravCoef,
                                                         elemToFaces,
                                                         elemPres,
                                                         dElemPresPerturb,
                                                         elemGravCoef,
                                                         elemDens,
                                                         dElemDens_dp,
                                                         transMatrix,
                                                         oneSidedVolFlux,
                                                         dOneSidedVolFlux_dp,
                                                         dOneSidedVolFlux_dfp );
>>>>>>> 66dd183a

  jacobianPerturb.setValues< parallelHostPolicy >( 0.0 );
  rhsPerturb.setValues< serialPolicy >( 0.0 );

<<<<<<< HEAD
  AssemblerKernelHelper::AssembleFluxDivergence< NF >( localIds,
                                                       rankOffset,
                                                       elemRegionList,
                                                       elemSubRegionList,
                                                       elemList,
                                                       regionFilter.toViewConst(),
                                                       faceDofNumber,
                                                       elemToFaces,
                                                       mob.toNestedViewConst(),
                                                       dMob_dp.toNestedViewConst(),
                                                       elemDofNumber.toNestedViewConst(),
                                                       oneSidedVolFlux,
                                                       dOneSidedVolFlux_dp,
                                                       dOneSidedVolFlux_dfp,
                                                       dt,
                                                       jacobianPerturb.toViewConstSizes(),
                                                       rhsPerturb.toView() );
=======
  AssemblerKernelHelper::assembleOneSidedMassFluxes< NF >( faceDofNumber,
                                                           elemToFaces,
                                                           elemDofNumber,
                                                           0,
                                                           oneSidedVolFlux,
                                                           dOneSidedVolFlux_dp,
                                                           dOneSidedVolFlux_dfp,
                                                           upwMobility,
                                                           dUpwMobility_dp,
                                                           upwDofNumber,
                                                           dt,
                                                           jacobianPerturb.toViewConstSizes(),
                                                           rhsPerturb.toView() );
>>>>>>> 66dd183a

  for( localIndex row = 0; row < rhs.size(); ++row )
  {
    real64 const dR_dp  = ( rhsPerturb[row] - rhs[row] ) / dElemPresPerturb;
    if( std::fabs( dR_dp ) > 0.0 )
    {
      jacobianFD.addToRow< serialAtomic >( row, &dofNumber, &dR_dp, 1 );
    }
  }

  /////////////////////////////////////////////////////////////////////////////////
  // 4) Compute finite-difference derivatives with respect to the face pressures //
  /////////////////////////////////////////////////////////////////////////////////

  updateDensity( refPres, elemPres, dElemPres, elemDens, dElemDens_dp );
  updateMobility( elemDens, dElemDens_dp, mob, dMob_dp );

  for( localIndex ifaceLoc = 0; ifaceLoc < NF; ++ifaceLoc )
  {
    dFacePres.setValues< serialPolicy >( 0 );
    dFacePres[ifaceLoc] = perturbParameter * (facePres[ifaceLoc] + perturbParameter);

    LvArray::tensorOps::fill< NF >( oneSidedVolFlux, 0 );
    LvArray::tensorOps::fill< NF >( dOneSidedVolFlux_dp, 0 );
    LvArray::tensorOps::fill< NF, NF >( dOneSidedVolFlux_dfp, 0 );

<<<<<<< HEAD
    AssemblerKernelHelper::ApplyGradient< NF >( facePres,
                                                dFacePres,
                                                faceGravCoef,
                                                elemToFaces,
                                                elemPres,
                                                dElemPres,
                                                elemGravCoef,
                                                elemDens,
                                                dElemDens_dp,
                                                transMatrix,
                                                oneSidedVolFlux,
                                                dOneSidedVolFlux_dp,
                                                dOneSidedVolFlux_dfp );
=======
    AssemblerKernelHelper::computeOneSidedVolFluxes< NF >( facePres,
                                                           dFacePres,
                                                           faceGravCoef,
                                                           elemToFaces,
                                                           elemPres,
                                                           dElemPres,
                                                           elemGravCoef,
                                                           elemDens,
                                                           dElemDens_dp,
                                                           transMatrix,
                                                           oneSidedVolFlux,
                                                           dOneSidedVolFlux_dp,
                                                           dOneSidedVolFlux_dfp );
>>>>>>> 66dd183a

    jacobianPerturb.setValues< parallelHostPolicy >( 0.0 );
    rhsPerturb.setValues< parallelHostPolicy >( 0.0 );

<<<<<<< HEAD
    AssemblerKernelHelper::AssembleFluxDivergence< NF >( localIds,
                                                         rankOffset,
                                                         elemRegionList,
                                                         elemSubRegionList,
                                                         elemList,
                                                         regionFilter.toViewConst(),
                                                         faceDofNumber,
                                                         elemToFaces,
                                                         mob.toNestedViewConst(),
                                                         dMob_dp.toNestedViewConst(),
                                                         elemDofNumber.toNestedViewConst(),
                                                         oneSidedVolFlux,
                                                         dOneSidedVolFlux_dp,
                                                         dOneSidedVolFlux_dfp,
                                                         dt,
                                                         jacobianPerturb.toViewConstSizes(),
                                                         rhsPerturb.toView() );
=======
    AssemblerKernelHelper::assembleOneSidedMassFluxes< NF >( faceDofNumber,
                                                             elemToFaces,
                                                             elemDofNumber,
                                                             0,
                                                             oneSidedVolFlux,
                                                             dOneSidedVolFlux_dp,
                                                             dOneSidedVolFlux_dfp,
                                                             upwMobility,
                                                             dUpwMobility_dp,
                                                             upwDofNumber,
                                                             dt,
                                                             jacobianPerturb.toViewConstSizes(),
                                                             rhsPerturb.toView() );

>>>>>>> 66dd183a

    for( localIndex row = 0; row < rhs.size(); ++row )
    {
      real64 const dR_dfp  = ( rhsPerturb[row] - rhs[row] ) / dFacePres[ifaceLoc];
      if( std::fabs( dR_dfp ) > 0.0 )
      {
        jacobianFD.addToRow< serialAtomic >( row, &faceDofNumber[ifaceLoc], &dR_dfp, 1 );
      }
    }
  }

  compareLocalMatrices( jacobian.toViewConst(), jacobianFD.toViewConst(), relTol );

}

int main( int argc, char * * argv )
{
  ::testing::InitGoogleTest( &argc, argv );

  geosx::basicSetup( argc, argv );

  int const result = RUN_ALL_TESTS();

  geosx::basicCleanup();

  return result;
}<|MERGE_RESOLUTION|>--- conflicted
+++ resolved
@@ -244,8 +244,7 @@
   // 2) Compute analytical derivatives //
   ///////////////////////////////////////
 
-<<<<<<< HEAD
-  AssemblerKernelHelper::ApplyGradient< NF >( facePres,
+  AssemblerKernelHelper::applyGradient< NF >( facePres,
                                               dFacePres,
                                               faceGravCoef,
                                               elemToFaces,
@@ -258,28 +257,12 @@
                                               oneSidedVolFlux,
                                               dOneSidedVolFlux_dp,
                                               dOneSidedVolFlux_dfp );
-=======
-  AssemblerKernelHelper::computeOneSidedVolFluxes< NF >( facePres,
-                                                         dFacePres,
-                                                         faceGravCoef,
-                                                         elemToFaces,
-                                                         elemPres,
-                                                         dElemPres,
-                                                         elemGravCoef,
-                                                         elemDens,
-                                                         dElemDens_dp,
-                                                         transMatrix,
-                                                         oneSidedVolFlux,
-                                                         dOneSidedVolFlux_dp,
-                                                         dOneSidedVolFlux_dfp );
->>>>>>> 66dd183a
 
   jacobianFD.setValues< parallelHostPolicy >( 0.0 );
   jacobian.setValues< parallelHostPolicy >( 0.0 );
   rhs.setValues< parallelHostPolicy >( 0 );
 
-<<<<<<< HEAD
-  AssemblerKernelHelper::AssembleFaceConstraints< NF >( faceDofNumber,
+  AssemblerKernelHelper::assembleFaceConstraints< NF >( faceDofNumber,
                                                         faceGhostRank,
                                                         elemToFaces,
                                                         elemDofNumber,
@@ -289,18 +272,6 @@
                                                         dOneSidedVolFlux_dfp,
                                                         jacobian.toViewConstSizes(),
                                                         rhs.toView() );
-=======
-  AssemblerKernelHelper::assembleConstraints< NF >( faceDofNumber,
-                                                    faceGhostRank,
-                                                    elemToFaces,
-                                                    elemDofNumber,
-                                                    0,
-                                                    oneSidedVolFlux,
-                                                    dOneSidedVolFlux_dp,
-                                                    dOneSidedVolFlux_dfp,
-                                                    jacobian.toViewConstSizes(),
-                                                    rhs.toView() );
->>>>>>> 66dd183a
 
   ///////////////////////////////////////////////////////////////////////////////////
   // 3) Compute finite-difference derivatives with respect to the element pressure //
@@ -314,8 +285,7 @@
   LvArray::tensorOps::fill< NF >( dOneSidedVolFlux_dp, 0 );
   LvArray::tensorOps::fill< NF, NF >( dOneSidedVolFlux_dfp, 0 );
 
-<<<<<<< HEAD
-  AssemblerKernelHelper::ApplyGradient< NF >( facePres,
+  AssemblerKernelHelper::applyGradient< NF >( facePres,
                                               dFacePres,
                                               faceGravCoef,
                                               elemToFaces,
@@ -328,27 +298,11 @@
                                               oneSidedVolFlux,
                                               dOneSidedVolFlux_dp,
                                               dOneSidedVolFlux_dfp );
-=======
-  AssemblerKernelHelper::computeOneSidedVolFluxes< NF >( facePres,
-                                                         dFacePres,
-                                                         faceGravCoef,
-                                                         elemToFaces,
-                                                         elemPres,
-                                                         dElemPresPerturb,
-                                                         elemGravCoef,
-                                                         elemDens,
-                                                         dElemDens_dp,
-                                                         transMatrix,
-                                                         oneSidedVolFlux,
-                                                         dOneSidedVolFlux_dp,
-                                                         dOneSidedVolFlux_dfp );
->>>>>>> 66dd183a
 
   jacobianPerturb.setValues< parallelHostPolicy >( 0.0 );
   rhsPerturb.setValues< parallelHostPolicy >( 0.0 );
 
-<<<<<<< HEAD
-  AssemblerKernelHelper::AssembleFaceConstraints< NF >( faceDofNumber,
+  AssemblerKernelHelper::assembleFaceConstraints< NF >( faceDofNumber,
                                                         faceGhostRank,
                                                         elemToFaces,
                                                         elemDofNumber,
@@ -358,18 +312,6 @@
                                                         dOneSidedVolFlux_dfp,
                                                         jacobianPerturb.toViewConstSizes(),
                                                         rhsPerturb.toView() );
-=======
-  AssemblerKernelHelper::assembleConstraints< NF >( faceDofNumber,
-                                                    faceGhostRank,
-                                                    elemToFaces,
-                                                    elemDofNumber,
-                                                    0,
-                                                    oneSidedVolFlux,
-                                                    dOneSidedVolFlux_dp,
-                                                    dOneSidedVolFlux_dfp,
-                                                    jacobianPerturb.toViewConstSizes(),
-                                                    rhsPerturb.toView() );
->>>>>>> 66dd183a
 
   for( localIndex row = 0; row < rhs.size(); ++row )
   {
@@ -395,8 +337,7 @@
     LvArray::tensorOps::fill< NF >( dOneSidedVolFlux_dp, 0 );
     LvArray::tensorOps::fill< NF, NF >( dOneSidedVolFlux_dfp, 0 );
 
-<<<<<<< HEAD
-    AssemblerKernelHelper::ApplyGradient< NF >( facePres,
+    AssemblerKernelHelper::applyGradient< NF >( facePres,
                                                 dFacePres,
                                                 faceGravCoef,
                                                 elemToFaces,
@@ -409,27 +350,11 @@
                                                 oneSidedVolFlux,
                                                 dOneSidedVolFlux_dp,
                                                 dOneSidedVolFlux_dfp );
-=======
-    AssemblerKernelHelper::computeOneSidedVolFluxes< NF >( facePres,
-                                                           dFacePres,
-                                                           faceGravCoef,
-                                                           elemToFaces,
-                                                           elemPres,
-                                                           dElemPres,
-                                                           elemGravCoef,
-                                                           elemDens,
-                                                           dElemDens_dp,
-                                                           transMatrix,
-                                                           oneSidedVolFlux,
-                                                           dOneSidedVolFlux_dp,
-                                                           dOneSidedVolFlux_dfp );
->>>>>>> 66dd183a
 
     jacobianPerturb.setValues< parallelHostPolicy >( 0.0 );
     rhsPerturb.setValues< parallelHostPolicy >( 0.0 );
 
-<<<<<<< HEAD
-    AssemblerKernelHelper::AssembleFaceConstraints< NF >( faceDofNumber,
+    AssemblerKernelHelper::assembleFaceConstraints< NF >( faceDofNumber,
                                                           faceGhostRank,
                                                           elemToFaces,
                                                           elemDofNumber,
@@ -439,18 +364,6 @@
                                                           dOneSidedVolFlux_dfp,
                                                           jacobianPerturb.toViewConstSizes(),
                                                           rhsPerturb.toView() );
-=======
-    AssemblerKernelHelper::assembleConstraints< NF >( faceDofNumber,
-                                                      faceGhostRank,
-                                                      elemToFaces,
-                                                      elemDofNumber,
-                                                      0,
-                                                      oneSidedVolFlux,
-                                                      dOneSidedVolFlux_dp,
-                                                      dOneSidedVolFlux_dfp,
-                                                      jacobianPerturb.toViewConstSizes(),
-                                                      rhsPerturb.toView() );
->>>>>>> 66dd183a
 
     for( localIndex row = 0; row < rhs.size(); ++row )
     {
@@ -559,8 +472,7 @@
   // 2) Compute analytical derivatives //
   ///////////////////////////////////////
 
-<<<<<<< HEAD
-  AssemblerKernelHelper::ApplyGradient< NF >( facePres,
+  AssemblerKernelHelper::applyGradient< NF >( facePres,
                                               dFacePres,
                                               faceGravCoef,
                                               elemToFaces,
@@ -573,28 +485,12 @@
                                               oneSidedVolFlux,
                                               dOneSidedVolFlux_dp,
                                               dOneSidedVolFlux_dfp );
-=======
-  AssemblerKernelHelper::computeOneSidedVolFluxes< NF >( facePres,
-                                                         dFacePres,
-                                                         faceGravCoef,
-                                                         elemToFaces,
-                                                         elemPres,
-                                                         dElemPres,
-                                                         elemGravCoef,
-                                                         elemDens,
-                                                         dElemDens_dp,
-                                                         transMatrix,
-                                                         oneSidedVolFlux,
-                                                         dOneSidedVolFlux_dp,
-                                                         dOneSidedVolFlux_dfp );
->>>>>>> 66dd183a
 
   jacobianFD.setValues< parallelHostPolicy >( 0.0 );
   jacobian.setValues< parallelHostPolicy >( 0.0 );
   rhs.setValues< parallelHostPolicy >( 0 );
 
-<<<<<<< HEAD
-  AssemblerKernelHelper::AssembleFluxDivergence< NF >( localIds,
+  AssemblerKernelHelper::assembleFluxDivergence< NF >( localIds,
                                                        rankOffset,
                                                        elemRegionList,
                                                        elemSubRegionList,
@@ -611,21 +507,6 @@
                                                        dt,
                                                        jacobian.toViewConstSizes(),
                                                        rhs.toView() );
-=======
-  AssemblerKernelHelper::assembleOneSidedMassFluxes< NF >( faceDofNumber,
-                                                           elemToFaces,
-                                                           elemDofNumber,
-                                                           0,
-                                                           oneSidedVolFlux,
-                                                           dOneSidedVolFlux_dp,
-                                                           dOneSidedVolFlux_dfp,
-                                                           upwMobility,
-                                                           dUpwMobility_dp,
-                                                           upwDofNumber,
-                                                           dt,
-                                                           jacobian.toViewConstSizes(),
-                                                           rhs.toView() );
->>>>>>> 66dd183a
 
   ///////////////////////////////////////////////////////////////////////////////////
   // 3) Compute finite-difference derivatives with respect to the element pressure //
@@ -640,8 +521,7 @@
   LvArray::tensorOps::fill< NF >( dOneSidedVolFlux_dp, 0 );
   LvArray::tensorOps::fill< NF, NF >( dOneSidedVolFlux_dfp, 0 );
 
-<<<<<<< HEAD
-  AssemblerKernelHelper::ApplyGradient< NF >( facePres,
+  AssemblerKernelHelper::applyGradient< NF >( facePres,
                                               dFacePres,
                                               faceGravCoef,
                                               elemToFaces,
@@ -654,27 +534,11 @@
                                               oneSidedVolFlux,
                                               dOneSidedVolFlux_dp,
                                               dOneSidedVolFlux_dfp );
-=======
-  AssemblerKernelHelper::computeOneSidedVolFluxes< NF >( facePres,
-                                                         dFacePres,
-                                                         faceGravCoef,
-                                                         elemToFaces,
-                                                         elemPres,
-                                                         dElemPresPerturb,
-                                                         elemGravCoef,
-                                                         elemDens,
-                                                         dElemDens_dp,
-                                                         transMatrix,
-                                                         oneSidedVolFlux,
-                                                         dOneSidedVolFlux_dp,
-                                                         dOneSidedVolFlux_dfp );
->>>>>>> 66dd183a
 
   jacobianPerturb.setValues< parallelHostPolicy >( 0.0 );
   rhsPerturb.setValues< serialPolicy >( 0.0 );
 
-<<<<<<< HEAD
-  AssemblerKernelHelper::AssembleFluxDivergence< NF >( localIds,
+  AssemblerKernelHelper::assembleFluxDivergence< NF >( localIds,
                                                        rankOffset,
                                                        elemRegionList,
                                                        elemSubRegionList,
@@ -691,21 +555,6 @@
                                                        dt,
                                                        jacobianPerturb.toViewConstSizes(),
                                                        rhsPerturb.toView() );
-=======
-  AssemblerKernelHelper::assembleOneSidedMassFluxes< NF >( faceDofNumber,
-                                                           elemToFaces,
-                                                           elemDofNumber,
-                                                           0,
-                                                           oneSidedVolFlux,
-                                                           dOneSidedVolFlux_dp,
-                                                           dOneSidedVolFlux_dfp,
-                                                           upwMobility,
-                                                           dUpwMobility_dp,
-                                                           upwDofNumber,
-                                                           dt,
-                                                           jacobianPerturb.toViewConstSizes(),
-                                                           rhsPerturb.toView() );
->>>>>>> 66dd183a
 
   for( localIndex row = 0; row < rhs.size(); ++row )
   {
@@ -732,8 +581,7 @@
     LvArray::tensorOps::fill< NF >( dOneSidedVolFlux_dp, 0 );
     LvArray::tensorOps::fill< NF, NF >( dOneSidedVolFlux_dfp, 0 );
 
-<<<<<<< HEAD
-    AssemblerKernelHelper::ApplyGradient< NF >( facePres,
+    AssemblerKernelHelper::applyGradient< NF >( facePres,
                                                 dFacePres,
                                                 faceGravCoef,
                                                 elemToFaces,
@@ -746,27 +594,11 @@
                                                 oneSidedVolFlux,
                                                 dOneSidedVolFlux_dp,
                                                 dOneSidedVolFlux_dfp );
-=======
-    AssemblerKernelHelper::computeOneSidedVolFluxes< NF >( facePres,
-                                                           dFacePres,
-                                                           faceGravCoef,
-                                                           elemToFaces,
-                                                           elemPres,
-                                                           dElemPres,
-                                                           elemGravCoef,
-                                                           elemDens,
-                                                           dElemDens_dp,
-                                                           transMatrix,
-                                                           oneSidedVolFlux,
-                                                           dOneSidedVolFlux_dp,
-                                                           dOneSidedVolFlux_dfp );
->>>>>>> 66dd183a
 
     jacobianPerturb.setValues< parallelHostPolicy >( 0.0 );
     rhsPerturb.setValues< parallelHostPolicy >( 0.0 );
 
-<<<<<<< HEAD
-    AssemblerKernelHelper::AssembleFluxDivergence< NF >( localIds,
+    AssemblerKernelHelper::assembleFluxDivergence< NF >( localIds,
                                                          rankOffset,
                                                          elemRegionList,
                                                          elemSubRegionList,
@@ -783,22 +615,6 @@
                                                          dt,
                                                          jacobianPerturb.toViewConstSizes(),
                                                          rhsPerturb.toView() );
-=======
-    AssemblerKernelHelper::assembleOneSidedMassFluxes< NF >( faceDofNumber,
-                                                             elemToFaces,
-                                                             elemDofNumber,
-                                                             0,
-                                                             oneSidedVolFlux,
-                                                             dOneSidedVolFlux_dp,
-                                                             dOneSidedVolFlux_dfp,
-                                                             upwMobility,
-                                                             dUpwMobility_dp,
-                                                             upwDofNumber,
-                                                             dt,
-                                                             jacobianPerturb.toViewConstSizes(),
-                                                             rhsPerturb.toView() );
-
->>>>>>> 66dd183a
 
     for( localIndex row = 0; row < rhs.size(); ++row )
     {
