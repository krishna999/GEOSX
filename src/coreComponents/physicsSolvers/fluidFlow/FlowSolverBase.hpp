/*
 * ------------------------------------------------------------------------------------------------------------
 * SPDX-License-Identifier: LGPL-2.1-only
 *
 * Copyright (c) 2018-2020 Lawrence Livermore National Security LLC
 * Copyright (c) 2018-2020 The Board of Trustees of the Leland Stanford Junior University
 * Copyright (c) 2018-2020 Total, S.A
 * Copyright (c) 2019-     GEOSX Contributors
 * All rights reserved
 *
 * See top level LICENSE, COPYRIGHT, CONTRIBUTORS, NOTICE, and ACKNOWLEDGEMENTS files for details.
 * ------------------------------------------------------------------------------------------------------------
 */

/**
 * @file FlowSolverBase.hpp
 */

#ifndef GEOSX_PHYSICSSOLVERS_FINITEVOLUME_FLOWSOLVERBASE_HPP_
#define GEOSX_PHYSICSSOLVERS_FINITEVOLUME_FLOWSOLVERBASE_HPP_

#include "physicsSolvers/SolverBase.hpp"

namespace geosx
{

namespace dataRepository
{
class Group;
}
class FieldSpecificationBase;
class DomainPartition;

/**
 * @class FlowSolverBase
 *
 * Base class for finite volume fluid flow solvers.
 * Provides some common features
 */
class FlowSolverBase : public SolverBase
{
public:
/**
 * @brief main constructor for Group Objects
 * @param name the name of this instantiation of Group in the repository
 * @param parent the parent group of this instantiation of Group
 */
  FlowSolverBase( const std::string & name,
                  Group * const parent );


  /// deleted default constructor
  FlowSolverBase() = delete;

  /// deleted copy constructor
  FlowSolverBase( FlowSolverBase const & ) = delete;

  /// default move constructor
  FlowSolverBase( FlowSolverBase && ) = default;

  /// deleted assignment operator
  FlowSolverBase & operator=( FlowSolverBase const & ) = delete;

  /// deleted move operator
  FlowSolverBase & operator=( FlowSolverBase && ) = delete;

  /**
   * @brief default destructor
   */
  virtual ~FlowSolverBase() override;

  virtual void registerDataOnMesh( Group * const MeshBodies ) override;

  void setPoroElasticCoupling() { m_poroElasticFlag = 1; }

  void setReservoirWellsCoupling() { m_coupledWellsFlag = 1; }

  arrayView1d< string const > fluidModelNames() const { return m_fluidModelNames; }

  arrayView1d< string const > solidModelNames() const { return m_solidModelNames; }

  virtual std::vector< string > getConstitutiveRelations( string const & regionName ) const override;


  localIndex numDofPerCell() const { return m_numDofPerCell; }

  struct viewKeyStruct : SolverBase::viewKeyStruct
  {
    // input data
    static constexpr auto referencePorosityString = "referencePorosity";
    static constexpr auto permeabilityString      = "permeability";

    // gravity term precomputed values
    static constexpr auto gravityCoefString = "gravityCoefficient";

    // misc inputs
    static constexpr auto fluidNamesString = "fluidNames";
    static constexpr auto solidNamesString = "solidNames";

    static constexpr auto pressureString = "pressure";
    static constexpr auto deltaPressureString = "deltaPressure";
    static constexpr auto deltaVolumeString = "deltaVolume";

    static constexpr auto aperture0String  = "aperture_n";
    static constexpr auto effectiveApertureString = "effectiveAperture";

    static constexpr auto inputFluxEstimateString  = "inputFluxEstimate";
    static constexpr auto meanPermCoeffString  = "meanPermCoeff";
  } viewKeysFlowSolverBase;

  struct groupKeyStruct : SolverBase::groupKeyStruct
  {} groupKeysFlowSolverBase;

  /**
   * @brief Setup stored views into domain data for the current step
   */
  virtual void resetViews( MeshLevel & mesh );

  virtual void setUpDflux_dApertureMatrix( DomainPartition & domain,
                                           DofManager const & dofManager,
                                           CRSMatrix< real64, globalIndex > & localMatrix );


  std::unique_ptr< CRSMatrix< real64, localIndex > > & getRefDerivativeFluxResidual_dAperture()
  {
    return m_derivativeFluxResidual_dAperture;
  }

  CRSMatrixView< real64, localIndex const > getDerivativeFluxResidual_dAperture()
  {
    return m_derivativeFluxResidual_dAperture->toViewConstSizes();
  }

  CRSMatrixView< real64 const, localIndex const > getDerivativeFluxResidual_dAperture() const
  {
    return m_derivativeFluxResidual_dAperture->toViewConst();
  }

private:

  /**
   * @brief This function generates various discretization information for later use.
   * @param domain the domain partition
   */


protected:

<<<<<<< HEAD
  virtual void PrecomputeData( MeshLevel & mesh );
=======
  void precomputeData( MeshLevel & mesh );
>>>>>>> 66dd183a

  virtual void postProcessInput() override;

  virtual void initializePreSubGroups( Group * const rootGroup ) override;

  virtual void initializePostInitialConditionsPreSubGroups( Group * const rootGroup ) override;

  /// name of the fluid constitutive model
  array1d< string > m_fluidModelNames;

  /// name of the solid constitutive model
  array1d< string > m_solidModelNames;

  /// flag to determine whether or not coupled with solid solver
  integer m_poroElasticFlag;

  /// flag to determine whether or not coupled with wells
  integer m_coupledWellsFlag;

  /// the number of Degrees of Freedom per cell
  localIndex m_numDofPerCell;

  std::unique_ptr< CRSMatrix< real64, localIndex > > m_derivativeFluxResidual_dAperture;

  real64 m_fluxEstimate;

  real64 m_meanPermCoeff;

  /// views into constant data fields
  ElementRegionManager::ElementViewAccessor< arrayView1d< integer const > > m_elemGhostRank;
  ElementRegionManager::ElementViewAccessor< arrayView1d< real64 const > >  m_volume;
  ElementRegionManager::ElementViewAccessor< arrayView1d< real64 const > >  m_gravCoef;
  ElementRegionManager::ElementViewAccessor< arrayView1d< real64 const > >  m_porosityRef;

  ElementRegionManager::ElementViewAccessor< arrayView1d< real64 const > >  m_elementArea;
  ElementRegionManager::ElementViewAccessor< arrayView1d< real64 const > >  m_elementAperture0;
  ElementRegionManager::ElementViewAccessor< arrayView1d< real64 const > >  m_elementAperture;
  ElementRegionManager::ElementViewAccessor< arrayView1d< real64 const > >  m_effectiveAperture;

#ifdef GEOSX_USE_SEPARATION_COEFFICIENT
  ElementRegionManager::ElementViewAccessor< arrayView1d< real64 > >  m_elementSeparationCoefficient;
  ElementRegionManager::ElementViewAccessor< arrayView1d< real64 > >  m_element_dSeparationCoefficient_dAperture;
#endif

};

}

#endif //GEOSX_PHYSICSSOLVERS_FINITEVOLUME_FLOWSOLVERBASE_HPP_<|MERGE_RESOLUTION|>--- conflicted
+++ resolved
@@ -146,11 +146,7 @@
 
 protected:
 
-<<<<<<< HEAD
-  virtual void PrecomputeData( MeshLevel & mesh );
-=======
-  void precomputeData( MeshLevel & mesh );
->>>>>>> 66dd183a
+  virtual void precomputeData( MeshLevel & mesh );
 
   virtual void postProcessInput() override;
 
