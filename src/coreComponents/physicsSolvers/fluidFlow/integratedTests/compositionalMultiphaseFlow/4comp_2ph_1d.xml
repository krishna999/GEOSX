--- conflicted
+++ resolved
@@ -2,23 +2,7 @@
 
 <Problem>
   <Solvers>
-<<<<<<< HEAD
-  
-    <CompositionalMultiphaseFVM name="compflow"
-                                logLevel="1"
-                                discretization="fluidTPFA"
-                                targetRegions="{Region1}"
-                                fluidNames="{fluid1}"
-                                solidNames="{rock}"
-                                relPermNames="{relperm}"
-                                temperature="297.15"
-                                useMass="0">
-      <NonlinearSolverParameters newtonTol="1.0e-6"
-                                 newtonMaxIter="15"/>
-      <SystemSolverParameters useDirectSolver="1"/>
-    </CompositionalMultiphaseFVM>
-=======
-    <CompositionalMultiphaseFlow
+    <CompositionalMultiphaseFVM
       name="compflow"
       logLevel="1"
       discretization="fluidTPFA"
@@ -33,8 +17,7 @@
         newtonMaxIter="15"/>
       <LinearSolverParameters
         solverType="direct"/>
-    </CompositionalMultiphaseFlow>
->>>>>>> 382fd988
+    </CompositionalMultiphaseFVM>
   </Solvers>
 
   <Mesh>
