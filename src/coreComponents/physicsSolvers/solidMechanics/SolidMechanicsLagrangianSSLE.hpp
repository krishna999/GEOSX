/*
 * ------------------------------------------------------------------------------------------------------------
 * SPDX-License-Identifier: LGPL-2.1-only
 *
 * Copyright (c) 2018-2019 Lawrence Livermore National Security LLC
 * Copyright (c) 2018-2019 The Board of Trustees of the Leland Stanford Junior University
 * Copyright (c) 2018-2019 Total, S.A
 * Copyright (c) 2019-     GEOSX Contributors
 * All right reserved
 *
 * See top level LICENSE, COPYRIGHT, CONTRIBUTORS, NOTICE, and ACKNOWLEDGEMENTS files for details.
 * ------------------------------------------------------------------------------------------------------------
 */

/**
 * @file SolidMechanicsLagrangianSSLE.hpp
 */

#ifndef GEOSX_PHYSICSSOLVERS_SOLIDMECHANICS_SOLIDMECHANICSLAGRANGIANSSLE_HPP_
#define GEOSX_PHYSICSSOLVERS_SOLIDMECHANICS_SOLIDMECHANICSLAGRANGIANSSLE_HPP_

#include "SolidMechanicsLagrangianFEM.hpp"
#include "SolidMechanicsLagrangianSSLEKernels.hpp"

namespace geosx
{

/**
 * @class SolidMechanicsLagrangianSSLE
 *
 * This class contains an implementation of a small strain linear elastic solution to the equations of motion which are
 * called through the interface in SolidMechanicsLagrangianFEM.
 */
class SolidMechanicsLagrangianSSLE : public SolidMechanicsLagrangianFEM
{
public:
  SolidMechanicsLagrangianSSLE( string const & name,
                                Group * const parent );
  virtual ~SolidMechanicsLagrangianSSLE() override;

  static string CatalogName() { return "SolidMechanicsLagrangianSSLE"; }



  virtual void ApplySystemSolution( DofManager const & dofManager,
                                    ParallelVector const & solution,
                                    real64 const scalingFactor,
                                    DomainPartition * const domain  ) override;

  virtual real64
  ExplicitElementKernelLaunch( localIndex NUM_NODES_PER_ELEM,
                               localIndex NUM_QUADRATURE_POINTS,
                               constitutive::ConstitutiveBase * const constitutiveRelation,
                               set<localIndex> const & elementList,
                               arrayView2d<localIndex const, CellBlock::NODE_MAP_UNIT_STRIDE_DIM> const & elemsToNodes,
                               arrayView3d< R1Tensor const> const & dNdX,
                               arrayView2d<real64 const> const & detJ,
                               arrayView1d<R1Tensor const> const & u,
                               arrayView1d<R1Tensor const> const & vel,
                               arrayView1d<R1Tensor> const & acc,
<<<<<<< HEAD
                               arrayView1d< real64 const > const & GEOSX_UNUSED_ARG( fluidPressure ),
                               arrayView1d< real64 const > const & GEOSX_UNUSED_ARG( deltaFluidPressure ),
                               real64 const biotCoefficient,
                               arrayView2d<real64> const & meanStress,
                               arrayView2d<R2SymTensor> const & devStress,
                               real64 const dt,
                               real64 * const maxStableDt) const override
=======
                               arrayView2d<R2SymTensor> const & stress,
                               real64 const dt ) const override
>>>>>>> 0d012624
  {
    using ExplicitKernel = SolidMechanicsLagrangianSSLEKernels::ExplicitKernel;
    return SolidMechanicsLagrangianFEMKernels::
           ElementKernelLaunchSelector<ExplicitKernel>( NUM_NODES_PER_ELEM,
                                                        NUM_QUADRATURE_POINTS,
                                                        constitutiveRelation,
                                                        elementList,
                                                        elemsToNodes,
                                                        dNdX,
                                                        detJ,
                                                        u,
                                                        vel,
                                                        acc,
<<<<<<< HEAD
                                                        biotCoefficient,
                                                        meanStress,
                                                        devStress,
                                                        dt,
                                                        maxStableDt);
=======
                                                        stress,
                                                        dt );
>>>>>>> 0d012624
  }

  virtual real64
  ImplicitElementKernelLaunch( localIndex NUM_NODES_PER_ELEM,
                               localIndex NUM_QUADRATURE_POINTS,
                               constitutive::ConstitutiveBase * const constitutiveRelation,
                               localIndex const numElems,
                               real64 const dt,
                               arrayView3d<R1Tensor const> const & dNdX,
                               arrayView2d<real64 const > const& detJ,
                               FiniteElementBase const * const fe,
                               arrayView1d< integer const > const & elemGhostRank,
                               arrayView2d< localIndex const, CellBlock::NODE_MAP_UNIT_STRIDE_DIM > const & elemsToNodes,
                               arrayView1d< globalIndex const > const & globalDofNumber,
                               arrayView1d< R1Tensor const > const & disp,
                               arrayView1d< R1Tensor const > const & uhat,
                               arrayView1d< R1Tensor const > const & vtilde,
                               arrayView1d< R1Tensor const > const & uhattilde,
                               arrayView1d< real64 const > const & density,
                               arrayView1d< real64 const > const & fluidPressure,
                               arrayView1d< real64 const > const & deltaFluidPressure,
                               real64 const biotCoefficient,
                               timeIntegrationOption const tiOption,
                               real64 const stiffnessDamping,
                               real64 const massDamping,
                               real64 const newmarkBeta,
                               real64 const newmarkGamma,
                               DofManager const * const dofManager,
                               ParallelMatrix * const matrix,
                               ParallelVector * const rhs ) const override
  {
    using ImplicitKernel = SolidMechanicsLagrangianSSLEKernels::ImplicitKernel;
    return SolidMechanicsLagrangianFEMKernels::
           ElementKernelLaunchSelector<ImplicitKernel>( NUM_NODES_PER_ELEM,
                                                        NUM_QUADRATURE_POINTS,
                                                        constitutiveRelation,
                                                        numElems,
                                                        dt,
                                                        dNdX,
                                                        detJ,
                                                        fe,
                                                        elemGhostRank,
                                                        elemsToNodes,
                                                        globalDofNumber,
                                                        disp,
                                                        uhat,
                                                        vtilde,
                                                        uhattilde,
                                                        density,
                                                        fluidPressure,
                                                        deltaFluidPressure,
                                                        biotCoefficient,
                                                        tiOption,
                                                        stiffnessDamping,
                                                        massDamping,
                                                        newmarkBeta,
                                                        newmarkGamma,
                                                        dofManager,
                                                        matrix,
                                                        rhs );
  }
};

} /* namespace geosx */

#endif /* GEOSX_PHYSICSSOLVERS_SOLIDMECHANICS_SOLIDMECHANICSLAGRANGIANSSLE_HPP_ */<|MERGE_RESOLUTION|>--- conflicted
+++ resolved
@@ -58,18 +58,12 @@
                                arrayView1d<R1Tensor const> const & u,
                                arrayView1d<R1Tensor const> const & vel,
                                arrayView1d<R1Tensor> const & acc,
-<<<<<<< HEAD
                                arrayView1d< real64 const > const & GEOSX_UNUSED_ARG( fluidPressure ),
                                arrayView1d< real64 const > const & GEOSX_UNUSED_ARG( deltaFluidPressure ),
                                real64 const biotCoefficient,
-                               arrayView2d<real64> const & meanStress,
-                               arrayView2d<R2SymTensor> const & devStress,
+                               arrayView2d<R2SymTensor> const & stress,
                                real64 const dt,
                                real64 * const maxStableDt) const override
-=======
-                               arrayView2d<R2SymTensor> const & stress,
-                               real64 const dt ) const override
->>>>>>> 0d012624
   {
     using ExplicitKernel = SolidMechanicsLagrangianSSLEKernels::ExplicitKernel;
     return SolidMechanicsLagrangianFEMKernels::
@@ -83,16 +77,10 @@
                                                         u,
                                                         vel,
                                                         acc,
-<<<<<<< HEAD
                                                         biotCoefficient,
-                                                        meanStress,
-                                                        devStress,
+                                                        stress,
                                                         dt,
                                                         maxStableDt);
-=======
-                                                        stress,
-                                                        dt );
->>>>>>> 0d012624
   }
 
   virtual real64
