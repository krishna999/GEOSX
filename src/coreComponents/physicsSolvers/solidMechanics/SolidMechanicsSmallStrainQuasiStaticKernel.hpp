/*
 * ------------------------------------------------------------------------------------------------------------
 * SPDX-License-Identifier: LGPL-2.1-only
 *
 * Copyright (c) 2018-2020 Lawrence Livermore National Security LLC
 * Copyright (c) 2018-2020 The Board of Trustees of the Leland Stanford Junior University
 * Copyright (c) 2018-2020 Total, S.A
 * Copyright (c) 2019-     GEOSX Contributors
 * All rights reserved
 *
 * See top level LICENSE, COPYRIGHT, CONTRIBUTORS, NOTICE, and ACKNOWLEDGEMENTS files for details.
 * ------------------------------------------------------------------------------------------------------------
 */

/**
 * @file SolidMechanicsSmallStrainQuasiStaticKernel.hpp
 */

#ifndef GEOSX_PHYSICSSOLVERS_SOLIDMECHANICS_SOLIDMECHANICSSMALLSTRAINQUASISTATIC_HPP_
#define GEOSX_PHYSICSSOLVERS_SOLIDMECHANICS_SOLIDMECHANICSSMALLSTRAINQUASISTATIC_HPP_
#include "finiteElement/kernelInterface/ImplicitKernelBase.hpp"

namespace geosx
{

namespace SolidMechanicsLagrangianFEMKernels
{

/**
 * @brief Implements kernels for solving quasi-static equilibrium.
 * @copydoc geosx::finiteElement::ImplicitKernelBase
 * @tparam NUM_NODES_PER_ELEM The number of nodes per element for the
 *                            @p SUBREGION_TYPE.
 * @tparam UNUSED An unused parameter since we are assuming that the test and
 *                trial space have the same number of support points.
 *
 * ### QuasiStatic Description
 * Implements the KernelBase interface functions required for solving the
 * quasi-static equilibrium equations using one of the
 * "finite element kernel application" functions such as
 * geosx::finiteElement::RegionBasedKernelApplication.
 *
 * In this implementation, the template parameter @p NUM_NODES_PER_ELEM is used
 * in place of both @p NUM_TEST_SUPPORT_POINTS_PER_ELEM and
 * @p NUM_TRIAL_SUPPORT_POINTS_PER_ELEM, which are assumed to be equal. This
 * results in the @p UNUSED template parameter as only the NUM_NODES_PER_ELEM
 * is passed to the ImplicitKernelBase template to form the base class.
 *
 * Additionally, the number of degrees of freedom per support point for both
 * the test and trial spaces are specified as `3` when specifying the base
 * class.
 */
template< typename SUBREGION_TYPE,
          typename CONSTITUTIVE_TYPE,
          typename FE_TYPE >
class QuasiStatic :
  public finiteElement::ImplicitKernelBase< SUBREGION_TYPE,
                                            CONSTITUTIVE_TYPE,
                                            FE_TYPE,
                                            3,
                                            3 >
{
public:
  /// Alias for the base class;
  using Base = finiteElement::ImplicitKernelBase< SUBREGION_TYPE,
                                                  CONSTITUTIVE_TYPE,
                                                  FE_TYPE,
                                                  3,
                                                  3 >;

  /// Number of nodes per element...which is equal to the
  /// numTestSupportPointPerElem and numTrialSupportPointPerElem by definition.
  static constexpr int numNodesPerElem = Base::numTestSupportPointsPerElem;
  using Base::numDofPerTestSupportPoint;
  using Base::numDofPerTrialSupportPoint;
  using Base::m_dofNumber;
  using Base::m_dofRankOffset;
  using Base::m_matrix;
  using Base::m_rhs;
  using Base::m_elemsToNodes;
  using Base::m_constitutiveUpdate;
  using Base::m_finiteElementSpace;


  /**
   * @brief Constructor
   * @copydoc geosx::finiteElement::ImplicitKernelBase::ImplicitKernelBase
   * @param inputGravityVector The gravity vector.
   */
  QuasiStatic( NodeManager const & nodeManager,
               EdgeManager const & edgeManager,
               FaceManager const & faceManager,
               SUBREGION_TYPE const & elementSubRegion,
               FE_TYPE const & finiteElementSpace,
               CONSTITUTIVE_TYPE * const inputConstitutiveType,
               arrayView1d< globalIndex const > const & inputDofNumber,
               globalIndex const rankOffset,
               CRSMatrixView< real64, globalIndex const > const & inputMatrix,
               arrayView1d< real64 > const & inputRhs,
               real64 const (&inputGravityVector)[3] ):
    Base( nodeManager,
          edgeManager,
          faceManager,
          elementSubRegion,
          finiteElementSpace,
          inputConstitutiveType,
          inputDofNumber,
          rankOffset,
          inputMatrix,
          inputRhs ),
    m_X( nodeManager.referencePosition()),
    m_disp( nodeManager.totalDisplacement()),
    m_uhat( nodeManager.incrementalDisplacement()),
    m_gravityVector{ inputGravityVector[0], inputGravityVector[1], inputGravityVector[2] },
    m_density( inputConstitutiveType->getDensity() )
  {}


  //*****************************************************************************
  /**
   * @class StackVariables
   * @copydoc geosx::finiteElement::ImplicitKernelBase::StackVariables
   *
   * Adds a stack array for the displacement, incremental displacement, and the
   * constitutive stiffness.
   */
  struct StackVariables : public Base::StackVariables
  {
public:

    /// Constructor.
    GEOSX_HOST_DEVICE
    StackVariables():
      Base::StackVariables(),
                                       xLocal(),
                                       u_local(),
                                       uhat_local(),
                                       constitutiveStiffness()
    {}

#if !defined(CALC_FEM_SHAPE_IN_KERNEL)
    /// Dummy
    int xLocal;
#else
    /// C-array stack storage for element local the nodal positions.
    real64 xLocal[ numNodesPerElem ][ 3 ];
#endif

    /// Stack storage for the element local nodal displacement
    real64 u_local[numNodesPerElem][numDofPerTrialSupportPoint];

    /// Stack storage for the element local nodal incremental displacement
    real64 uhat_local[numNodesPerElem][numDofPerTrialSupportPoint];

    /// Stack storage for the constitutive stiffness at a quadrature point.
    real64 constitutiveStiffness[ 6 ][ 6 ];
  };
  //*****************************************************************************

  /**
   * @brief Copy global values from primary field to a local stack array.
   * @copydoc ::geosx::finiteElement::ImplicitKernelBase::setup
   *
   * For the QuasiStatic implementation, global values from the displacement,
   * incremental displacement, and degree of freedom numbers are placed into
   * element local stack storage.
   */
  GEOSX_HOST_DEVICE
  GEOSX_FORCE_INLINE
  void setup( localIndex const k,
              StackVariables & stack ) const
  {
    for( localIndex a=0; a<numNodesPerElem; ++a )
    {
      localIndex const localNodeIndex = m_elemsToNodes( k, a );

      for( int i=0; i<3; ++i )
      {
#if defined(CALC_FEM_SHAPE_IN_KERNEL)
        stack.xLocal[ a ][ i ] = m_X[ localNodeIndex ][ i ];
#endif
        stack.u_local[ a ][i] = m_disp[ localNodeIndex ][i];
        stack.uhat_local[ a ][i] = m_uhat[ localNodeIndex ][i];
        stack.localRowDofIndex[a*3+i] = m_dofNumber[localNodeIndex]+i;
        stack.localColDofIndex[a*3+i] = m_dofNumber[localNodeIndex]+i;
      }
    }

  }


  /**
   * @brief Internal struct to provide no-op defaults used in the inclusion
   *   of lambda functions into kernel component functions.
   * @struct NoOpFunctors
   */
  struct NoOpFunctors
  {
    /**
     * @brief operator() no-op used for adding an additional dynamics term
     *   inside the jacobian assembly loop.
     * @param a Node index for the row.
     * @param b Node index for the col.
     */
    GEOSX_HOST_DEVICE GEOSX_FORCE_INLINE constexpr
    void operator() ( localIndex const a, localIndex const b )
    {
      GEOSX_UNUSED_VAR( a );
      GEOSX_UNUSED_VAR( b );
    }

    /**
     * @brief operator() no-op used for modifying the stress tensor prior to
     *   integrating the divergence to produce nodal forces.
     * @param stress The stress array.
     */
    GEOSX_HOST_DEVICE GEOSX_FORCE_INLINE constexpr
    void operator() ( real64 (& stress)[6] )
    {
      GEOSX_UNUSED_VAR( stress );
    }
  };

  /**
   * @copydoc geosx::finiteElement::KernelBase::quadraturePointKernel
   * @tparam STRESS_MODIFIER Type of optional functor to allow for the
   * modification of stress prior to integration.
   * @param stressModifier An optional functor to allow for the modification
   *  of stress prior to integration.
   * For solid mechanics kernels, the strain increment is calculated, and the
   * constitutive update is called. In addition, the constitutive stiffness
   * stack variable is filled by the constitutive model.
   */
  template< typename STRESS_MODIFIER = NoOpFunctors >
  GEOSX_HOST_DEVICE
  GEOSX_FORCE_INLINE
  void quadraturePointKernel( localIndex const k,
                              localIndex const q,
                              StackVariables & stack,
                              STRESS_MODIFIER && stressModifier = NoOpFunctors{} ) const
  {
    real64 dNdX[ numNodesPerElem ][ 3 ];
    real64 const detJ = m_finiteElementSpace.template getGradN< FE_TYPE >( k, q, stack.xLocal, dNdX );

    real64 strainInc[6] = {0};
<<<<<<< HEAD
    real64 stress[6] = {0};
=======
    FE_TYPE::symmetricGradient( dNdX, stack.uhat_local, strainInc );

    m_constitutiveUpdate.smallStrain( k, q, strainInc );
>>>>>>> 95da0775

    typename CONSTITUTIVE_TYPE::KernelWrapper::DiscretizationOps stiffness;

    FE_TYPE::symmetricGradient( dNdX, stack.uhat_local, strainInc );

    m_constitutiveUpdate.smallStrainUpdate( k, q, strainInc, stress, stiffness );

    stressModifier( stress );
    for( localIndex i=0; i<6; ++i )
    {
      stress[i] *= -detJ;
    }

    real64 const gravityForce[3] = { m_gravityVector[0] * m_density( k, q )* detJ,
                                     m_gravityVector[1] * m_density( k, q )* detJ,
                                     m_gravityVector[2] * m_density( k, q )* detJ };

    real64 N[numNodesPerElem];
    FE_TYPE::calcN( q, N );
<<<<<<< HEAD
    FE_TYPE::plus_gradNajAij_plus_NaFi( dNdX,
                                        stress,
                                        N,
                                        gravityForce,
                                        reinterpret_cast< real64 (&)[numNodesPerElem][3] >(stack.localResidual) );

    stiffness.template upperBTDB< numNodesPerElem >( dNdX, -detJ, stack.localJacobian );
=======
    FE_TYPE::plusGradNajAijPlusNaFi( dNdX,
                                     stress,
                                     N,
                                     gravityForce,
                                     reinterpret_cast< real64 (&)[numNodesPerElem][3] >(stack.localResidual) );
>>>>>>> 95da0775
  }

  /**
   * @copydoc geosx::finiteElement::ImplicitKernelBase::complete
   */
  GEOSX_HOST_DEVICE
  GEOSX_FORCE_INLINE
  real64 complete( localIndex const k,
                   StackVariables & stack ) const
  {
    GEOSX_UNUSED_VAR( k );
    real64 maxForce = 0;

    // TODO: Does this work if BTDB is non-symmetric?
    CONSTITUTIVE_TYPE::KernelWrapper::DiscretizationOps::template fillLowerBTDB< numNodesPerElem >( stack.localJacobian );

    for( int localNode = 0; localNode < numNodesPerElem; ++localNode )
    {
      for( int dim = 0; dim < numDofPerTestSupportPoint; ++dim )
      {
        localIndex const dof =
          LvArray::integerConversion< localIndex >( stack.localRowDofIndex[ numDofPerTestSupportPoint * localNode + dim ] - m_dofRankOffset );
        if( dof < 0 || dof >= m_matrix.numRows() ) continue;
        m_matrix.template addToRowBinarySearchUnsorted< parallelDeviceAtomic >( dof,
                                                                                stack.localRowDofIndex,
                                                                                stack.localJacobian[ numDofPerTestSupportPoint * localNode + dim ],
                                                                                numNodesPerElem * numDofPerTrialSupportPoint );

        RAJA::atomicAdd< parallelDeviceAtomic >( &m_rhs[ dof ], stack.localResidual[ numDofPerTestSupportPoint * localNode + dim ] );
        maxForce = fmax( maxForce, fabs( stack.localResidual[ numDofPerTestSupportPoint * localNode + dim ] ) );
      }
    }


    return maxForce;
  }



protected:
  /// The array containing the nodal position array.
  arrayView2d< real64 const, nodes::REFERENCE_POSITION_USD > const m_X;

  /// The rank-global displacement array.
  arrayView2d< real64 const, nodes::TOTAL_DISPLACEMENT_USD > const m_disp;

  /// The rank-global incremental displacement array.
  arrayView2d< real64 const, nodes::INCR_DISPLACEMENT_USD > const m_uhat;

  /// The gravity vector.
  real64 const m_gravityVector[3];

  /// The rank global density
  arrayView2d< real64 const > const m_density;

};


} // namespace SolidMechanicsLagrangianFEMKernels

} // namespace geosx

#include "finiteElement/kernelInterface/SparsityKernelBase.hpp"

#endif // GEOSX_PHYSICSSOLVERS_SOLIDMECHANICS_SOLIDMECHANICSSMALLSTRAINQUASISTATIC_HPP_<|MERGE_RESOLUTION|>--- conflicted
+++ resolved
@@ -243,13 +243,7 @@
     real64 const detJ = m_finiteElementSpace.template getGradN< FE_TYPE >( k, q, stack.xLocal, dNdX );
 
     real64 strainInc[6] = {0};
-<<<<<<< HEAD
     real64 stress[6] = {0};
-=======
-    FE_TYPE::symmetricGradient( dNdX, stack.uhat_local, strainInc );
-
-    m_constitutiveUpdate.smallStrain( k, q, strainInc );
->>>>>>> 95da0775
 
     typename CONSTITUTIVE_TYPE::KernelWrapper::DiscretizationOps stiffness;
 
@@ -269,21 +263,12 @@
 
     real64 N[numNodesPerElem];
     FE_TYPE::calcN( q, N );
-<<<<<<< HEAD
-    FE_TYPE::plus_gradNajAij_plus_NaFi( dNdX,
-                                        stress,
-                                        N,
-                                        gravityForce,
-                                        reinterpret_cast< real64 (&)[numNodesPerElem][3] >(stack.localResidual) );
-
-    stiffness.template upperBTDB< numNodesPerElem >( dNdX, -detJ, stack.localJacobian );
-=======
     FE_TYPE::plusGradNajAijPlusNaFi( dNdX,
                                      stress,
                                      N,
                                      gravityForce,
                                      reinterpret_cast< real64 (&)[numNodesPerElem][3] >(stack.localResidual) );
->>>>>>> 95da0775
+    stiffness.template upperBTDB< numNodesPerElem >( dNdX, -detJ, stack.localJacobian );
   }
 
   /**
