--- conflicted
+++ resolved
@@ -528,17 +528,10 @@
     {
       setupSystem( domain, m_dofManager, m_localMatrix, m_localRhs, m_localSolution );
 
-<<<<<<< HEAD
       //if( solveIter>0 )
       //{
-      //  ResetStressToBeginningOfStep( domain );
+      //  resetStressToBeginningOfStep( domain );
       //}
-=======
-      if( solveIter>0 )
-      {
-        resetStressToBeginningOfStep( domain );
-      }
->>>>>>> 95da0775
 
       dtReturn = nonlinearImplicitStep( time_n,
                                         dt,
@@ -591,7 +584,7 @@
   forTargetSubRegions< CellElementSubRegion >( mesh, [&]( localIndex const targetIndex,
                                                           CellElementSubRegion & subRegion )
   {
-    SolidBase & constitutiveRelation = GetConstitutiveModel< SolidBase >( subRegion, m_solidMaterialNames[targetIndex] );
+    SolidBase & constitutiveRelation = getConstitutiveModel< SolidBase >( subRegion, m_solidMaterialNames[targetIndex] );
     constitutiveRelation.saveConvergedState();
   } );
 
@@ -903,12 +896,8 @@
   forTargetSubRegions< CellElementSubRegion >( mesh, [&]( localIndex const targetIndex,
                                                           CellElementSubRegion & subRegion )
   {
-<<<<<<< HEAD
-    SolidBase const & constitutiveRelation = GetConstitutiveModel< SolidBase >( subRegion, m_solidMaterialNames[targetIndex] );
+    SolidBase const & constitutiveRelation = getConstitutiveModel< SolidBase >( subRegion, m_solidMaterialNames[targetIndex] );
     constitutiveRelation.saveConvergedState();
-=======
-    SolidBase const & constitutiveRelation = getConstitutiveModel< SolidBase >( subRegion, m_solidMaterialNames[targetIndex] );
->>>>>>> 95da0775
 
     //TODO: remove stress_n?
     arrayView3d< real64 const, solid::STRESS_USD > const stress = constitutiveRelation.getStress();
@@ -981,7 +970,7 @@
   forTargetSubRegions< CellElementSubRegion >( mesh, [&]( localIndex const targetIndex,
                                                           CellElementSubRegion & subRegion )
   {
-    SolidBase & constitutiveRelation = GetConstitutiveModel< SolidBase >( subRegion, m_solidMaterialNames[targetIndex] );
+    SolidBase & constitutiveRelation = getConstitutiveModel< SolidBase >( subRegion, m_solidMaterialNames[targetIndex] );
     constitutiveRelation.saveConvergedState();
   } );
 
@@ -1303,56 +1292,8 @@
       incdisp( a, i ) = 0.0;
     }
   } );
-
-<<<<<<< HEAD
-  //ResetStressToBeginningOfStep( domain );
-}
-
-// TODO: confirm not needed and delete
-/*
-   void SolidMechanicsLagrangianFEM::ResetStressToBeginningOfStep( DomainPartition & domain )
-   {
-   GEOSX_MARK_FUNCTION;
-   MeshLevel & mesh = *domain.getMeshBody( 0 )->getMeshLevel( 0 );
-=======
-  resetStressToBeginningOfStep( domain );
-}
-
-void SolidMechanicsLagrangianFEM::resetStressToBeginningOfStep( DomainPartition & domain )
-{
-  GEOSX_MARK_FUNCTION;
-  MeshLevel & mesh = *domain.getMeshBody( 0 )->getMeshLevel( 0 );
->>>>>>> 95da0775
-
-   forTargetSubRegions< CellElementSubRegion >( mesh, [&]( localIndex const targetIndex,
-                                                          CellElementSubRegion & subRegion )
-<<<<<<< HEAD
-   {
-    SolidBase & constitutiveRelation = GetConstitutiveModel< SolidBase >( subRegion, m_solidMaterialNames[targetIndex]
-       );
-=======
-  {
-    SolidBase & constitutiveRelation = getConstitutiveModel< SolidBase >( subRegion, m_solidMaterialNames[targetIndex] );
->>>>>>> 95da0775
-
-    arrayView3d< real64, solid::STRESS_USD > const & stress = constitutiveRelation.getStress();
-
-    arrayView3d< real64 const, solid::STRESS_USD > const &
-    stress_n = subRegion.getReference< array3d< real64, solid::STRESS_PERMUTATION > >( viewKeyStruct::stress_n );
-
-    forAll< parallelDevicePolicy<> >( stress.size( 0 ), [=] GEOSX_HOST_DEVICE ( localIndex const k )
-    {
-      for( localIndex a=0; a<stress.size( 1 ); ++a )
-      {
-        for( localIndex i = 0; i < 6; ++i )
-        {
-          stress( k, a, i ) = stress_n( k, a, i );
-        }
-      }
-    } );
-   } );
-   }
- */
+}
+
 
 void SolidMechanicsLagrangianFEM::applyContactConstraint( DofManager const & dofManager,
                                                           DomainPartition & domain,
