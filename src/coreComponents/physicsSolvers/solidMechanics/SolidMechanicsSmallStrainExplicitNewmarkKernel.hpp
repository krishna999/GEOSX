--- conflicted
+++ resolved
@@ -203,11 +203,7 @@
 
     real64 stressLocal[ 6 ] = {0};
 #if UPDATE_STRESS == 2
-<<<<<<< HEAD
     m_constitutiveUpdate.smallStrainUpdate_StressOnly( k, q, strain, stressLocal );
-=======
-    m_constitutiveUpdate.smallStrain( k, q, strain );
->>>>>>> 95da0775
 #else
     m_constitutiveUpdate.smallStrainNoStateUpdate_StressOnly( k, q, strain, stressLocal );
 #endif
