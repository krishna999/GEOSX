/*
 *~~~~~~~~~~~~~~~~~~~~~~~~~~~~~~~~~~~~~~~~~~~~~~~~~~~~~~~~~~~~~~~~~~~~~~~~~~~
 * Copyright (c) 2019, Lawrence Livermore National Security, LLC.
 *
 * Produced at the Lawrence Livermore National Laboratory
 *
 * LLNL-CODE-746361
 *
 * All rights reserved. See COPYRIGHT for details.
 *
 * This file is part of the GEOSX Simulation Framework.
 *
 * GEOSX is a free software; you can redistribute it and/or modify it under
 * the terms of the GNU Lesser General Public License (as published by the
 * Free Software Foundation) version 2.1 dated February 1999.
 *~~~~~~~~~~~~~~~~~~~~~~~~~~~~~~~~~~~~~~~~~~~~~~~~~~~~~~~~~~~~~~~~~~~~~~~~~~~
 */

#include <linearAlgebraInterface/src/LinearSolverParameters.hpp>
#include "SolverBase.hpp"
#include "PhysicsSolverManager.hpp"

#include "common/TimingMacros.hpp"
#include "managers/DomainPartition.hpp"

namespace geosx
{

using namespace dataRepository;

SolverBase::SolverBase( std::string const & name,
                        Group * const parent )
  :
  ExecutableGroup( name, parent ),
  m_verboseLevel( 0 ),
  m_gravityVector( R1Tensor( 0.0 ) ),
  m_systemSolverParameters( groupKeyStruct::systemSolverParametersString, this ),
  m_cflFactor(),
  m_maxStableDt{ 1e99 },
  m_dofManager( name )
{
  setInputFlags( InputFlags::OPTIONAL_NONUNIQUE );

  this->registerWrapper( viewKeyStruct::gravityVectorString, &m_gravityVector, false );

  // This sets a flag to indicate that this object increments time
  this->SetTimestepBehavior( 1 );

  registerWrapper( viewKeyStruct::verboseLevelString, &m_verboseLevel, false )->
    setApplyDefaultValue( 0 )->
    setInputFlag( InputFlags::OPTIONAL )->
    setDescription( "Verbosity level for this solver. Higher values will lead to more screen output. For non-debug "
                    " simulations, this should remain at 0." );

  registerWrapper( viewKeyStruct::cflFactorString, &m_cflFactor, false )->
    setApplyDefaultValue( 0.5 )->
    setInputFlag( InputFlags::OPTIONAL )->
    setDescription( "Factor to apply to the `CFL condition <http://en.wikipedia.org/wiki/Courant-Friedrichs-Lewy_condition>`_"
                    " when calculating the maximum allowable time step. Values should be in the interval (0,1] " );

  registerWrapper( viewKeyStruct::maxStableDtString, &m_maxStableDt, false )->
    setApplyDefaultValue( 0.5 )->
    setInputFlag( InputFlags::FALSE )->
    setDescription( "Value of the Maximum Stable Timestep for this solver." );

  this->registerWrapper( viewKeyStruct::discretizationString, &m_discretizationName, false )->
    setApplyDefaultValue( "none" )->
    setInputFlag( InputFlags::OPTIONAL )->
    setDescription( "Name of discretization object (defined in the :ref:`NumericalMethodsManager`) to use for this "
                    "solver. For instance, if this is a Finite Element Solver, the name of a :ref:`FiniteElement` "
                    "should be specified. If this is a Finite Volume Method, the name of a :ref:`FiniteVolume` "
                    "discretization should be specified." );

  registerWrapper( viewKeyStruct::targetRegionsString, &m_targetRegions, false )->
    setInputFlag( InputFlags::REQUIRED )->
    setDescription( "Allowable regions that the solver may be applied to. Note that this does not indicate that "
                    "the solver will be applied to these regions, only that allocation will occur such that the "
                    "solver may be applied to these regions. The decision about what regions this solver will be"
                    "applied to rests in the EventManager." );

}

SolverBase::~SolverBase()
{
//  delete m_linearSolverWrapper;
}

SolverBase::CatalogInterface::CatalogType & SolverBase::GetCatalog()
{
  static SolverBase::CatalogInterface::CatalogType catalog;
  return catalog;
}

Group * SolverBase::CreateChild( string const & childKey, string const & childName )
{
  Group * rval = nullptr;
  if( childKey == SystemSolverParameters::CatalogName() )
  {
    rval = RegisterGroup( childName, &m_systemSolverParameters, 0 );
  }
  else
  {
    GEOS_ERROR( childKey << " is an invalid key to SolverBase child group." );
  }
  return rval;
}

void SolverBase::ExpandObjectCatalogs()
{
  CreateChild( SystemSolverParameters::CatalogName(), SystemSolverParameters::CatalogName() );
}

void SolverBase::PostProcessInput()
{
  if( this->globalGravityVector() != nullptr )
  {
    m_gravityVector = *globalGravityVector();
  }

  SetLinearSolverParameters();
}

void SolverBase::SetLinearSolverParameters()
{
  m_linearSolverParameters.verbosity = m_systemSolverParameters.verbose();

  if ( m_systemSolverParameters.scalingOption() )
  {
    m_linearSolverParameters.scaling.useRowScaling = true;
  }

  if( m_systemSolverParameters.useDirectSolver() )
  {
    m_linearSolverParameters.solverType = "direct";
  }
  else
  {
    m_linearSolverParameters.krylov.maxIterations = m_systemSolverParameters.numKrylovIter();
    m_linearSolverParameters.krylov.tolerance = m_systemSolverParameters.krylovTol();

    if ( m_systemSolverParameters.kspace() > 0 )
    {
      m_linearSolverParameters.krylov.maxRestart = m_systemSolverParameters.kspace();
    }

    if ( m_systemSolverParameters.useBicgstab() )
    {
      m_linearSolverParameters.solverType = "bicgstab";
    }
    else
    {
      m_linearSolverParameters.solverType = "gmres";
    }

    if ( m_systemSolverParameters.useMLPrecond() )
    {
      m_linearSolverParameters.preconditionerType = "amg";

      // TODO hardcoded to match old behavior
      m_linearSolverParameters.amg.cycleType = "W";
      m_linearSolverParameters.amg.smootherType = "ilu";
    }
    else
    {
      m_linearSolverParameters.preconditionerType = "ilut";
      m_linearSolverParameters.ilu.fill = static_cast<int>( m_systemSolverParameters.ilut_fill() );
      m_linearSolverParameters.ilu.threshold = m_systemSolverParameters.ilut_drop();

      // TODO hardcoded to match old behavior
      m_linearSolverParameters.dd.overlap = 1;
    }
  }
}

real64 SolverBase::SolverStep( real64 const & time_n,
                               real64 const & dt,
                               const integer cycleNumber,
                               DomainPartition * const domain )
{
  return 0;
}


void SolverBase::Execute( real64 const time_n,
                          real64 const dt,
                          integer const cycleNumber,
                          integer const eventCounter,
                          real64 const eventProgress,
                          Group * const domain )
{
  GEOSX_MARK_FUNCTION;
  real64 dtRemaining = dt;

  SystemSolverParameters * const solverParams = getSystemSolverParameters();
  integer const maxSubSteps = solverParams->maxSubSteps();

  for( integer subStep = 0; subStep < maxSubSteps && dtRemaining > 0.0; ++subStep )
  {
    real64 const dtAccepted = SolverStep( time_n + (dt - dtRemaining),
                                          dtRemaining,
                                          cycleNumber,
                                          domain->group_cast<DomainPartition *>() );
    dtRemaining -= dtAccepted;

    if( m_verboseLevel >= 1 && dtRemaining > 0.0 )
    {
      GEOS_LOG_RANK_0( getName() << ": sub-step = " << subStep
                                 << ", accepted dt = " << dtAccepted
                                 << ", remaining dt = " << dtRemaining );
    }
  }

  GEOS_ERROR_IF( dtRemaining > 0.0, "Maximum allowed number of sub-steps reached. Consider increasing maxSubSteps." );
}


real64 SolverBase::LinearImplicitStep( real64 const & time_n,
                                       real64 const & dt,
                                       integer const cycleNumber,
                                       DomainPartition * const domain,
                                       DofManager & dofManager,
                                       ParallelMatrix & matrix,
                                       ParallelVector & rhs,
                                       ParallelVector & solution )
{
  // call setup for physics solver. Pre step allocations etc.
  ImplicitStepSetup( time_n, dt, domain, dofManager, matrix, rhs, solution );

  // call assemble to fill the matrix and the rhs
  AssembleSystem( time_n, dt, domain, dofManager, matrix, rhs );

  // apply boundary conditions to system
  ApplyBoundaryConditions( time_n, dt, domain, dofManager, matrix, rhs );

  // call the default linear solver on the system
  SolveSystem( dofManager, matrix, rhs, solution );

  // apply the system solution to the fields/variables
  ApplySystemSolution( dofManager, solution, 1.0, domain );

  // final step for completion of timestep. typically secondary variable updates and cleanup.
  ImplicitStepComplete( time_n, dt, domain );

  // return the achieved timestep
  return dt;
}

bool SolverBase::LineSearch( real64 const & time_n,
                             real64 const & dt,
                             integer const cycleNumber,
                             DomainPartition * const domain,
                             DofManager const & dofManager,
                             ParallelMatrix & matrix,
                             ParallelVector & rhs,
                             ParallelVector & solution,
                             real64 & lastResidual )
{
  SystemSolverParameters * const solverParams = getSystemSolverParameters();

  integer const maxNumberLineSearchCuts = solverParams->maxLineSearchCuts();
  real64 const lineSearchCutFactor = solverParams->lineSearchCutFactor();

  // flag to determine if we should solve the system and apply the solution. If the line
  // search fails we just bail.
  bool lineSearchSuccess = false;

  real64 residualNorm = lastResidual;

  // scale factor is value applied to the previous solution. In this case we want to
  // subtract a portion of the previous solution.
  real64 scaleFactor = -1.0;

  // main loop for the line search.
  for( integer lineSearchIteration = 0; lineSearchIteration < maxNumberLineSearchCuts; ++lineSearchIteration )
  {
    // cut the scale factor by half. This means that the scale factors will
    // have values of -0.5, -0.25, -0.125, ...
    scaleFactor *= lineSearchCutFactor;

    if( !CheckSystemSolution( domain, dofManager, solution, scaleFactor ) )
    {
      if( m_verboseLevel >= 1 )
      {
        GEOS_LOG_RANK_0( "Line search: " << lineSearchIteration << ", solution check failed" );
      }
      continue;
    }

    ApplySystemSolution( dofManager, solution, scaleFactor, domain );

    // re-assemble system
    AssembleSystem( time_n, dt, domain, dofManager, matrix, rhs );

    // apply boundary conditions to system
    ApplyBoundaryConditions( time_n, dt, domain, dofManager, matrix, rhs );

    // get residual norm
    residualNorm = CalculateResidualNorm( domain, dofManager, rhs );

    if( m_verboseLevel >= 1 )
    {
      GEOS_LOG_RANK_0( "Line search: " << lineSearchIteration << ", R = " << residualNorm );
    }

    // if the residual norm is less than the last residual, we can proceed to the
    // solution step
    if( residualNorm < lastResidual )
    {
      lineSearchSuccess = true;
      break;
    }
  }

  lastResidual = residualNorm;
  return lineSearchSuccess;
}


real64 SolverBase::NonlinearImplicitStep( real64 const & time_n,
                                          real64 const & dt,
                                          integer const cycleNumber,
                                          DomainPartition * const domain,
                                          DofManager const & dofManager,
                                          ParallelMatrix & matrix,
                                          ParallelVector & rhs,
                                          ParallelVector & solution )
{
  // dt may be cut during the course of this step, so we are keeping a local
  // value to track the achieved dt for this step.
  real64 stepDt = dt;

  SystemSolverParameters * const solverParams = getSystemSolverParameters();

  integer const maxNewtonIter = solverParams->maxIterNewton();
  real64 const newtonTol = solverParams->newtonTol();

  integer const maxNumberDtCuts = solverParams->maxTimeStepCuts();
  real64 const dtCutFactor = solverParams->timeStepCutFactor();

  bool const allowNonConverged = solverParams->allowNonConverged() > 0;

  bool const doLineSearch = solverParams->doLineSearch() > 0; 
  
  // a flag to denote whether we have converged
  integer isConverged = 0;

  // outer loop attempts to apply full timestep, and managed the cutting of the timestep if
  // required.
  for( int dtAttempt = 0; dtAttempt < maxNumberDtCuts; ++dtAttempt )
  {
    // reset the solver state, since we are restarting the time step
    if( dtAttempt > 0 )
    {
      ResetStateToBeginningOfStep( domain );
    }

    // keep residual from previous iteration in case we need to do a line search
    real64 lastResidual = 1e99;
    integer & newtonIter = solverParams->numNewtonIterations();

    // main Newton loop
    for( newtonIter = 0; newtonIter < maxNewtonIter; ++newtonIter )
    {

      // call assemble to fill the matrix and the rhs
      AssembleSystem( time_n, stepDt, domain, dofManager, matrix, rhs );

      // apply boundary conditions to system
      ApplyBoundaryConditions( time_n, stepDt, domain, dofManager, matrix, rhs );

      // get residual norm
      real64 residualNorm = CalculateResidualNorm( domain, dofManager, rhs );

      if( m_verboseLevel >= 1 )
      {
        GEOS_LOG_RANK_0( "Attempt: " << dtAttempt << ", Newton: " << newtonIter << ", R = " << residualNorm );
      }

      // if the residual norm is less than the Newton tolerance we denote that we have
      // converged and break from the Newton loop immediately.
<<<<<<< HEAD
      if ( residualNorm < newtonTol && newtonIter > 0)
=======
      if( residualNorm < newtonTol )
>>>>>>> e02f9751
      {
        isConverged = 1;
        break;
      }


      // do line search in case residual has increased
      if( residualNorm > lastResidual && doLineSearch)
      {

        residualNorm = lastResidual;
        bool lineSearchSuccess = LineSearch( time_n, stepDt, cycleNumber, domain, dofManager,
                                             matrix, rhs, solution, residualNorm );

        // if line search failed, then break out of the main Newton loop. Timestep will be cut.
        if( !lineSearchSuccess )
        {
          break;
        }
      }

      // call the default linear solver on the system
      SolveSystem( dofManager, matrix, rhs, solution );

      if( !CheckSystemSolution( domain, dofManager, solution, 1.0 ) )
      {
        // TODO try chopping (similar to line search)
        GEOS_LOG_RANK_0( "Solution check failed. Newton loop terminated." );
        break;
      }

      // apply the system solution to the fields/variables
      ApplySystemSolution( dofManager, solution, 1.0, domain );

      lastResidual = residualNorm;
    }
    if( isConverged )
    {
      // break out of outer loop
      break;
    }
    else
    {
      // cut timestep, go back to beginning of step and restart the Newton loop
      stepDt *= dtCutFactor;
    }
  }

  if( !isConverged )
  {
    GEOS_LOG_RANK_0( "Convergence not achieved." );

    if( allowNonConverged )
    {
      GEOS_LOG_RANK_0( "The accepted solution may be inaccurate." );
    }
    else
    {
      GEOS_ERROR( "Nonconverged solutions not allowed. Terminating..." );
    }
  }

  // return the achieved timestep
  return stepDt;
}

real64 SolverBase::ExplicitStep( real64 const & time_n,
                                 real64 const & dt,
                                 integer const cycleNumber,
                                 DomainPartition * const domain )
{
  GEOS_ERROR( "SolverBase::ExplicitStep called!. Should be overridden." );
  return 0;
}

void SolverBase::ImplicitStepSetup( real64 const & time_n,
                                    real64 const & dt,
                                    DomainPartition * const domain,
                                    DofManager & dofManager,
                                    ParallelMatrix & matrix,
                                    ParallelVector & rhs,
                                    ParallelVector & solution )
{
  GEOS_ERROR( "SolverBase::ImplicitStepSetup called!. Should be overridden." );
}

void SolverBase::SetupDofs( DomainPartition const * const domain,
                            DofManager & dofManager ) const
{
  GEOS_ERROR( "SolverBase::SetupDofs called!. Should be overridden." );
}

void SolverBase::SetupSystem( DomainPartition * const domain,
                              DofManager & dofManager,
                              ParallelMatrix & matrix,
                              ParallelVector & rhs,
                              ParallelVector & solution )
{
  GEOSX_MARK_FUNCTION;

  dofManager.setMesh( domain, 0, 0 );

  SetupDofs( domain, dofManager );
  dofManager.close();

  dofManager.setSparsityPattern( matrix );
  dofManager.setVector( rhs );
  dofManager.setVector( solution );
}

void SolverBase::AssembleSystem( real64 const time,
                                 real64 const dt,
                                 DomainPartition * const domain,
                                 DofManager const & dofManager,
                                 ParallelMatrix & matrix,
                                 ParallelVector & rhs )
{
  GEOS_ERROR( "SolverBase::Assemble called!. Should be overridden." );
}

void SolverBase::ApplyBoundaryConditions( real64 const time,
                                          real64 const dt,
                                          DomainPartition * const domain,
                                          DofManager const & dofManager,
                                          ParallelMatrix & matrix,
                                          ParallelVector & rhs )
{
  GEOS_ERROR( "SolverBase::SolveSystem called!. Should be overridden." );
}

real64
SolverBase::CalculateResidualNorm( DomainPartition const * const domain,
                                   DofManager const & dofManager,
                                   ParallelVector const & rhs )
{
  GEOS_ERROR( "SolverBase::CalculateResidualNorm called!. Should be overridden." );
  return 0;
}

void SolverBase::SolveSystem( DofManager const & dofManager,
                              ParallelMatrix & matrix,
                              ParallelVector & rhs,
                              ParallelVector & solution )
{
  // Create a solver from the parameter list
  LinearSolver solver( m_linearSolverParameters );

  // Solve using the iterative solver and compare norms with true solution
  solver.solve( matrix, solution, rhs );
}

bool SolverBase::CheckSystemSolution( DomainPartition const * const domain,
                                      DofManager const & dofManager,
                                      ParallelVector const & solution,
                                      real64 const scalingFactor )
{
  return true;
}

void SolverBase::ApplySystemSolution( DofManager const & dofManager,
                                      ParallelVector const & solution,
                                      real64 const scalingFactor,
                                      DomainPartition * const domain )
{
  GEOS_ERROR( "SolverBase::ApplySystemSolution called!. Should be overridden." );
}

void SolverBase::ResetStateToBeginningOfStep( DomainPartition * const )
{
  GEOS_ERROR( "SolverBase::ResetStateToBeginningOfStep called!. Should be overridden." );
}

void SolverBase::ImplicitStepComplete( real64 const & time,
                                       real64 const & dt,
                                       DomainPartition * const domain )
{
  GEOS_ERROR( "SolverBase::ImplicitStepComplete called!. Should be overridden." );
}

R1Tensor const * SolverBase::globalGravityVector() const
{
  R1Tensor const * rval = nullptr;
  if( getParent()->getName() == "Solvers" )
  {
    rval = &(getParent()->getReference<R1Tensor>( viewKeyStruct::gravityVectorString ));
  }

  return rval;
}


} /* namespace ANST */<|MERGE_RESOLUTION|>--- conflicted
+++ resolved
@@ -378,11 +378,7 @@
 
       // if the residual norm is less than the Newton tolerance we denote that we have
       // converged and break from the Newton loop immediately.
-<<<<<<< HEAD
       if ( residualNorm < newtonTol && newtonIter > 0)
-=======
-      if( residualNorm < newtonTol )
->>>>>>> e02f9751
       {
         isConverged = 1;
         break;
