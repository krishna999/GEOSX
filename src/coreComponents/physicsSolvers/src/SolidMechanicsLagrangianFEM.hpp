/*
 *~~~~~~~~~~~~~~~~~~~~~~~~~~~~~~~~~~~~~~~~~~~~~~~~~~~~~~~~~~~~~~~~~~~~~~~~~~~
 * Copyright (c) 2018, Lawrence Livermore National Security, LLC.
 *
 * Produced at the Lawrence Livermore National Laboratory
 *
 * LLNL-CODE-746361
 *
 * All rights reserved. See COPYRIGHT for details.
 *
 * This file is part of the GEOSX Simulation Framework.
 *
 * GEOSX is a free software; you can redistribute it and/or modify it under
 * the terms of the GNU Lesser General Public License (as published by the
 * Free Software Foundation) version 2.1 dated February 1999.
 *~~~~~~~~~~~~~~~~~~~~~~~~~~~~~~~~~~~~~~~~~~~~~~~~~~~~~~~~~~~~~~~~~~~~~~~~~~~
 */

/**
 * @file SolidMechanicsLagrangianFEM.hpp
 */

#ifndef SOLID_MECHANICS_LAGRANGIAN_FEM_HPP_
#define SOLID_MECHANICS_LAGRANGIAN_FEM_HPP_

#include "physicsSolvers/SolverBase.hpp"
#include "systemSolverInterface/LinearSolverWrapper.hpp"
#include "common/TimingMacros.hpp"
#include "MPI_Communications/CommunicationTools.hpp"

#include "mesh/MeshForLoopInterface.hpp"
//#include "rajaInterface/GEOSX_RAJA_Interface.hpp"

namespace ML_Epetra
{ class MultiLevelPreconditioner; }

namespace geosx
{
namespace dataRepository
{
class ManagedGroup;
}
class BoundaryConditionBase;
class FiniteElementBase;
class DomainPartition;

class SolidMechanics_LagrangianFEM : public SolverBase
{
public:
  SolidMechanics_LagrangianFEM( const std::string& name,
                                ManagedGroup * const parent );


  SolidMechanics_LagrangianFEM( SolidMechanics_LagrangianFEM const & ) = delete;
  SolidMechanics_LagrangianFEM( SolidMechanics_LagrangianFEM && ) = default ;

  SolidMechanics_LagrangianFEM& operator=( SolidMechanics_LagrangianFEM const & ) = delete;
  SolidMechanics_LagrangianFEM& operator=( SolidMechanics_LagrangianFEM && ) = delete ;

  virtual ~SolidMechanics_LagrangianFEM() override;

  static string CatalogName() { return "SolidMechanics_LagrangianFEM"; }

<<<<<<< HEAD
//  virtual void FillDocumentationNode() override final;
//  virtual void FillOtherDocumentationNodes( dataRepository::ManagedGroup * const group ) override final;

  virtual void InitializePreSubGroups(ManagedGroup * const rootGroup) override;

  virtual void FinalInitializationPreSubGroups( dataRepository::ManagedGroup * const problemManager ) override final;

  virtual void ProcessInputFile_PostProcess() override final;

//  virtual void ProcessInputFile( xmlWrapper::xmlNode const & targetNode ) override final;

=======
>>>>>>> 08d8c1c1
  virtual void RegisterDataOnMesh( ManagedGroup * const MeshBody ) override final;

  virtual real64 SolverStep( real64 const& time_n,
                         real64 const& dt,
                         integer const cycleNumber,
                         DomainPartition * domain ) override;


  void TimeStepQuasiStatic( real64 const& time_n,
                            real64 const& dt,
                            integer const cycleNumber,
                            DomainPartition& domain );

  real64 TimeStepImplicit( real64 const & time_n,
                           real64 const & dt,
                           integer const cycleNumber,
                           DomainPartition * const domain );


  void SetupSystem ( DomainPartition * const domain,
                     systemSolverInterface::EpetraBlockSystem * const blockSystem );

  void SetSparsityPattern( DomainPartition const * const domain,
                           Epetra_FECrsGraph * const sparsity );

  void SetNumRowsAndTrilinosIndices( ManagedGroup * const domain,
                                     localIndex & numLocalRows,
                                     globalIndex & numGlobalRows,
                                     localIndex_array& localIndices,
                                     localIndex offset );

  void SetupMLPreconditioner( DomainPartition const & domain,
                              ML_Epetra::MultiLevelPreconditioner* MLPrec );

  /**
   * @defgroup Solver Interface Functions
   *
   * These functions provide the primary interface that is required for derived classes
   */
  /**@{*/
  virtual real64 ExplicitStep( real64 const& time_n,
                                   real64 const& dt,
                                   integer const cycleNumber,
                                   DomainPartition * domain ) override;

  virtual void ImplicitStepSetup( real64 const& time_n,
                              real64 const& dt,
                              DomainPartition * const domain,
                              systemSolverInterface::EpetraBlockSystem * const blockSystem ) override;

  virtual void AssembleSystem ( DomainPartition * const domain,
                                  systemSolverInterface::EpetraBlockSystem * const blockSystem,
                                  real64 const time,
                                  real64 const dt ) override;

  virtual void SolveSystem( systemSolverInterface::EpetraBlockSystem * const blockSystem,
                            SystemSolverParameters const * const params ) override;

  virtual void ApplySystemSolution( systemSolverInterface::EpetraBlockSystem const * const blockSystem,
                            real64 const scalingFactor,
                            DomainPartition * const domain  ) override;

  virtual void ApplyBoundaryConditions( DomainPartition * const domain,
                                        systemSolverInterface::EpetraBlockSystem * const blockSystem,
                                        real64 const time,
                                        real64 const dt ) override;

  virtual real64
  CalculateResidualNorm(systemSolverInterface::EpetraBlockSystem const *const blockSystem, DomainPartition *const domain) override;

  virtual void ResetStateToBeginningOfStep( DomainPartition * const domain ) override;

  virtual void ImplicitStepComplete( real64 const & time,
                                 real64 const & dt,
                                 DomainPartition * const domain ) override;

  /**@}*/

  real64 ElementKernelSelector( localIndex const er,
                                localIndex const esr,
                                set<localIndex> const & elementList,
                                arrayView2d<localIndex> const & elemsToNodes,
                                arrayView3d< R1Tensor > const & dNdX,
                                arrayView2d<real64> const & detJ,
                                arrayView1d<R1Tensor> const & u,
                                arrayView1d<R1Tensor> const & uhat,
                                arrayView1d<R1Tensor> & acc,
                                ElementRegionManager::ConstitutiveRelationAccessor<constitutive::ConstitutiveBase>& constitutiveRelations,
                                ElementRegionManager::MaterialViewAccessor< arrayView2d<real64> > const & meanStress,
                                ElementRegionManager::MaterialViewAccessor< arrayView2d<R2SymTensor> > const & devStress,
                                real64 const dt,
                                localIndex NUM_NODES_PER_ELEM,
                                localIndex NUM_QUADRATURE_POINTS );

  template< localIndex NUM_NODES_PER_ELEM, localIndex NUM_QUADRATURE_POINTS >
  real64 ExplicitElementKernel( localIndex const er,
                                localIndex const esr,
                                set<localIndex> const & elementList,
                                arrayView2d<localIndex> const & elemsToNodes,
                                arrayView3d< R1Tensor > const & dNdX,
                                arrayView2d<real64> const & detJ,
                                arrayView1d<R1Tensor> const & u,
                                arrayView1d<R1Tensor> const & uhat,
                                arrayView1d<R1Tensor> & acc,
                                ElementRegionManager::ConstitutiveRelationAccessor<constitutive::ConstitutiveBase> constitutiveRelations,
                                ElementRegionManager::MaterialViewAccessor< arrayView2d<real64> > const & meanStress,
                                ElementRegionManager::MaterialViewAccessor< arrayView2d<R2SymTensor> > const & devStress,
                                real64 const dt );


  realT CalculateElementResidualAndDerivative( real64 const density,
                                               FiniteElementBase const * const fe,
                                               arraySlice2d<R1Tensor const> const& dNdX,
                                               arraySlice1d<realT const> const& detJ,
                                               R2SymTensor const * const refStress,
                                               r1_array const& u,
                                               r1_array const& uhat,
                                               r1_array const& uhattilde,
                                               r1_array const& vtilde,
                                               realT const dt,
                                               Epetra_SerialDenseMatrix& dRdU,
                                               Epetra_SerialDenseVector& R,
                                               real64 c[6][6] );

  void ApplyDisplacementBC_implicit( real64 const time,
                                     DomainPartition & domain,
                                     systemSolverInterface::EpetraBlockSystem & blockSystem  );

  void ForceBC( dataRepository::ManagedGroup * const object,
                BoundaryConditionBase const* const bc,
                set<localIndex> const & set,
                real64 time,
                systemSolverInterface::EpetraBlockSystem & blockSystem );


  void ApplyTractionBC( DomainPartition * const domain,
                        real64 const time,
                        systemSolverInterface::EpetraBlockSystem & blockSystem );


  enum class timeIntegrationOption : int
  {
    QuasiStatic,
    ImplicitDynamic,
    ExplicitDynamic
  };

  void SetTimeIntegrationOption( string const & stringVal )
  {
    if( stringVal == "ExplicitDynamic" )
    {
      this->m_timeIntegrationOption = timeIntegrationOption::ExplicitDynamic;
    }
    else if( stringVal == "ImplicitDynamic" )
    {
      this->m_timeIntegrationOption = timeIntegrationOption::ImplicitDynamic;
    }
    else if ( stringVal == "QuasiStatic" )
    {
      this->m_timeIntegrationOption = timeIntegrationOption::QuasiStatic;
    }
    else
    {
      GEOS_ERROR("Invalid time integration option: " << stringVal);
    }
  }

  struct viewKeyStruct
  {
    static constexpr auto vTildeString = "velocityTilde";
    static constexpr auto uhatTildeString = "uhatTilde";
    static constexpr auto cflFactorString = "cflFactor";
    static constexpr auto newmarkGammaString = "newmarkGamma";
    static constexpr auto newmarkBetaString = "newmarkBeta";
    static constexpr auto massDampingString = "massDamping";
    static constexpr auto stiffnessDampingString = "stiffnessDamping";
    static constexpr auto useVelocityEstimateForQSString = "useVelocityEstimateForQuasiStatic";
    static constexpr auto trilinosIndexString = "trilinosIndex";
    static constexpr auto timeIntegrationOptionStringString = "timeIntegrationOption";
    static constexpr auto timeIntegrationOptionString = "timeIntegrationOptionEnum";


    dataRepository::ViewKey vTilde = { vTildeString };
    dataRepository::ViewKey uhatTilde = { uhatTildeString };
    dataRepository::ViewKey newmarkGamma = { newmarkGammaString };
    dataRepository::ViewKey newmarkBeta = { newmarkBetaString };
    dataRepository::ViewKey massDamping = { massDampingString };
    dataRepository::ViewKey stiffnessDamping = { stiffnessDampingString };
    dataRepository::ViewKey useVelocityEstimateForQS = { useVelocityEstimateForQSString };
    dataRepository::ViewKey trilinosIndex = { trilinosIndexString };
    dataRepository::ViewKey timeIntegrationOption = { timeIntegrationOptionString };
  } solidMechanicsViewKeys;

  struct groupKeyStruct
  {
    dataRepository::GroupKey systemSolverParameters = { "SystemSolverParameters" };
  } solidMechanicsGroupKeys;

protected:
  virtual void PostProcessInput() override final;

  virtual void InitializePostInitialConditions_PreSubGroups( dataRepository::ManagedGroup * const problemManager ) override final;


private:

  real64 m_newmarkGamma;
  real64 m_newmarkBeta;
  real64 m_massDamping;
  real64 m_stiffnessDamping;
  string m_timeIntegrationOptionString;
  timeIntegrationOption m_timeIntegrationOption;
  integer m_useVelocityEstimateForQS;
  real64 m_maxForce = 0.0;

  array1d< array1d < set<localIndex> > > m_elemsAttachedToSendOrReceiveNodes;
  array1d< array1d < set<localIndex> > > m_elemsNotAttachedToSendOrReceiveNodes;
  set<localIndex> m_sendOrRecieveNodes;
  set<localIndex> m_nonSendOrRecieveNodes;
  MPI_iCommData m_icomm;

  SolidMechanics_LagrangianFEM();

};



} /* namespace geosx */

#endif /* SOLID_MECHANICS_LAGRANGIAN_FEM_HPP_ */<|MERGE_RESOLUTION|>--- conflicted
+++ resolved
@@ -61,20 +61,8 @@
 
   static string CatalogName() { return "SolidMechanics_LagrangianFEM"; }
 
-<<<<<<< HEAD
-//  virtual void FillDocumentationNode() override final;
-//  virtual void FillOtherDocumentationNodes( dataRepository::ManagedGroup * const group ) override final;
-
   virtual void InitializePreSubGroups(ManagedGroup * const rootGroup) override;
 
-  virtual void FinalInitializationPreSubGroups( dataRepository::ManagedGroup * const problemManager ) override final;
-
-  virtual void ProcessInputFile_PostProcess() override final;
-
-//  virtual void ProcessInputFile( xmlWrapper::xmlNode const & targetNode ) override final;
-
-=======
->>>>>>> 08d8c1c1
   virtual void RegisterDataOnMesh( ManagedGroup * const MeshBody ) override final;
 
   virtual real64 SolverStep( real64 const& time_n,
