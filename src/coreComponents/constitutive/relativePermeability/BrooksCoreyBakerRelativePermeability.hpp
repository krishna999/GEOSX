/*
 * ------------------------------------------------------------------------------------------------------------
 * SPDX-License-Identifier: LGPL-2.1-only
 *
 * Copyright (c) 2018-2020 Lawrence Livermore National Security LLC
 * Copyright (c) 2018-2020 The Board of Trustees of the Leland Stanford Junior University
 * Copyright (c) 2018-2020 Total, S.A
 * Copyright (c) 2019-     GEOSX Contributors
 * All rights reserved
 *
 * See top level LICENSE, COPYRIGHT, CONTRIBUTORS, NOTICE, and ACKNOWLEDGEMENTS files for details.
 * ------------------------------------------------------------------------------------------------------------
 */

/**
 * @file BrooksCoreyBakerRelativePermeability.hpp
 */

#ifndef GEOSX_CONSTITUTIVE_RELPERM_BROOKSCOREYBAKERRELATIVEPERMEABILITY_HPP
#define GEOSX_CONSTITUTIVE_RELPERM_BROOKSCOREYBAKERRELATIVEPERMEABILITY_HPP

#include "constitutive/relativePermeability/RelativePermeabilityBase.hpp"
#include "constitutive/relativePermeability/RelativePermeabilityInterpolators.hpp"

namespace geosx
{
namespace constitutive
{

class BrooksCoreyBakerRelativePermeabilityUpdate final : public RelativePermeabilityBaseUpdate
{
public:

  BrooksCoreyBakerRelativePermeabilityUpdate( arrayView1d< real64 const > const & phaseMinVolumeFraction,
                                              arrayView1d< real64 const > const & waterOilRelPermExponent,
                                              arrayView1d< real64 const > const & waterOilRelPermMaxValue,
                                              arrayView1d< real64 const > const & gasOilRelPermExponent,
                                              arrayView1d< real64 const > const & gasOilRelPermMaxValue,
                                              real64 const volFracScale,
                                              arrayView1d< integer const > const & phaseTypes,
                                              arrayView1d< integer const > const & phaseOrder,
                                              arrayView3d< real64 > const & phaseRelPerm,
                                              arrayView4d< real64 > const & dPhaseRelPerm_dPhaseVolFrac )
    : RelativePermeabilityBaseUpdate( phaseTypes,
                                      phaseOrder,
                                      phaseRelPerm,
                                      dPhaseRelPerm_dPhaseVolFrac ),
    m_phaseMinVolumeFraction( phaseMinVolumeFraction ),
    m_waterOilRelPermExponent( waterOilRelPermExponent ),
    m_waterOilRelPermMaxValue( waterOilRelPermMaxValue ),
    m_gasOilRelPermExponent( gasOilRelPermExponent ),
    m_gasOilRelPermMaxValue( gasOilRelPermMaxValue ),
    m_volFracScale( volFracScale )
  {}

  /// Default copy constructor
  BrooksCoreyBakerRelativePermeabilityUpdate( BrooksCoreyBakerRelativePermeabilityUpdate const & ) = default;

  /// Default move constructor
  BrooksCoreyBakerRelativePermeabilityUpdate( BrooksCoreyBakerRelativePermeabilityUpdate && ) = default;

  /// Deleted copy assignment operator
  BrooksCoreyBakerRelativePermeabilityUpdate & operator=( BrooksCoreyBakerRelativePermeabilityUpdate const & ) = delete;

  /// Deleted move assignment operator
  BrooksCoreyBakerRelativePermeabilityUpdate & operator=( BrooksCoreyBakerRelativePermeabilityUpdate && ) = delete;

  GEOSX_HOST_DEVICE
  GEOSX_FORCE_INLINE
  virtual void compute( arraySlice1d< real64 const > const & phaseVolFraction,
                        arraySlice1d< real64 > const & phaseRelPerm,
                        arraySlice2d< real64 > const & dPhaseRelPerm_dPhaseVolFrac ) const override;

  GEOSX_HOST_DEVICE
  GEOSX_FORCE_INLINE
  virtual void update( localIndex const k,
                       localIndex const q,
                       arraySlice1d< real64 const > const & phaseVolFraction ) const override
  {
    compute( phaseVolFraction,
             m_phaseRelPerm[k][q],
             m_dPhaseRelPerm_dPhaseVolFrac[k][q] );
  }

private:

  /**
   * @brief Evaluate the Brooks-Corey relperm function for a given (scalar) phase saturation
   * @param[in] scaledVolFrac the scaled volume fraction for this phase
   * @param[in] dScaledVolFrac_dVolFrac the derivative of scaled volume fraction for this phase wrt to the volume
   * fraction
   * @param[out] relperm the relative permeability for this phase
   * @param[out] dRelPerm_dVolFrac the derivative of the relative permeability wrt to the volume fraction of the phase
   * @param[in] exponentInv the inverse of the exponent used in the VG model
   * @param[in] maxValue the endpoint relative permeability value
   *
   * This function evaluates the relperm function and its derivative at a given phase saturation
   * Reference: Eclipse technical description and Petrowiki
   */
  GEOSX_HOST_DEVICE
  GEOSX_FORCE_INLINE
  static void
  evaluateBrooksCoreyFunction( real64 const & scaledVolFrac,
                               real64 const & dScaledVolFrac_dVolFrac,
                               real64 const & exponent,
                               real64 const & maxValue,
                               real64 & relPerm,
                               real64 & dRelPerm_dVolFrac );

<<<<<<< HEAD
=======
  /**
   * @brief Interpolate the two-phase relperms to compute the three-phase relperm
   * @param[in] shiftedWaterVolFrac
   * @param[in] gasVolFrac
   * @param[out] threePhaseRelPerm
   * @param[out] dThreePhaseRelPerm_dVolFrac
   * @param[in] relPerm_wo
   * @param[in] dRelPerm_wo_dOilVolFrac
   * @param[in] relPerm_go
   * @param[in] dRelPerm_go_dOilVolFrac
   *
   * This function interpolates the two-phase relperms to compute the three-phase relperm
   * The interpolation is based on the modified Baker method, also used as default in Eclipse
   * Reference: Eclipse technical description and PetroWiki
   */
  GEOSX_HOST_DEVICE
  GEOSX_FORCE_INLINE
  static void
  interpolateTwoPhaseRelPerms( real64 const & shiftedWaterVolFrac,
                               real64 const & gasVolFrac,
                               arraySlice1d< integer const > const & phaseOrder,
                               real64 const & relPerm_wo,
                               real64 const & dRelPerm_wo_dOilVolFrac,
                               real64 const & relPerm_go,
                               real64 const & dRelPerm_go_dOilVolFrac,
                               real64 & threePhaseRelPerm,
                               arraySlice1d< real64 > const & dThreePhaseRelPerm_dVolFrac );

>>>>>>> c39596d9
  arrayView1d< real64 const > m_phaseMinVolumeFraction;

  arrayView1d< real64 const > m_waterOilRelPermExponent;
  arrayView1d< real64 const > m_waterOilRelPermMaxValue;

  arrayView1d< real64 const > m_gasOilRelPermExponent;
  arrayView1d< real64 const > m_gasOilRelPermMaxValue;

  real64 m_volFracScale;
};

class BrooksCoreyBakerRelativePermeability : public RelativePermeabilityBase
{
public:

  BrooksCoreyBakerRelativePermeability( std::string const & name, dataRepository::Group * const parent );

  virtual ~BrooksCoreyBakerRelativePermeability() override;

  static std::string catalogName() { return "BrooksCoreyBakerRelativePermeability"; }

  virtual string getCatalogName() const override { return catalogName(); }

  /// Type of kernel wrapper for in-kernel update
  using KernelWrapper = BrooksCoreyBakerRelativePermeabilityUpdate;

  /**
   * @brief Create an update kernel wrapper.
   * @return the wrapper
   */
  KernelWrapper createKernelWrapper();

  struct viewKeyStruct : RelativePermeabilityBase::viewKeyStruct
  {
    static constexpr auto phaseMinVolumeFractionString  = "phaseMinVolumeFraction";
    static constexpr auto waterOilRelPermExponentString = "waterOilRelPermExponent";
    static constexpr auto waterOilRelPermMaxValueString = "waterOilRelPermMaxValue";
    static constexpr auto gasOilRelPermExponentString   = "gasOilRelPermExponent";
    static constexpr auto gasOilRelPermMaxValueString   = "gasOilRelPermMaxValue";
    static constexpr auto volFracScaleString            = "volFracScale";
  } viewKeysBrooksCoreyBakerRelativePermeability;

protected:

  virtual void postProcessInput() override;

  array1d< real64 > m_phaseMinVolumeFraction;

  // water-oil data
  array1d< real64 > m_waterOilRelPermExponent;
  array1d< real64 > m_waterOilRelPermMaxValue;

  // gas-oil data
  array1d< real64 > m_gasOilRelPermExponent;
  array1d< real64 > m_gasOilRelPermMaxValue;

  real64 m_volFracScale;
};


GEOSX_HOST_DEVICE
GEOSX_FORCE_INLINE
void
BrooksCoreyBakerRelativePermeabilityUpdate::
  compute( arraySlice1d< real64 const > const & phaseVolFraction,
           arraySlice1d< real64 > const & phaseRelPerm,
           arraySlice2d< real64 > const & dPhaseRelPerm_dPhaseVolFrac ) const
{
  localIndex const NP = numPhases();

  for( localIndex ip = 0; ip < NP; ++ip )
  {
    for( localIndex jp = 0; jp < NP; ++jp )
    {
      dPhaseRelPerm_dPhaseVolFrac[ip][jp] = 0.0;
    }
  }

  real64 const volFracScaleInv = 1.0 / m_volFracScale;
  integer const ip_water = m_phaseOrder[RelativePermeabilityBase::PhaseType::WATER];
  integer const ip_oil   = m_phaseOrder[RelativePermeabilityBase::PhaseType::OIL];
  integer const ip_gas   = m_phaseOrder[RelativePermeabilityBase::PhaseType::GAS];

  real64 oilRelPerm_wo = 0; // oil rel perm using two-phase gas-oil data
  real64 dOilRelPerm_wo_dOilVolFrac = 0; // derivative w.r.t to So
  real64 oilRelPerm_go = 0; // oil rel perm using two-phase gas-oil data
  real64 dOilRelPerm_go_dOilVolFrac = 0; // derivative w.r.t to So

  // this function assumes that the oil phase can always be present (i.e., ip_oil > 0)

  // 1) Water and oil phase relative permeabilities using water-oil data
  if( ip_water >= 0 )
  {
    real64 const scaledWaterVolFrac = (phaseVolFraction[ip_water] - m_phaseMinVolumeFraction[ip_water]) * volFracScaleInv;
    real64 const scaledOilVolFrac   = (phaseVolFraction[ip_oil]   - m_phaseMinVolumeFraction[ip_oil])   * volFracScaleInv;

    real64 const waterExponent = m_waterOilRelPermExponent[RelativePermeabilityBase::WaterOilPairPhaseType::WATER];
    real64 const waterMaxValue = m_waterOilRelPermMaxValue[RelativePermeabilityBase::WaterOilPairPhaseType::WATER];

    // water rel perm
    evaluateBrooksCoreyFunction( scaledWaterVolFrac,
                                 volFracScaleInv,
                                 waterExponent,
                                 waterMaxValue,
                                 phaseRelPerm[ip_water],
                                 dPhaseRelPerm_dPhaseVolFrac[ip_water][ip_water] );

    real64 const oilExponent_wo = m_waterOilRelPermExponent[RelativePermeabilityBase::WaterOilPairPhaseType::OIL];
    real64 const oilMaxValue_wo = m_waterOilRelPermMaxValue[RelativePermeabilityBase::WaterOilPairPhaseType::OIL];

    // oil rel perm
    evaluateBrooksCoreyFunction( scaledOilVolFrac,
                                 volFracScaleInv,
                                 oilExponent_wo,
                                 oilMaxValue_wo,
                                 oilRelPerm_wo,
                                 dOilRelPerm_wo_dOilVolFrac );
  }


  // 2) Gas and oil phase relative permeabilities using gas-oil data
  if( ip_gas >= 0 )
  {
    real64 const scaledGasVolFrac = (phaseVolFraction[ip_gas] - m_phaseMinVolumeFraction[ip_gas]) * volFracScaleInv;
    real64 const scaledOilVolFrac = (phaseVolFraction[ip_oil] - m_phaseMinVolumeFraction[ip_oil]) * volFracScaleInv;

    real64 const gasExponent = m_gasOilRelPermExponent[RelativePermeabilityBase::GasOilPairPhaseType::GAS];
    real64 const gasMaxValue = m_gasOilRelPermMaxValue[RelativePermeabilityBase::GasOilPairPhaseType::GAS];

    // gas rel perm
    evaluateBrooksCoreyFunction( scaledGasVolFrac,
                                 volFracScaleInv,
                                 gasExponent,
                                 gasMaxValue,
                                 phaseRelPerm[ip_gas],
                                 dPhaseRelPerm_dPhaseVolFrac[ip_gas][ip_gas] );

    real64 const oilExponent_go = m_gasOilRelPermExponent[RelativePermeabilityBase::GasOilPairPhaseType::OIL];
    real64 const oilMaxValue_go = m_gasOilRelPermMaxValue[RelativePermeabilityBase::GasOilPairPhaseType::OIL];

    // oil rel perm
    evaluateBrooksCoreyFunction( scaledOilVolFrac,
                                 volFracScaleInv,
                                 oilExponent_go,
                                 oilMaxValue_go,
                                 oilRelPerm_go,
                                 dOilRelPerm_go_dOilVolFrac );
  }


  // 3) Compute the "three-phase" oil relperm

  // if no gas, use water-oil data
  if( ip_gas < 0 )
  {
    phaseRelPerm[ip_oil] = oilRelPerm_wo;
    dPhaseRelPerm_dPhaseVolFrac[ip_oil][ip_oil] = dOilRelPerm_wo_dOilVolFrac;
  }
  // if no water, use gas-oil data
  else if( ip_water < 0 )
  {
    phaseRelPerm[ip_oil] = oilRelPerm_go;
    dPhaseRelPerm_dPhaseVolFrac[ip_oil][ip_oil] = dOilRelPerm_go_dOilVolFrac;
  }
  // if water and oil and gas can be present, use saturation-weighted interpolation
  else
  {
    real64 const shiftedWaterVolFrac = (phaseVolFraction[ip_water] - m_phaseMinVolumeFraction[ip_water]);

<<<<<<< HEAD
    // TODO: change name of the class and add template to choose interpolation
    relpermInterpolators::Baker::Compute( shiftedWaterVolFrac,
                                          phaseVolFraction[ip_gas],
                                          m_phaseOrder,
                                          oilRelPerm_wo,
                                          dOilRelPerm_wo_dOilVolFrac,
                                          oilRelPerm_go,
                                          dOilRelPerm_go_dOilVolFrac,
                                          phaseRelPerm[ip_oil],
                                          dPhaseRelPerm_dPhaseVolFrac[ip_oil] );
=======
    interpolateTwoPhaseRelPerms( shiftedWaterVolFrac,
                                 phaseVolFraction[ip_gas],
                                 m_phaseOrder,
                                 oilRelPerm_wo,
                                 dOilRelPerm_wo_dOilVolFrac,
                                 oilRelPerm_go,
                                 dOilRelPerm_go_dOilVolFrac,
                                 phaseRelPerm[ip_oil],
                                 dPhaseRelPerm_dPhaseVolFrac[ip_oil] );
>>>>>>> c39596d9
  }
}

GEOSX_HOST_DEVICE
GEOSX_FORCE_INLINE
void
BrooksCoreyBakerRelativePermeabilityUpdate::
  evaluateBrooksCoreyFunction( real64 const & scaledVolFrac,
                               real64 const & dScaledVolFrac_dVolFrac,
                               real64 const & exponent,
                               real64 const & maxValue,
                               real64 & relPerm,
                               real64 & dRelPerm_dVolFrac )
{
  relPerm           = 0.0;
  dRelPerm_dVolFrac = 0.0;

  if( scaledVolFrac > 0.0 && scaledVolFrac < 1.0 )
  {
    // intermediate value
    real64 const v = maxValue * std::pow( scaledVolFrac, exponent - 1.0 );

    relPerm = v * scaledVolFrac;
    dRelPerm_dVolFrac = v * exponent * dScaledVolFrac_dVolFrac;
  }
  else
  {
    relPerm = (scaledVolFrac <= 0.0) ? 0.0 : maxValue;
  }
}

<<<<<<< HEAD
=======
GEOSX_HOST_DEVICE
GEOSX_FORCE_INLINE
void
BrooksCoreyBakerRelativePermeabilityUpdate::
  interpolateTwoPhaseRelPerms( real64 const & shiftedWaterVolFrac,
                               real64 const & gasVolFrac,
                               arraySlice1d< integer const > const & phaseOrder,
                               real64 const & relPerm_wo,
                               real64 const & dRelPerm_wo_dOilVolFrac,
                               real64 const & relPerm_go,
                               real64 const & dRelPerm_go_dOilVolFrac,
                               real64 & threePhaseRelPerm,
                               arraySlice1d< real64 > const & dThreePhaseRelPerm_dVolFrac )
{
  integer const ip_water = phaseOrder[RelativePermeabilityBase::PhaseType::WATER];
  integer const ip_oil   = phaseOrder[RelativePermeabilityBase::PhaseType::OIL];
  integer const ip_gas   = phaseOrder[RelativePermeabilityBase::PhaseType::GAS];

  // if water phase is immobile, then use the two-phase gas-oil data only
  if( shiftedWaterVolFrac < LvArray::NumericLimits< real64 >::epsilon )
  {
    threePhaseRelPerm = relPerm_go;
    dThreePhaseRelPerm_dVolFrac[ip_oil] = dRelPerm_go_dOilVolFrac;
  }
  // if gas phase is immobile, then use the two-phase water-oil data only
  else if( gasVolFrac < LvArray::NumericLimits< real64 >::epsilon )
  {
    threePhaseRelPerm = relPerm_wo;
    dThreePhaseRelPerm_dVolFrac[ip_oil] = dRelPerm_wo_dOilVolFrac;
  }
  // if both the water phase and the gas phase are mobile,
  // then use a saturation-weighted interpolation of the two-phase oil rel perms
  else
  {
    real64 const sumRelPerm = (shiftedWaterVolFrac * relPerm_wo
                               + gasVolFrac   * relPerm_go);
    real64 const dSumRelPerm_dWaterVolFrac = relPerm_wo;
    real64 const dSumRelPerm_dOilVolFrac   = shiftedWaterVolFrac * dRelPerm_wo_dOilVolFrac
                                             + gasVolFrac   * dRelPerm_go_dOilVolFrac;
    real64 const dSumRelPerm_dGasVolFrac   = relPerm_go;


    real64 const sumVolFrac    = shiftedWaterVolFrac + gasVolFrac;
    real64 const sumVolFracInv = 1 / sumVolFrac; // div by 0 handled by the if statement above
    real64 const dSumVolFracInv_dWaterVolFrac = -sumVolFracInv * sumVolFracInv;
    real64 const dSumVolFracInv_dGasVolFrac   = dSumVolFracInv_dWaterVolFrac;

    threePhaseRelPerm = sumRelPerm * sumVolFracInv; // three-phase oil rel perm
    dThreePhaseRelPerm_dVolFrac[ip_water] = dSumRelPerm_dWaterVolFrac * sumVolFracInv  // derivative w.r.t. Sw
                                            + sumRelPerm                * dSumVolFracInv_dWaterVolFrac;
    dThreePhaseRelPerm_dVolFrac[ip_oil]   = dSumRelPerm_dOilVolFrac   * sumVolFracInv; // derivative w.r.t. So
    dThreePhaseRelPerm_dVolFrac[ip_gas]   = dSumRelPerm_dGasVolFrac   * sumVolFracInv  // derivative w.r.t. Sg
                                            + sumRelPerm                * dSumVolFracInv_dGasVolFrac;
  }
}


>>>>>>> c39596d9
} // namespace constitutive

} // namespace geosx

#endif //GEOSX_CONSTITUTIVE_RELPERM_BROOKSCOREYBAKERRELATIVEPERMEABILITY_HPP<|MERGE_RESOLUTION|>--- conflicted
+++ resolved
@@ -107,37 +107,6 @@
                                real64 & relPerm,
                                real64 & dRelPerm_dVolFrac );
 
-<<<<<<< HEAD
-=======
-  /**
-   * @brief Interpolate the two-phase relperms to compute the three-phase relperm
-   * @param[in] shiftedWaterVolFrac
-   * @param[in] gasVolFrac
-   * @param[out] threePhaseRelPerm
-   * @param[out] dThreePhaseRelPerm_dVolFrac
-   * @param[in] relPerm_wo
-   * @param[in] dRelPerm_wo_dOilVolFrac
-   * @param[in] relPerm_go
-   * @param[in] dRelPerm_go_dOilVolFrac
-   *
-   * This function interpolates the two-phase relperms to compute the three-phase relperm
-   * The interpolation is based on the modified Baker method, also used as default in Eclipse
-   * Reference: Eclipse technical description and PetroWiki
-   */
-  GEOSX_HOST_DEVICE
-  GEOSX_FORCE_INLINE
-  static void
-  interpolateTwoPhaseRelPerms( real64 const & shiftedWaterVolFrac,
-                               real64 const & gasVolFrac,
-                               arraySlice1d< integer const > const & phaseOrder,
-                               real64 const & relPerm_wo,
-                               real64 const & dRelPerm_wo_dOilVolFrac,
-                               real64 const & relPerm_go,
-                               real64 const & dRelPerm_go_dOilVolFrac,
-                               real64 & threePhaseRelPerm,
-                               arraySlice1d< real64 > const & dThreePhaseRelPerm_dVolFrac );
-
->>>>>>> c39596d9
   arrayView1d< real64 const > m_phaseMinVolumeFraction;
 
   arrayView1d< real64 const > m_waterOilRelPermExponent;
@@ -307,9 +276,8 @@
   {
     real64 const shiftedWaterVolFrac = (phaseVolFraction[ip_water] - m_phaseMinVolumeFraction[ip_water]);
 
-<<<<<<< HEAD
     // TODO: change name of the class and add template to choose interpolation
-    relpermInterpolators::Baker::Compute( shiftedWaterVolFrac,
+    relpermInterpolators::Baker::compute( shiftedWaterVolFrac,
                                           phaseVolFraction[ip_gas],
                                           m_phaseOrder,
                                           oilRelPerm_wo,
@@ -318,17 +286,6 @@
                                           dOilRelPerm_go_dOilVolFrac,
                                           phaseRelPerm[ip_oil],
                                           dPhaseRelPerm_dPhaseVolFrac[ip_oil] );
-=======
-    interpolateTwoPhaseRelPerms( shiftedWaterVolFrac,
-                                 phaseVolFraction[ip_gas],
-                                 m_phaseOrder,
-                                 oilRelPerm_wo,
-                                 dOilRelPerm_wo_dOilVolFrac,
-                                 oilRelPerm_go,
-                                 dOilRelPerm_go_dOilVolFrac,
-                                 phaseRelPerm[ip_oil],
-                                 dPhaseRelPerm_dPhaseVolFrac[ip_oil] );
->>>>>>> c39596d9
   }
 }
 
@@ -360,66 +317,6 @@
   }
 }
 
-<<<<<<< HEAD
-=======
-GEOSX_HOST_DEVICE
-GEOSX_FORCE_INLINE
-void
-BrooksCoreyBakerRelativePermeabilityUpdate::
-  interpolateTwoPhaseRelPerms( real64 const & shiftedWaterVolFrac,
-                               real64 const & gasVolFrac,
-                               arraySlice1d< integer const > const & phaseOrder,
-                               real64 const & relPerm_wo,
-                               real64 const & dRelPerm_wo_dOilVolFrac,
-                               real64 const & relPerm_go,
-                               real64 const & dRelPerm_go_dOilVolFrac,
-                               real64 & threePhaseRelPerm,
-                               arraySlice1d< real64 > const & dThreePhaseRelPerm_dVolFrac )
-{
-  integer const ip_water = phaseOrder[RelativePermeabilityBase::PhaseType::WATER];
-  integer const ip_oil   = phaseOrder[RelativePermeabilityBase::PhaseType::OIL];
-  integer const ip_gas   = phaseOrder[RelativePermeabilityBase::PhaseType::GAS];
-
-  // if water phase is immobile, then use the two-phase gas-oil data only
-  if( shiftedWaterVolFrac < LvArray::NumericLimits< real64 >::epsilon )
-  {
-    threePhaseRelPerm = relPerm_go;
-    dThreePhaseRelPerm_dVolFrac[ip_oil] = dRelPerm_go_dOilVolFrac;
-  }
-  // if gas phase is immobile, then use the two-phase water-oil data only
-  else if( gasVolFrac < LvArray::NumericLimits< real64 >::epsilon )
-  {
-    threePhaseRelPerm = relPerm_wo;
-    dThreePhaseRelPerm_dVolFrac[ip_oil] = dRelPerm_wo_dOilVolFrac;
-  }
-  // if both the water phase and the gas phase are mobile,
-  // then use a saturation-weighted interpolation of the two-phase oil rel perms
-  else
-  {
-    real64 const sumRelPerm = (shiftedWaterVolFrac * relPerm_wo
-                               + gasVolFrac   * relPerm_go);
-    real64 const dSumRelPerm_dWaterVolFrac = relPerm_wo;
-    real64 const dSumRelPerm_dOilVolFrac   = shiftedWaterVolFrac * dRelPerm_wo_dOilVolFrac
-                                             + gasVolFrac   * dRelPerm_go_dOilVolFrac;
-    real64 const dSumRelPerm_dGasVolFrac   = relPerm_go;
-
-
-    real64 const sumVolFrac    = shiftedWaterVolFrac + gasVolFrac;
-    real64 const sumVolFracInv = 1 / sumVolFrac; // div by 0 handled by the if statement above
-    real64 const dSumVolFracInv_dWaterVolFrac = -sumVolFracInv * sumVolFracInv;
-    real64 const dSumVolFracInv_dGasVolFrac   = dSumVolFracInv_dWaterVolFrac;
-
-    threePhaseRelPerm = sumRelPerm * sumVolFracInv; // three-phase oil rel perm
-    dThreePhaseRelPerm_dVolFrac[ip_water] = dSumRelPerm_dWaterVolFrac * sumVolFracInv  // derivative w.r.t. Sw
-                                            + sumRelPerm                * dSumVolFracInv_dWaterVolFrac;
-    dThreePhaseRelPerm_dVolFrac[ip_oil]   = dSumRelPerm_dOilVolFrac   * sumVolFracInv; // derivative w.r.t. So
-    dThreePhaseRelPerm_dVolFrac[ip_gas]   = dSumRelPerm_dGasVolFrac   * sumVolFracInv  // derivative w.r.t. Sg
-                                            + sumRelPerm                * dSumVolFracInv_dGasVolFrac;
-  }
-}
-
-
->>>>>>> c39596d9
 } // namespace constitutive
 
 } // namespace geosx
