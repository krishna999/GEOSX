
/*
 * ------------------------------------------------------------------------------------------------------------
 * SPDX-License-Identifier: LGPL-2.1-only
 *
 * Copyright (c) 2018-2020 Lawrence Livermore National Security LLC
 * Copyright (c) 2018-2020 The Board of Trustees of the Leland Stanford Junior University
 * Copyright (c) 2018-2020 Total, S.A
 * Copyright (c) 2019-     GEOSX Contributors
 * All rights reserved
 *
 * See top level LICENSE, COPYRIGHT, CONTRIBUTORS, NOTICE, and ACKNOWLEDGEMENTS files for details.
 * ------------------------------------------------------------------------------------------------------------
 */

/**
 * @file Damage.cpp
 */

#include "Damage.hpp"
#include "ElasticIsotropic.hpp"
#include "ElasticTransverseIsotropic.hpp"

namespace geosx
{

using namespace dataRepository;
namespace constitutive
{

template< typename BASE >
Damage< BASE >::Damage( string const & name, Group * const parent ):
  BASE( name, parent ),
  m_damage(),
  m_strainEnergyDensity(),
  m_lengthScale(),
  m_criticalFractureEnergy(),
  m_criticalStrainEnergy()
{
  this->registerWrapper( viewKeyStruct::damageString, &m_damage )->
    setApplyDefaultValue( 0.0 )->
    setPlotLevel( PlotLevel::LEVEL_0 )->
    setDescription( "Material Damage Variable" );

  this->registerWrapper( viewKeyStruct::strainEnergyDensityString, &m_strainEnergyDensity )->
    setApplyDefaultValue( 0.0 )->
    setPlotLevel( PlotLevel::LEVEL_0 )->
<<<<<<< HEAD
    setDescription( "Strain Energy Density" );
=======
    setDescription( "Stress Deviator" );

  this->registerWrapper( viewKeyStruct::lengthScaleString, &m_lengthScale )->
    setInputFlag( InputFlags::REQUIRED )->
    setDescription( "lenght scale l in the phase-field equation" );

  this->registerWrapper( viewKeyStruct::criticalFractureEnergyString, &m_criticalFractureEnergy )->
    setInputFlag( InputFlags::REQUIRED )->
    setDescription( "critical fracture energy" );

  this->registerWrapper( viewKeyStruct::criticalStrainEnergyString, &m_criticalStrainEnergy )->
    setInputFlag( InputFlags::REQUIRED )->
    setDescription( "material critical stress in a 1d tension test" );
>>>>>>> 0a681559
}

template< typename BASE >
Damage< BASE >::~Damage()
{}

template< typename BASE >
void Damage< BASE >::PostProcessInput()
{
  BASE::PostProcessInput();
}

template< typename BASE >
void Damage< BASE >::allocateConstitutiveData( dataRepository::Group * const parent,
                                               localIndex const numConstitutivePointsPerParentIndex )
{
  m_damage.resize( 0, numConstitutivePointsPerParentIndex );
  m_strainEnergyDensity.resize( 0, numConstitutivePointsPerParentIndex );
  BASE::allocateConstitutiveData( parent, numConstitutivePointsPerParentIndex );
}

typedef Damage< ElasticIsotropic > DamageElasticIsotropic;

REGISTER_CATALOG_ENTRY( ConstitutiveBase, DamageElasticIsotropic, string const &, Group * const )

}
} /* namespace geosx */<|MERGE_RESOLUTION|>--- conflicted
+++ resolved
@@ -45,23 +45,19 @@
   this->registerWrapper( viewKeyStruct::strainEnergyDensityString, &m_strainEnergyDensity )->
     setApplyDefaultValue( 0.0 )->
     setPlotLevel( PlotLevel::LEVEL_0 )->
-<<<<<<< HEAD
     setDescription( "Strain Energy Density" );
-=======
-    setDescription( "Stress Deviator" );
 
   this->registerWrapper( viewKeyStruct::lengthScaleString, &m_lengthScale )->
     setInputFlag( InputFlags::REQUIRED )->
-    setDescription( "lenght scale l in the phase-field equation" );
+    setDescription( "Length scale l in the phase-field equation" );
 
   this->registerWrapper( viewKeyStruct::criticalFractureEnergyString, &m_criticalFractureEnergy )->
     setInputFlag( InputFlags::REQUIRED )->
-    setDescription( "critical fracture energy" );
+    setDescription( "Critical fracture energy" );
 
   this->registerWrapper( viewKeyStruct::criticalStrainEnergyString, &m_criticalStrainEnergy )->
     setInputFlag( InputFlags::REQUIRED )->
-    setDescription( "material critical stress in a 1d tension test" );
->>>>>>> 0a681559
+    setDescription( "Critical stress in a 1d tension test" );
 }
 
 template< typename BASE >
