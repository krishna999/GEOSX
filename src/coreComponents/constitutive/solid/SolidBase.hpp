--- conflicted
+++ resolved
@@ -129,7 +129,6 @@
    * @param[out] stiffness New tangent stiffness value
    */
   GEOSX_HOST_DEVICE
-<<<<<<< HEAD
   virtual void smallStrainUpdate( localIndex const k,
                                   localIndex const q,
                                   real64 const ( &strainIncrement )[6],
@@ -143,11 +142,6 @@
     GEOSX_UNUSED_VAR( stiffness );
     GEOSX_ERROR( "smallStrainUpdate() not implemented for this model" );
   }
-=======
-  virtual void getStiffness( localIndex const k,
-                             localIndex const q,
-                             real64 ( &c )[6][6] ) const = 0;
->>>>>>> 95da0775
 
   /**
    * @brief Small strain, stateless update.
@@ -159,7 +153,6 @@
    * @param[out] stiffness New tangent stiffness value
    */
   GEOSX_HOST_DEVICE
-<<<<<<< HEAD
   virtual void smallStrainNoStateUpdate( localIndex const k,
                                          localIndex const q,
                                          real64 const ( &totalStrain )[6],
@@ -173,11 +166,6 @@
     GEOSX_UNUSED_VAR( stiffness );
     GEOSX_ERROR( "smallStrainNoStateUpdate() not implemented for this model" );
   }
-=======
-  virtual void smallStrainNoState( localIndex const k,
-                                   real64 const ( &voigtStrain )[ 6 ],
-                                   real64 ( &stress )[ 6 ] ) const = 0;
->>>>>>> 95da0775
 
   /**
    * @brief Hypo update (small strain, large rotation).
@@ -209,7 +197,6 @@
    * @param[out] stiffness New stiffness value
    */
   GEOSX_HOST_DEVICE
-<<<<<<< HEAD
   virtual void hypoUpdate( localIndex const k,
                            localIndex const q,
                            real64 const ( &Ddt )[6],
@@ -224,11 +211,6 @@
     LvArray::tensorOps::copy< 6 >( stress, temp );
     saveStress( k, q, stress );
   }
-=======
-  virtual void smallStrain( localIndex const k,
-                            localIndex const q,
-                            real64 const ( &voigtStrainInc )[ 6 ] ) const = 0;
->>>>>>> 95da0775
 
   /**
    * @brief Hyper update (large deformation).
@@ -250,11 +232,7 @@
    */
   // TODO: confirm stress and strain measures we want to use
   GEOSX_HOST_DEVICE
-<<<<<<< HEAD
   virtual void hyperUpdate( localIndex const k,
-=======
-  virtual void hypoElastic( localIndex const k,
->>>>>>> 95da0775
                             localIndex const q,
                             real64 const ( &FminusI )[3][3],
                             real64 ( & stress )[6],
@@ -340,7 +318,6 @@
    * @param[out] stress New stress value (Cauchy stress)
    */
   GEOSX_HOST_DEVICE
-<<<<<<< HEAD
   virtual void hypoUpdate_StressOnly( localIndex const k,
                                       localIndex const q,
                                       real64 const ( &Ddt )[6],
@@ -354,11 +331,6 @@
     LvArray::tensorOps::copy< 6 >( stress, temp );
     saveStress( k, q, stress );
   }
-=======
-  virtual void hyperElastic( localIndex const k,
-                             real64 const (&FmI)[3][3],
-                             real64 ( &stress )[ 6 ] ) const = 0;
->>>>>>> 95da0775
 
   /**
    * @brief Hyper update, returning only stresses.
@@ -369,7 +341,6 @@
    * @param[out] stress New stress value (Cauchy stress)
    */
   GEOSX_HOST_DEVICE
-<<<<<<< HEAD
   virtual void hyperUpdate_StressOnly( localIndex const k,
                                        localIndex const q,
                                        real64 const ( &FminusI )[3][3],
@@ -381,11 +352,6 @@
     GEOSX_UNUSED_VAR( stress );
     GEOSX_ERROR( "hyperUpdate_StressOnly() not implemented for this model" );
   }
-=======
-  virtual void hyperElastic( localIndex const k,
-                             localIndex const q,
-                             real64 const (&FmI)[3][3] ) const = 0;
->>>>>>> 95da0775
 
   ///@}
 
@@ -566,13 +532,9 @@
   ///@}
 
 protected:
-<<<<<<< HEAD
 
   /// Post-process XML input
-  virtual void PostProcessInput() override;
-=======
   virtual void postProcessInput() override;
->>>>>>> 95da0775
 
   /// The current stress at a quadrature point (i.e. at timestep n, global newton iteration k)
   array3d< real64, solid::STRESS_PERMUTATION > m_newStress;
