--- conflicted
+++ resolved
@@ -630,13 +630,8 @@
 
   int const INCX = 1;
   int const INCY = 1;
-<<<<<<< HEAD
-  int const N = integer_conversion< int >( X.size() );
-  GEOSX_dcopy( &N, X.dataIfContiguous(), &INCX, Y.dataIfContiguous(), &INCY );
-=======
   int const N = LvArray::integerConversion< int >( X.size() );
   GEOSX_dcopy( &N, X.data(), &INCX, Y.data(), &INCY );
->>>>>>> a0066ab5
 }
 
 void BlasLapackLA::matrixCopy( arraySlice2d< real64 const, MatrixLayout::ROW_MAJOR > const & A,
