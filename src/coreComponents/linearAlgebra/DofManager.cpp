--- conflicted
+++ resolved
@@ -1907,11 +1907,6 @@
       createIndexArrayImpl<EDGE, FaceElementSubRegion>( m_domain, m_mesh, fieldEdge );
       typename ArrayHelperEdge::Accessor & indexArrayEdge = ArrayHelperEdge::get( m_mesh, fieldEdge );
       numLocalConns += fieldEdge.numLocalNodes;
-<<<<<<< HEAD
-      localIndex const firstLocalConn = MpiWrapper::PrefixSum<globalIndex>( numLocalConns ).first;
-      localIndex const adjustment = firstLocalConn - firstLocalFace;
-=======
->>>>>>> fc8b182c
 
       // adjust face connector indexing to account for added edge connectors on every rank
       // since we need contiguous numbering of connectors within a rank in order to create CL matrix
