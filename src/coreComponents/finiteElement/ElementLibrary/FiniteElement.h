--- conflicted
+++ resolved
@@ -80,19 +80,10 @@
 
   static string CatalogName() { return "C3D8"; }
 
-<<<<<<< HEAD
-  void reinit( arrayView1d< R1Tensor const > const & X,
-               arraySlice1d< localIndex const, -1 > const & mapped_support_points ) override
-  { return reinitPrivate( X, mapped_support_points ); }
-
-  void reinit( arrayView1d< R1Tensor const > const & X,
-               arraySlice1d< localIndex const, 0 > const & mapped_support_points ) override
-=======
   void reinit( arrayView2d< real64 const, nodes::REFERENCE_POSITION_USD > const & X, arraySlice1d< localIndex const, -1 > const & mapped_support_points ) override
   { return reinitPrivate( X, mapped_support_points ); }
 
   void reinit( arrayView2d< real64 const, nodes::REFERENCE_POSITION_USD > const & X, arraySlice1d< localIndex const, 0 > const & mapped_support_points ) override
->>>>>>> 48a51b14
   { return reinitPrivate( X, mapped_support_points ); }
 
 private:
@@ -105,14 +96,8 @@
    * the y, then z (depending on the desired spatial dimension of the
    * element).
    */
-<<<<<<< HEAD
-  template< int UNIT_STRIDE_DIM >
-  void reinitPrivate( arrayView1d< R1Tensor const > const & X,
-                      arraySlice1d< localIndex const, UNIT_STRIDE_DIM > const & mapped_support_points )
-=======
   template< int USD >
   void reinitPrivate( arrayView2d< real64 const, nodes::REFERENCE_POSITION_USD > const & X, arraySlice1d< localIndex const, USD > const & mapped_support_points )
->>>>>>> 48a51b14
   {
     StackArray< real64, 2, 9 > jacobian( 3, 3 );
 
