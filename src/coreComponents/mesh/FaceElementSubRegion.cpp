/*
 * ------------------------------------------------------------------------------------------------------------
 * SPDX-License-Identifier: LGPL-2.1-only
 *
 * Copyright (c) 2018-2020 Lawrence Livermore National Security LLC
 * Copyright (c) 2018-2020 The Board of Trustees of the Leland Stanford Junior University
 * Copyright (c) 2018-2020 Total, S.A
 * Copyright (c) 2019-     GEOSX Contributors
 * All rights reserved
 *
 * See top level LICENSE, COPYRIGHT, CONTRIBUTORS, NOTICE, and ACKNOWLEDGEMENTS files for details.
 * ------------------------------------------------------------------------------------------------------------
 */

/**
 * @file FaceElementSubRegion.cpp
 */

#include "FaceElementSubRegion.hpp"
#include "rajaInterface/GEOS_RAJA_Interface.hpp"

#include "NodeManager.hpp"
#include "MeshLevel.hpp"
#include "BufferOps.hpp"
#include "LvArray/src/tensorOps.hpp"
#include "mpiCommunications/MpiWrapper.hpp"

namespace geosx
{
using namespace dataRepository;


FaceElementSubRegion::FaceElementSubRegion( string const & name,
                                            dataRepository::Group * const parent ):
  SurfaceElementSubRegion( name, parent ),
  m_unmappedGlobalIndicesInToNodes(),
  m_unmappedGlobalIndicesInToEdges(),
  m_unmappedGlobalIndicesInToFaces(),
  m_newFaceElements(),
<<<<<<< HEAD
  m_toNodesRelation(),
  m_toEdgesRelation(),
  m_toFacesRelation(),
  m_elementAperture(),
  m_elementArea(),
  m_elementDefaultConductivity()
=======
  m_toFacesRelation()
>>>>>>> 59056a7b
{
  SetElementType( "C3D8" );

  registerWrapper( viewKeyStruct::dNdXString, &m_dNdX )->setSizedFromParent( 1 )->reference().resizeDimension< 3 >( 3 );

  registerWrapper( viewKeyStruct::detJString, &m_detJ )->setSizedFromParent( 1 )->reference();

  registerWrapper( viewKeyStruct::faceListString, &m_toFacesRelation )->
    setDescription( "Map to the faces attached to each FaceElement." )->
    reference().resize( 0, 2 );

<<<<<<< HEAD
  registerWrapper( viewKeyStruct::elementApertureString, &m_elementAperture )->
    setApplyDefaultValue( -1.0 )->
    setPlotLevel( dataRepository::PlotLevel::LEVEL_0 )->
    setDescription( "The aperture of each FaceElement." );

  registerWrapper( viewKeyStruct::elementAreaString, &m_elementArea )->
    setApplyDefaultValue( -1.0 )->
    setPlotLevel( dataRepository::PlotLevel::LEVEL_2 )->
    setDescription( "The area of each FaceElement." );

  registerWrapper( viewKeyStruct::faceElementsToCellRegionsString, &m_faceElementsToCells.m_toElementRegion )->
    setApplyDefaultValue( -1 )->
    setPlotLevel( PlotLevel::NOPLOT )->
    setDescription( "A map of face element local indices to the cell local indices" );

  registerWrapper( viewKeyStruct::faceElementsToCellSubRegionsString, &m_faceElementsToCells.m_toElementSubRegion )->
    setApplyDefaultValue( -1 )->
    setPlotLevel( PlotLevel::NOPLOT )->
    setDescription( "A map of face element local indices to the cell local indices" );

  registerWrapper( viewKeyStruct::faceElementsToCellIndexString, &m_faceElementsToCells.m_toElementIndex )->
    setApplyDefaultValue( -1 )->
    setPlotLevel( PlotLevel::NOPLOT )->
    setDescription( "A map of face element local indices to the cell local indices" );

  registerWrapper< real64_array >( viewKeyStruct::creationMassString )->
    setApplyDefaultValue( 0.0 )->
    setPlotLevel( dataRepository::PlotLevel::LEVEL_1 )->
    setDescription( "The amount of remaining mass that was introduced when the FaceElement was created." );

  registerWrapper( viewKeyStruct::elementDefaultConductivityString, &m_elementDefaultConductivity )->
    setApplyDefaultValue( -1.0 )->
    setPlotLevel( dataRepository::PlotLevel::LEVEL_1 )->
    setDescription( "Scalar value of default conductivity C_{f,0} for a fracturing face." );

=======
>>>>>>> 59056a7b
#ifdef GEOSX_USE_SEPARATION_COEFFICIENT
  registerWrapper( viewKeyStruct::separationCoeffString, &m_separationCoefficient )->
    setApplyDefaultValue( 0.0 )->
    setPlotLevel( dataRepository::PlotLevel::LEVEL_1 )->
    setDescription( "Scalar indicator of level of separation for a fracturing face." );
#endif

  m_surfaceElementsToCells.resize( 0, 2 );
  m_surfaceElementsToCells.setElementRegionManager( getParent()->getParent()->getParent()->getParent()->group_cast< ElementRegionManager * >() );

  m_numNodesPerElement = 8;
}

FaceElementSubRegion::~FaceElementSubRegion()
{}

void FaceElementSubRegion::setupRelatedObjectsInRelations( MeshLevel const * const mesh )
{
  this->m_toNodesRelation.SetRelatedObject( mesh->getNodeManager() );
  this->m_toEdgesRelation.SetRelatedObject( mesh->getEdgeManager() );
  this->m_toFacesRelation.SetRelatedObject( mesh->getFaceManager() );
}

void FaceElementSubRegion::CalculateElementGeometricQuantities( localIndex const k,
                                                                arrayView1d< real64 const > const & faceArea )
{
  m_elementArea[k] = faceArea[ m_toFacesRelation[k][0] ];
  m_elementVolume[k] = m_elementAperture[k] * faceArea[m_toFacesRelation[k][0]];
}

void FaceElementSubRegion::CalculateElementGeometricQuantities( NodeManager const & GEOSX_UNUSED_PARAM( nodeManager ),
                                                                FaceManager const & faceManager )
{
  arrayView1d< real64 const > const & faceArea = faceManager.faceArea();

  forAll< serialPolicy >( this->size(), [=] ( localIndex const k )
  {
    CalculateElementGeometricQuantities( k, faceArea );
  } );
}



localIndex FaceElementSubRegion::PackUpDownMapsSize( arrayView1d< localIndex const > const & packList ) const
{
  buffer_unit_type * junk = nullptr;
  return PackUpDownMapsPrivate< false >( junk, packList );
}

localIndex FaceElementSubRegion::PackUpDownMaps( buffer_unit_type * & buffer,
                                                 arrayView1d< localIndex const > const & packList ) const
{
  return PackUpDownMapsPrivate< true >( buffer, packList );
}

template< bool DOPACK >
localIndex FaceElementSubRegion::PackUpDownMapsPrivate( buffer_unit_type * & buffer,
                                                        arrayView1d< localIndex const > const & packList ) const
{
  arrayView1d< globalIndex const > const localToGlobal = this->localToGlobalMap();
  arrayView1d< globalIndex const > const nodeLocalToGlobal = m_toNodesRelation.RelatedObjectLocalToGlobal();
  arrayView1d< globalIndex const > const edgeLocalToGlobal = m_toEdgesRelation.RelatedObjectLocalToGlobal();
  arrayView1d< globalIndex const > const faceLocalToGlobal = m_toFacesRelation.RelatedObjectLocalToGlobal();

  localIndex packedSize = bufferOps::Pack< DOPACK >( buffer, string( viewKeyStruct::nodeListString ) );

  packedSize += bufferOps::Pack< DOPACK >( buffer,
                                           m_toNodesRelation.Base().toViewConst(),
                                           m_unmappedGlobalIndicesInToNodes,
                                           packList,
                                           localToGlobal,
                                           nodeLocalToGlobal );

  packedSize += bufferOps::Pack< DOPACK >( buffer, string( viewKeyStruct::edgeListString ) );
  packedSize += bufferOps::Pack< DOPACK >( buffer,
                                           m_toEdgesRelation.Base().toViewConst(),
                                           m_unmappedGlobalIndicesInToEdges,
                                           packList,
                                           localToGlobal,
                                           edgeLocalToGlobal );

  packedSize += bufferOps::Pack< DOPACK >( buffer, string( viewKeyStruct::faceListString ) );
  packedSize += bufferOps::Pack< DOPACK >( buffer,
                                           m_toFacesRelation.Base().toViewConst(),
                                           m_unmappedGlobalIndicesInToFaces,
                                           packList,
                                           localToGlobal,
                                           faceLocalToGlobal );

  packedSize += bufferOps::Pack< DOPACK >( buffer, string( viewKeyStruct::surfaceElementsToCellRegionsString ) );
  packedSize += bufferOps::Pack< DOPACK >( buffer,
                                           this->m_surfaceElementsToCells,
                                           packList,
                                           m_surfaceElementsToCells.getElementRegionManager() );

  return packedSize;
}



localIndex FaceElementSubRegion::UnpackUpDownMaps( buffer_unit_type const * & buffer,
                                                   localIndex_array & packList,
                                                   bool const overwriteUpMaps,
                                                   bool const GEOSX_UNUSED_PARAM( overwriteDownMaps ) )
{
  localIndex unPackedSize = 0;

  string nodeListString;
  unPackedSize += bufferOps::Unpack( buffer, nodeListString );
  GEOSX_ERROR_IF_NE( nodeListString, viewKeyStruct::nodeListString );

  unPackedSize += bufferOps::Unpack( buffer,
                                     m_toNodesRelation,
                                     packList,
                                     m_unmappedGlobalIndicesInToNodes,
                                     this->globalToLocalMap(),
                                     m_toNodesRelation.RelatedObjectGlobalToLocal() );


  string edgeListString;
  unPackedSize += bufferOps::Unpack( buffer, edgeListString );
  GEOSX_ERROR_IF_NE( edgeListString, viewKeyStruct::edgeListString );

  unPackedSize += bufferOps::Unpack( buffer,
                                     m_toEdgesRelation,
                                     packList,
                                     m_unmappedGlobalIndicesInToEdges,
                                     this->globalToLocalMap(),
                                     m_toEdgesRelation.RelatedObjectGlobalToLocal() );

  string faceListString;
  unPackedSize += bufferOps::Unpack( buffer, faceListString );
  GEOSX_ERROR_IF_NE( faceListString, viewKeyStruct::faceListString );

  unPackedSize += bufferOps::Unpack( buffer,
                                     m_toFacesRelation.Base(),
                                     packList,
                                     m_unmappedGlobalIndicesInToFaces,
                                     this->globalToLocalMap(),
                                     m_toFacesRelation.RelatedObjectGlobalToLocal() );

  string elementListString;
  unPackedSize += bufferOps::Unpack( buffer, elementListString );
  GEOSX_ERROR_IF_NE( elementListString, viewKeyStruct::surfaceElementsToCellRegionsString );

  unPackedSize += bufferOps::Unpack( buffer,
                                     m_surfaceElementsToCells,
                                     packList.toViewConst(),
                                     m_surfaceElementsToCells.getElementRegionManager(),
                                     overwriteUpMaps );

  return unPackedSize;
}

void FaceElementSubRegion::FixUpDownMaps( bool const clearIfUnmapped )
{
  ObjectManagerBase::FixUpDownMaps( m_toNodesRelation,
                                    m_unmappedGlobalIndicesInToNodes,
                                    clearIfUnmapped );

  ObjectManagerBase::FixUpDownMaps( m_toEdgesRelation,
                                    m_unmappedGlobalIndicesInToEdges,
                                    clearIfUnmapped );

  ObjectManagerBase::FixUpDownMaps( m_toFacesRelation,
                                    m_unmappedGlobalIndicesInToFaces,
                                    clearIfUnmapped );

}

void FaceElementSubRegion::inheritGhostRankFromParentFace( FaceManager const * const faceManager,
                                                           std::set< localIndex > const & indices )
{
  arrayView1d< integer const > const & faceGhostRank = faceManager->ghostRank();
  for( localIndex const & index : indices )
  {
    m_ghostRank[index] = faceGhostRank[ m_toFacesRelation[index][0] ];
  }
}

void FaceElementSubRegion::ViewPackingExclusionList( SortedArray< localIndex > & exclusionList ) const
{
  ObjectManagerBase::ViewPackingExclusionList( exclusionList );
  exclusionList.insert( this->getWrapperIndex( viewKeyStruct::nodeListString ));
  exclusionList.insert( this->getWrapperIndex( viewKeyStruct::edgeListString ));
  exclusionList.insert( this->getWrapperIndex( viewKeyStruct::faceListString ));
  exclusionList.insert( this->getWrapperIndex( viewKeyStruct::surfaceElementsToCellRegionsString ));
  exclusionList.insert( this->getWrapperIndex( viewKeyStruct::surfaceElementsToCellSubRegionsString ));
  exclusionList.insert( this->getWrapperIndex( viewKeyStruct::surfaceElementsToCellIndexString ));
}

} /* namespace geosx */<|MERGE_RESOLUTION|>--- conflicted
+++ resolved
@@ -37,16 +37,7 @@
   m_unmappedGlobalIndicesInToEdges(),
   m_unmappedGlobalIndicesInToFaces(),
   m_newFaceElements(),
-<<<<<<< HEAD
-  m_toNodesRelation(),
-  m_toEdgesRelation(),
-  m_toFacesRelation(),
-  m_elementAperture(),
-  m_elementArea(),
-  m_elementDefaultConductivity()
-=======
   m_toFacesRelation()
->>>>>>> 59056a7b
 {
   SetElementType( "C3D8" );
 
@@ -58,44 +49,6 @@
     setDescription( "Map to the faces attached to each FaceElement." )->
     reference().resize( 0, 2 );
 
-<<<<<<< HEAD
-  registerWrapper( viewKeyStruct::elementApertureString, &m_elementAperture )->
-    setApplyDefaultValue( -1.0 )->
-    setPlotLevel( dataRepository::PlotLevel::LEVEL_0 )->
-    setDescription( "The aperture of each FaceElement." );
-
-  registerWrapper( viewKeyStruct::elementAreaString, &m_elementArea )->
-    setApplyDefaultValue( -1.0 )->
-    setPlotLevel( dataRepository::PlotLevel::LEVEL_2 )->
-    setDescription( "The area of each FaceElement." );
-
-  registerWrapper( viewKeyStruct::faceElementsToCellRegionsString, &m_faceElementsToCells.m_toElementRegion )->
-    setApplyDefaultValue( -1 )->
-    setPlotLevel( PlotLevel::NOPLOT )->
-    setDescription( "A map of face element local indices to the cell local indices" );
-
-  registerWrapper( viewKeyStruct::faceElementsToCellSubRegionsString, &m_faceElementsToCells.m_toElementSubRegion )->
-    setApplyDefaultValue( -1 )->
-    setPlotLevel( PlotLevel::NOPLOT )->
-    setDescription( "A map of face element local indices to the cell local indices" );
-
-  registerWrapper( viewKeyStruct::faceElementsToCellIndexString, &m_faceElementsToCells.m_toElementIndex )->
-    setApplyDefaultValue( -1 )->
-    setPlotLevel( PlotLevel::NOPLOT )->
-    setDescription( "A map of face element local indices to the cell local indices" );
-
-  registerWrapper< real64_array >( viewKeyStruct::creationMassString )->
-    setApplyDefaultValue( 0.0 )->
-    setPlotLevel( dataRepository::PlotLevel::LEVEL_1 )->
-    setDescription( "The amount of remaining mass that was introduced when the FaceElement was created." );
-
-  registerWrapper( viewKeyStruct::elementDefaultConductivityString, &m_elementDefaultConductivity )->
-    setApplyDefaultValue( -1.0 )->
-    setPlotLevel( dataRepository::PlotLevel::LEVEL_1 )->
-    setDescription( "Scalar value of default conductivity C_{f,0} for a fracturing face." );
-
-=======
->>>>>>> 59056a7b
 #ifdef GEOSX_USE_SEPARATION_COEFFICIENT
   registerWrapper( viewKeyStruct::separationCoeffString, &m_separationCoefficient )->
     setApplyDefaultValue( 0.0 )->
