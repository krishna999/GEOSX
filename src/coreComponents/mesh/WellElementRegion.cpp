/*
 * ------------------------------------------------------------------------------------------------------------
 * SPDX-License-Identifier: LGPL-2.1-only
 *
 * Copyright (c) 2018-2020 Lawrence Livermore National Security LLC
 * Copyright (c) 2018-2020 The Board of Trustees of the Leland Stanford Junior University
 * Copyright (c) 2018-2020 Total, S.A
 * Copyright (c) 2019-     GEOSX Contributors
 * All rights reserved
 *
 * See top level LICENSE, COPYRIGHT, CONTRIBUTORS, NOTICE, and ACKNOWLEDGEMENTS files for details.
 * ------------------------------------------------------------------------------------------------------------
 */

/**
 * @file WellElementRegion.cpp
 */

#include "WellElementRegion.hpp"

#include "mpiCommunications/MpiWrapper.hpp"
#include "mesh/WellElementSubRegion.hpp"

namespace geosx
{
using namespace dataRepository;

WellElementRegion::WellElementRegion( string const & name, Group * const parent ):
  ElementRegionBase( name, parent ),
  m_subRegionName( name+"uniqueSubRegion" ),
  m_wellControlsName( "" ),
  m_wellGeneratorName( "" )
{
  registerWrapper( viewKeyStruct::wellControlsString, &m_wellControlsName );
  registerWrapper( viewKeyStruct::wellGeneratorString, &m_wellGeneratorName );

  this->getGroup( viewKeyStruct::elementSubRegions )
    ->registerGroup< WellElementSubRegion >( m_subRegionName );

}

WellElementRegion::~WellElementRegion()
{}


void WellElementRegion::generateWell( MeshLevel & mesh,
                                      InternalWellGenerator const & wellGeometry,
                                      globalIndex nodeOffsetGlobal,
                                      globalIndex elemOffsetGlobal )
{
  // get the (unique) subregion
  WellElementSubRegion * const
  subRegion = this->getGroup( ElementRegionBase::viewKeyStruct::elementSubRegions )
                ->getGroup< WellElementSubRegion >( m_subRegionName );

  GEOSX_ERROR_IF( subRegion == nullptr,
                  "Well subRegion " << this->m_subRegionName << " not found in well region " << getName() );
  subRegion->setWellControlsName( m_wellControlsName );

  PerforationData * const perforationData = subRegion->getPerforationData();
  perforationData->setNumPerforationsGlobal( wellGeometry.getNumPerforations() );

  globalIndex const numElemsGlobal        = wellGeometry.getNumElements();
  globalIndex const numPerforationsGlobal = wellGeometry.getNumPerforations();

  // 1) select the local perforations based on connectivity to the local reservoir elements
  subRegion->connectPerforationsToMeshElements( mesh, wellGeometry );

  globalIndex const matchedPerforations = MpiWrapper::sum( perforationData->size() );
  GEOSX_ERROR_IF( matchedPerforations != numPerforationsGlobal,
                  "Invalid mapping perforation-to-element in well " << this->getName() << "." <<
                  " This happens when GEOSX cannot match a perforation with a reservoir element." <<
                  " The most common reason for this error is that a perforation is on a section of " <<
                  " the well polyline located outside the domain." );


  // 2) classify well elements based on connectivity to local mesh partition
  array1d< integer > elemStatusGlobal;
  elemStatusGlobal.resizeDefault( numElemsGlobal, WellElementSubRegion::WellElemStatus::UNOWNED );

  arrayView1d< globalIndex const > const & perfElemIdGlobal = wellGeometry.getPerfElemIndex();

  for( localIndex iperfGlobal = 0; iperfGlobal < numPerforationsGlobal; ++iperfGlobal )
  {
    globalIndex const iwelemGlobal = perfElemIdGlobal[iperfGlobal];

    if( perforationData->globalToLocalMap().count( iperfGlobal ) > 0 )
    {
      elemStatusGlobal[iwelemGlobal] |= WellElementSubRegion::WellElemStatus::LOCAL;
    }
    else
    {
      elemStatusGlobal[iwelemGlobal] |= WellElementSubRegion::WellElemStatus::REMOTE;
    }
  }


  // 3) select the local well elements and mark boundary nodes (for ghosting)
  subRegion->generate( mesh,
                       wellGeometry,
                       elemStatusGlobal,
                       nodeOffsetGlobal,
                       elemOffsetGlobal );


  // 4) find out which rank is the owner of the top segment
<<<<<<< HEAD
  localIndex const topElemIdLocal = subRegion->GetTopWellElementIndex();
=======
  localIndex const refElemIdLocal = subRegion->getTopWellElementIndex();
>>>>>>> 95da0775

  array1d< localIndex > allRankTopElem;
  MpiWrapper::allGather( topElemIdLocal, allRankTopElem );
  int topRank = -1;
  for( int irank = 0; irank < allRankTopElem.size(); ++irank )
  {
    if( allRankTopElem[irank] >= 0 )
    {
      GEOSX_ASSERT( topRank < 0 );
      topRank = irank;
    }
  }
  GEOSX_ASSERT( topRank >= 0 );
  subRegion->setTopRank( topRank );


  // 5) construct the local perforation to well element map
  perforationData->connectToWellElements( wellGeometry,
                                          subRegion->globalToLocalMap(),
                                          elemOffsetGlobal );

}

REGISTER_CATALOG_ENTRY( ObjectManagerBase, WellElementRegion, std::string const &, Group * const )

} /* namespace geosx */<|MERGE_RESOLUTION|>--- conflicted
+++ resolved
@@ -104,11 +104,7 @@
 
 
   // 4) find out which rank is the owner of the top segment
-<<<<<<< HEAD
-  localIndex const topElemIdLocal = subRegion->GetTopWellElementIndex();
-=======
-  localIndex const refElemIdLocal = subRegion->getTopWellElementIndex();
->>>>>>> 95da0775
+  localIndex const topElemIdLocal = subRegion->getTopWellElementIndex();
 
   array1d< localIndex > allRankTopElem;
   MpiWrapper::allGather( topElemIdLocal, allRankTopElem );
