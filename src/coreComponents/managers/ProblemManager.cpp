--- conflicted
+++ resolved
@@ -784,13 +784,10 @@
   nodeManager->SetElementMaps( meshLevel->getElemManager() );
 
   domain->SetupCommunications();
-<<<<<<< HEAD
 
   faceManager->SetIsExternal();
   edgeManager->SetIsExternal( faceManager );
 
-=======
->>>>>>> 7bfed28c
 }
 
 void ProblemManager::RunSimulation()
