--- conflicted
+++ resolved
@@ -200,12 +200,7 @@
         if( ( isInitialCondition && fieldName=="" ) ||
             ( !isInitialCondition && time >= fs->GetStartTime() && time < fs->GetEndTime() && targetName==fieldName ) )
         {
-<<<<<<< HEAD
           MeshLevel * const meshLevel = domain->getMeshBody(0)->getMeshLevel(0);
-=======
-          MeshLevel * const meshLevel = domain->group_cast< DomainPartition * >()->
-                                          getMeshBody( 0 )->getMeshLevel( 0 );
->>>>>>> 6b8717ce
 
           dataRepository::Group * targetGroup = meshLevel;
 
@@ -291,19 +286,11 @@
 template< typename POLICY, typename LAMBDA >
 void
 FieldSpecificationManager::
-<<<<<<< HEAD
-ApplyFieldValue( real64 const time,
-                 DomainPartition * domain,
-                 string const & fieldPath,
-                 string const & fieldName,
-                 LAMBDA && lambda ) const
-=======
   ApplyFieldValue( real64 const time,
-                   dataRepository::Group * domain,
+                   DomainPartition * domain,
                    string const & fieldPath,
                    string const & fieldName,
                    LAMBDA && lambda ) const
->>>>>>> 6b8717ce
 {
   GEOSX_MARK_FUNCTION;
 
@@ -322,21 +309,12 @@
 template< typename POLICY, typename PRELAMBDA, typename POSTLAMBDA >
 void
 FieldSpecificationManager::
-<<<<<<< HEAD
-ApplyFieldValue( real64 const time,
-                 DomainPartition * domain,
-                 string const & fieldPath,
-                 string const & fieldName,
-                 PRELAMBDA && preLambda,
-                 POSTLAMBDA && postLambda ) const
-=======
   ApplyFieldValue( real64 const time,
-                   dataRepository::Group * domain,
+                   DomainPartition * domain,
                    string const & fieldPath,
                    string const & fieldName,
                    PRELAMBDA && preLambda,
                    POSTLAMBDA && postLambda ) const
->>>>>>> 6b8717ce
 {
   GEOSX_MARK_FUNCTION;
 
