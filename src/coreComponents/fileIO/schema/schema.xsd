--- conflicted
+++ resolved
@@ -622,13 +622,7 @@
 		<!--krylovTol => Desired tolerance for Krylov solve-->
 		<xsd:attribute name="krylovTol" type="real64" default="1e-06" />
 		<!--kspace => (no description available)-->
-<<<<<<< HEAD
 		<xsd:attribute name="kspace" type="integer" default="300" />
-		<!--lineSearchCutFactor => Line search cut factor-->
-		<xsd:attribute name="lineSearchCutFactor" type="real64" default="0.5" />
-=======
-		<xsd:attribute name="kspace" type="integer" default="0" />
->>>>>>> 88417429
 		<!--logLevel => Log level-->
 		<xsd:attribute name="logLevel" type="integer" default="0" />
 		<!--numKrylovIter => Maximum number of Krylov Iterations-->
@@ -637,13 +631,8 @@
 		<xsd:attribute name="scalingOption" type="integer" default="0" />
 		<!--solverType => (no description available)-->
 		<xsd:attribute name="solverType" type="string" default="" />
-<<<<<<< HEAD
-		<!--timestepCutFactor => Time step cut factor-->
-		<xsd:attribute name="timestepCutFactor" type="real64" default="0.5" />
 		<!--useAdaptiveKrylovTol => Enable Eisenstat-Walker adaptive Krylov tolerance-->
 		<xsd:attribute name="useAdaptiveKrylovTol" type="integer" default="0" />
-=======
->>>>>>> 88417429
 		<!--useBicgstab => (no description available)-->
 		<xsd:attribute name="useBicgstab" type="integer" default="0" />
 		<!--useDirectSolver => (no description available)-->
