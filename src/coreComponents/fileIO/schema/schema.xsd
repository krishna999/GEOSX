<?xml version="1.0"?>
<xsd:schema xmlns:xsd="http://www.w3.org/2001/XMLSchema">
	<xsd:annotation>
		<xsd:documentation xml:lang="en">GEOSX Input Schema</xsd:documentation>
	</xsd:annotation>
	<xsd:simpleType name="string">
		<xsd:restriction base="xsd:string">
			<xsd:pattern value="[^,\{\}]*" />
		</xsd:restriction>
	</xsd:simpleType>
	<xsd:simpleType name="real32_array3d">
		<xsd:restriction base="xsd:string">
			<xsd:pattern value="\{(\{(\{([+-]?[\d]*([\d]\.?|\.[\d])[\d]*([eE][-+]?[\d]+|\s*),\s*)*[+-]?[\d]*([\d]\.?|\.[\d])[\d]*([eE][-+]?[\d]+|\s*)\},\s*)*\{([+-]?[\d]*([\d]\.?|\.[\d])[\d]*([eE][-+]?[\d]+|\s*),\s*)*[+-]?[\d]*([\d]\.?|\.[\d])[\d]*([eE][-+]?[\d]+|\s*)\}\},\s*)*\{(\{([+-]?[\d]*([\d]\.?|\.[\d])[\d]*([eE][-+]?[\d]+|\s*),\s*)*[+-]?[\d]*([\d]\.?|\.[\d])[\d]*([eE][-+]?[\d]+|\s*)\},\s*)*\{([+-]?[\d]*([\d]\.?|\.[\d])[\d]*([eE][-+]?[\d]+|\s*),\s*)*[+-]?[\d]*([\d]\.?|\.[\d])[\d]*([eE][-+]?[\d]+|\s*)\}\}\}" />
		</xsd:restriction>
	</xsd:simpleType>
	<xsd:simpleType name="globalIndex_array3d">
		<xsd:restriction base="xsd:string">
			<xsd:pattern value="\{(\{(\{([+-]?[\d]+,\s*)*[+-]?[\d]+\},\s*)*\{([+-]?[\d]+,\s*)*[+-]?[\d]+\}\},\s*)*\{(\{([+-]?[\d]+,\s*)*[+-]?[\d]+\},\s*)*\{([+-]?[\d]+,\s*)*[+-]?[\d]+\}\}\}" />
		</xsd:restriction>
	</xsd:simpleType>
	<xsd:simpleType name="real64_array3d">
		<xsd:restriction base="xsd:string">
			<xsd:pattern value="\{(\{(\{([+-]?[\d]*([\d]\.?|\.[\d])[\d]*([eE][-+]?[\d]+|\s*),\s*)*[+-]?[\d]*([\d]\.?|\.[\d])[\d]*([eE][-+]?[\d]+|\s*)\},\s*)*\{([+-]?[\d]*([\d]\.?|\.[\d])[\d]*([eE][-+]?[\d]+|\s*),\s*)*[+-]?[\d]*([\d]\.?|\.[\d])[\d]*([eE][-+]?[\d]+|\s*)\}\},\s*)*\{(\{([+-]?[\d]*([\d]\.?|\.[\d])[\d]*([eE][-+]?[\d]+|\s*),\s*)*[+-]?[\d]*([\d]\.?|\.[\d])[\d]*([eE][-+]?[\d]+|\s*)\},\s*)*\{([+-]?[\d]*([\d]\.?|\.[\d])[\d]*([eE][-+]?[\d]+|\s*),\s*)*[+-]?[\d]*([\d]\.?|\.[\d])[\d]*([eE][-+]?[\d]+|\s*)\}\}\}" />
		</xsd:restriction>
	</xsd:simpleType>
	<xsd:simpleType name="r2_array2d">
		<xsd:restriction base="xsd:string">
			<xsd:pattern value="\{(\{(([+-]?[\d]*([\d]\.?|\.[\d])[\d]*([eE][-+]?[\d]+|\s*),\s*){8}[+-]?[\d]*([\d]\.?|\.[\d])[\d]*([eE][-+]?[\d]+|\s*),\s*)*([+-]?[\d]*([\d]\.?|\.[\d])[\d]*([eE][-+]?[\d]+|\s*),\s*){8}[+-]?[\d]*([\d]\.?|\.[\d])[\d]*([eE][-+]?[\d]+|\s*)\},\s*)*\{(([+-]?[\d]*([\d]\.?|\.[\d])[\d]*([eE][-+]?[\d]+|\s*),\s*){8}[+-]?[\d]*([\d]\.?|\.[\d])[\d]*([eE][-+]?[\d]+|\s*),\s*)*([+-]?[\d]*([\d]\.?|\.[\d])[\d]*([eE][-+]?[\d]+|\s*),\s*){8}[+-]?[\d]*([\d]\.?|\.[\d])[\d]*([eE][-+]?[\d]+|\s*)\}\}" />
		</xsd:restriction>
	</xsd:simpleType>
	<xsd:simpleType name="mapPair_array">
		<xsd:restriction base="xsd:string">
			<xsd:pattern value="\{([^,\{\}]*,\s*)*[^,\{\}]*\}" />
		</xsd:restriction>
	</xsd:simpleType>
	<xsd:simpleType name="integer_array3d">
		<xsd:restriction base="xsd:string">
			<xsd:pattern value="\{(\{(\{([+-]?[\d]+,\s*)*[+-]?[\d]+\},\s*)*\{([+-]?[\d]+,\s*)*[+-]?[\d]+\}\},\s*)*\{(\{([+-]?[\d]+,\s*)*[+-]?[\d]+\},\s*)*\{([+-]?[\d]+,\s*)*[+-]?[\d]+\}\}\}" />
		</xsd:restriction>
	</xsd:simpleType>
	<xsd:simpleType name="r1_array2d">
		<xsd:restriction base="xsd:string">
			<xsd:pattern value="\{(\{(([+-]?[\d]*([\d]\.?|\.[\d])[\d]*([eE][-+]?[\d]+|\s*),\s*){2}[+-]?[\d]*([\d]\.?|\.[\d])[\d]*([eE][-+]?[\d]+|\s*),\s*)*([+-]?[\d]*([\d]\.?|\.[\d])[\d]*([eE][-+]?[\d]+|\s*),\s*){2}[+-]?[\d]*([\d]\.?|\.[\d])[\d]*([eE][-+]?[\d]+|\s*)\},\s*)*\{(([+-]?[\d]*([\d]\.?|\.[\d])[\d]*([eE][-+]?[\d]+|\s*),\s*){2}[+-]?[\d]*([\d]\.?|\.[\d])[\d]*([eE][-+]?[\d]+|\s*),\s*)*([+-]?[\d]*([\d]\.?|\.[\d])[\d]*([eE][-+]?[\d]+|\s*),\s*){2}[+-]?[\d]*([\d]\.?|\.[\d])[\d]*([eE][-+]?[\d]+|\s*)\}\}" />
		</xsd:restriction>
	</xsd:simpleType>
	<xsd:simpleType name="string_array">
		<xsd:restriction base="xsd:string">
			<xsd:pattern value="\{([^,\{\}]*,\s*)*[^,\{\}]*\}" />
		</xsd:restriction>
	</xsd:simpleType>
	<xsd:simpleType name="localIndex_array3d">
		<xsd:restriction base="xsd:string">
			<xsd:pattern value="\{(\{(\{([+-]?[\d]+,\s*)*[+-]?[\d]+\},\s*)*\{([+-]?[\d]+,\s*)*[+-]?[\d]+\}\},\s*)*\{(\{([+-]?[\d]+,\s*)*[+-]?[\d]+\},\s*)*\{([+-]?[\d]+,\s*)*[+-]?[\d]+\}\}\}" />
		</xsd:restriction>
	</xsd:simpleType>
	<xsd:simpleType name="real64_array2d">
		<xsd:restriction base="xsd:string">
			<xsd:pattern value="\{(\{([+-]?[\d]*([\d]\.?|\.[\d])[\d]*([eE][-+]?[\d]+|\s*),\s*)*[+-]?[\d]*([\d]\.?|\.[\d])[\d]*([eE][-+]?[\d]+|\s*)\},\s*)*\{([+-]?[\d]*([\d]\.?|\.[\d])[\d]*([eE][-+]?[\d]+|\s*),\s*)*[+-]?[\d]*([\d]\.?|\.[\d])[\d]*([eE][-+]?[\d]+|\s*)\}\}" />
		</xsd:restriction>
	</xsd:simpleType>
	<xsd:simpleType name="mapPair">
		<xsd:restriction base="xsd:string">
			<xsd:pattern value="[^,\{\}]*" />
		</xsd:restriction>
	</xsd:simpleType>
	<xsd:simpleType name="real32_array2d">
		<xsd:restriction base="xsd:string">
			<xsd:pattern value="\{(\{([+-]?[\d]*([\d]\.?|\.[\d])[\d]*([eE][-+]?[\d]+|\s*),\s*)*[+-]?[\d]*([\d]\.?|\.[\d])[\d]*([eE][-+]?[\d]+|\s*)\},\s*)*\{([+-]?[\d]*([\d]\.?|\.[\d])[\d]*([eE][-+]?[\d]+|\s*),\s*)*[+-]?[\d]*([\d]\.?|\.[\d])[\d]*([eE][-+]?[\d]+|\s*)\}\}" />
		</xsd:restriction>
	</xsd:simpleType>
	<xsd:simpleType name="r2Sym_array2d">
		<xsd:restriction base="xsd:string">
			<xsd:pattern value="\{(\{(([+-]?[\d]*([\d]\.?|\.[\d])[\d]*([eE][-+]?[\d]+|\s*),\s*){5}[+-]?[\d]*([\d]\.?|\.[\d])[\d]*([eE][-+]?[\d]+|\s*),\s*)*([+-]?[\d]*([\d]\.?|\.[\d])[\d]*([eE][-+]?[\d]+|\s*),\s*){5}[+-]?[\d]*([\d]\.?|\.[\d])[\d]*([eE][-+]?[\d]+|\s*)\},\s*)*\{(([+-]?[\d]*([\d]\.?|\.[\d])[\d]*([eE][-+]?[\d]+|\s*),\s*){5}[+-]?[\d]*([\d]\.?|\.[\d])[\d]*([eE][-+]?[\d]+|\s*),\s*)*([+-]?[\d]*([\d]\.?|\.[\d])[\d]*([eE][-+]?[\d]+|\s*),\s*){5}[+-]?[\d]*([\d]\.?|\.[\d])[\d]*([eE][-+]?[\d]+|\s*)\}\}" />
		</xsd:restriction>
	</xsd:simpleType>
	<xsd:simpleType name="globalIndex_array2d">
		<xsd:restriction base="xsd:string">
			<xsd:pattern value="\{(\{([+-]?[\d]+,\s*)*[+-]?[\d]+\},\s*)*\{([+-]?[\d]+,\s*)*[+-]?[\d]+\}\}" />
		</xsd:restriction>
	</xsd:simpleType>
	<xsd:simpleType name="localIndex_array2d">
		<xsd:restriction base="xsd:string">
			<xsd:pattern value="\{(\{([+-]?[\d]+,\s*)*[+-]?[\d]+\},\s*)*\{([+-]?[\d]+,\s*)*[+-]?[\d]+\}\}" />
		</xsd:restriction>
	</xsd:simpleType>
	<xsd:simpleType name="integer_array2d">
		<xsd:restriction base="xsd:string">
			<xsd:pattern value="\{(\{([+-]?[\d]+,\s*)*[+-]?[\d]+\},\s*)*\{([+-]?[\d]+,\s*)*[+-]?[\d]+\}\}" />
		</xsd:restriction>
	</xsd:simpleType>
	<xsd:simpleType name="r2Sym_array">
		<xsd:restriction base="xsd:string">
			<xsd:pattern value="\{(([+-]?[\d]*([\d]\.?|\.[\d])[\d]*([eE][-+]?[\d]+|\s*),\s*){5}[+-]?[\d]*([\d]\.?|\.[\d])[\d]*([eE][-+]?[\d]+|\s*),\s*)*([+-]?[\d]*([\d]\.?|\.[\d])[\d]*([eE][-+]?[\d]+|\s*),\s*){5}[+-]?[\d]*([\d]\.?|\.[\d])[\d]*([eE][-+]?[\d]+|\s*)\}" />
		</xsd:restriction>
	</xsd:simpleType>
	<xsd:simpleType name="r1_array">
		<xsd:restriction base="xsd:string">
			<xsd:pattern value="\{(([+-]?[\d]*([\d]\.?|\.[\d])[\d]*([eE][-+]?[\d]+|\s*),\s*){2}[+-]?[\d]*([\d]\.?|\.[\d])[\d]*([eE][-+]?[\d]+|\s*),\s*)*([+-]?[\d]*([\d]\.?|\.[\d])[\d]*([eE][-+]?[\d]+|\s*),\s*){2}[+-]?[\d]*([\d]\.?|\.[\d])[\d]*([eE][-+]?[\d]+|\s*)\}" />
		</xsd:restriction>
	</xsd:simpleType>
	<xsd:simpleType name="real32_array">
		<xsd:restriction base="xsd:string">
			<xsd:pattern value="\{([+-]?[\d]*([\d]\.?|\.[\d])[\d]*([eE][-+]?[\d]+|\s*),\s*)*[+-]?[\d]*([\d]\.?|\.[\d])[\d]*([eE][-+]?[\d]+|\s*)\}" />
		</xsd:restriction>
	</xsd:simpleType>
	<xsd:simpleType name="r2_array">
		<xsd:restriction base="xsd:string">
			<xsd:pattern value="\{(([+-]?[\d]*([\d]\.?|\.[\d])[\d]*([eE][-+]?[\d]+|\s*),\s*){8}[+-]?[\d]*([\d]\.?|\.[\d])[\d]*([eE][-+]?[\d]+|\s*),\s*)*([+-]?[\d]*([\d]\.?|\.[\d])[\d]*([eE][-+]?[\d]+|\s*),\s*){8}[+-]?[\d]*([\d]\.?|\.[\d])[\d]*([eE][-+]?[\d]+|\s*)\}" />
		</xsd:restriction>
	</xsd:simpleType>
	<xsd:simpleType name="globalIndex_array">
		<xsd:restriction base="xsd:string">
			<xsd:pattern value="\{([+-]?[\d]+,\s*)*[+-]?[\d]+\}" />
		</xsd:restriction>
	</xsd:simpleType>
	<xsd:simpleType name="real64_array">
		<xsd:restriction base="xsd:string">
			<xsd:pattern value="\{([+-]?[\d]*([\d]\.?|\.[\d])[\d]*([eE][-+]?[\d]+|\s*),\s*)*[+-]?[\d]*([\d]\.?|\.[\d])[\d]*([eE][-+]?[\d]+|\s*)\}" />
		</xsd:restriction>
	</xsd:simpleType>
	<xsd:simpleType name="localIndex_array">
		<xsd:restriction base="xsd:string">
			<xsd:pattern value="\{([+-]?[\d]+,\s*)*[+-]?[\d]+\}" />
		</xsd:restriction>
	</xsd:simpleType>
	<xsd:simpleType name="integer_array">
		<xsd:restriction base="xsd:string">
			<xsd:pattern value="\{([+-]?[\d]+,\s*)*[+-]?[\d]+\}" />
		</xsd:restriction>
	</xsd:simpleType>
	<xsd:simpleType name="R2SymTensor">
		<xsd:restriction base="xsd:string">
			<xsd:pattern value="([+-]?[\d]*([\d]\.?|\.[\d])[\d]*([eE][-+]?[\d]+|\s*),\s*){5}[+-]?[\d]*([\d]\.?|\.[\d])[\d]*([eE][-+]?[\d]+|\s*)" />
		</xsd:restriction>
	</xsd:simpleType>
	<xsd:simpleType name="R2Tensor">
		<xsd:restriction base="xsd:string">
			<xsd:pattern value="([+-]?[\d]*([\d]\.?|\.[\d])[\d]*([eE][-+]?[\d]+|\s*),\s*){8}[+-]?[\d]*([\d]\.?|\.[\d])[\d]*([eE][-+]?[\d]+|\s*)" />
		</xsd:restriction>
	</xsd:simpleType>
	<xsd:simpleType name="real64">
		<xsd:restriction base="xsd:string">
			<xsd:pattern value="[+-]?[\d]*([\d]\.?|\.[\d])[\d]*([eE][-+]?[\d]+|\s*)" />
		</xsd:restriction>
	</xsd:simpleType>
	<xsd:simpleType name="R1Tensor">
		<xsd:restriction base="xsd:string">
			<xsd:pattern value="([+-]?[\d]*([\d]\.?|\.[\d])[\d]*([eE][-+]?[\d]+|\s*),\s*){2}[+-]?[\d]*([\d]\.?|\.[\d])[\d]*([eE][-+]?[\d]+|\s*)" />
		</xsd:restriction>
	</xsd:simpleType>
	<xsd:simpleType name="globalIndex">
		<xsd:restriction base="xsd:string">
			<xsd:pattern value="[+-]?[\d]+" />
		</xsd:restriction>
	</xsd:simpleType>
	<xsd:simpleType name="localIndex">
		<xsd:restriction base="xsd:string">
			<xsd:pattern value="[+-]?[\d]+" />
		</xsd:restriction>
	</xsd:simpleType>
	<xsd:simpleType name="real32">
		<xsd:restriction base="xsd:string">
			<xsd:pattern value="[+-]?[\d]*([\d]\.?|\.[\d])[\d]*([eE][-+]?[\d]+|\s*)" />
		</xsd:restriction>
	</xsd:simpleType>
	<xsd:simpleType name="integer">
		<xsd:restriction base="xsd:string">
			<xsd:pattern value="[+-]?[\d]+" />
		</xsd:restriction>
	</xsd:simpleType>
	<xsd:element name="Problem" type="ProblemType" />
	<xsd:complexType name="ProblemType">
		<xsd:choice minOccurs="0" maxOccurs="unbounded">
			<xsd:element name="Events" type="EventsType" minOccurs="1" maxOccurs="1" />
			<xsd:element name="FieldSpecifications" type="FieldSpecificationsType" maxOccurs="1" />
			<xsd:element name="Functions" type="FunctionsType" maxOccurs="1" />
			<xsd:element name="Geometry" type="GeometryType" maxOccurs="1" />
			<xsd:element name="Mesh" type="MeshType" minOccurs="1" maxOccurs="1" />
			<xsd:element name="NumericalMethods" type="NumericalMethodsType" maxOccurs="1" />
			<xsd:element name="Outputs" type="OutputsType" minOccurs="1" maxOccurs="1" />
			<xsd:element name="Solvers" type="SolversType" minOccurs="1" maxOccurs="1" />
			<xsd:element name="Constitutive" type="ConstitutiveType" maxOccurs="1" />
			<xsd:element name="ElementRegions" type="ElementRegionsType" maxOccurs="1" />
			<xsd:element name="Included" type="IncludedType" maxOccurs="1" />
			<xsd:element name="Parameters" type="ParametersType" maxOccurs="1" />
		</xsd:choice>
	</xsd:complexType>
	<xsd:complexType name="EventsType">
		<xsd:choice minOccurs="0" maxOccurs="unbounded">
			<xsd:element name="HaltEvent" type="HaltEventType" />
			<xsd:element name="PeriodicEvent" type="PeriodicEventType" />
			<xsd:element name="SoloEvent" type="SoloEventType" />
		</xsd:choice>
		<!--logLevel => Log level-->
		<xsd:attribute name="logLevel" type="integer" default="0" />
		<!--maxCycle => Maximum simulation cycle for the global event loop.-->
		<xsd:attribute name="maxCycle" type="integer" default="2147483647" />
		<!--maxTime => Maximum simulation time for the global event loop.-->
		<xsd:attribute name="maxTime" type="real64" default="1.79769e+308" />
	</xsd:complexType>
	<xsd:complexType name="HaltEventType">
		<xsd:choice minOccurs="0" maxOccurs="unbounded">
			<xsd:element name="HaltEvent" type="HaltEventType" />
			<xsd:element name="PeriodicEvent" type="PeriodicEventType" />
			<xsd:element name="SoloEvent" type="SoloEventType" />
		</xsd:choice>
		<!--beginTime => Start time of this event.-->
		<xsd:attribute name="beginTime" type="real64" default="0" />
		<!--endTime => End time of this event.-->
		<xsd:attribute name="endTime" type="real64" default="1e+100" />
		<!--forceDt => While active, this event will request this timestep value (ignoring any children/targets requests).-->
		<xsd:attribute name="forceDt" type="real64" default="-1" />
		<!--logLevel => Log level-->
		<xsd:attribute name="logLevel" type="integer" default="0" />
		<!--maxEventDt => While active, this event will request a timestep <= this value (depending upon any child/target requests).-->
		<xsd:attribute name="maxEventDt" type="real64" default="-1" />
		<!--maxRuntime => The maximum allowable runtime for the job.-->
		<xsd:attribute name="maxRuntime" type="real64" use="required" />
		<!--target => Name of the object to be executed when the event criteria are met.-->
		<xsd:attribute name="target" type="string" default="" />
		<!--targetExactStartStop => If this option is set, the event will reduce its timestep requests to match any specified beginTime/endTimes exactly.-->
		<xsd:attribute name="targetExactStartStop" type="integer" default="1" />
		<!--name => A name is required for any non-unique nodes-->
		<xsd:attribute name="name" type="string" use="required" />
	</xsd:complexType>
	<xsd:complexType name="PeriodicEventType">
		<xsd:choice minOccurs="0" maxOccurs="unbounded">
			<xsd:element name="HaltEvent" type="HaltEventType" />
			<xsd:element name="PeriodicEvent" type="PeriodicEventType" />
			<xsd:element name="SoloEvent" type="SoloEventType" />
		</xsd:choice>
		<!--beginTime => Start time of this event.-->
		<xsd:attribute name="beginTime" type="real64" default="0" />
		<!--cycleFrequency => Event application frequency (cycle, default)-->
		<xsd:attribute name="cycleFrequency" type="integer" default="1" />
		<!--endTime => End time of this event.-->
		<xsd:attribute name="endTime" type="real64" default="1e+100" />
		<!--forceDt => While active, this event will request this timestep value (ignoring any children/targets requests).-->
		<xsd:attribute name="forceDt" type="real64" default="-1" />
		<!--function => Name of an optional function to evaluate when the time/cycle criteria are met.If the result is greater than the specified eventThreshold, the function will continue to execute.-->
		<xsd:attribute name="function" type="string" default="" />
		<!--logLevel => Log level-->
		<xsd:attribute name="logLevel" type="integer" default="0" />
		<!--maxEventDt => While active, this event will request a timestep <= this value (depending upon any child/target requests).-->
		<xsd:attribute name="maxEventDt" type="real64" default="-1" />
		<!--object => If the optional function requires an object as an input, specify its path here.-->
		<xsd:attribute name="object" type="string" default="" />
		<!--set => If the optional function is applied to an object, specify the setname to evaluate (default = everything).-->
		<xsd:attribute name="set" type="string" default="" />
		<!--stat => If the optional function is applied to an object, specify the statistic to compare to the eventThreshold.The current options include: min, avg, and max.-->
		<xsd:attribute name="stat" type="integer" default="0" />
		<!--target => Name of the object to be executed when the event criteria are met.-->
		<xsd:attribute name="target" type="string" default="" />
		<!--targetExactStartStop => If this option is set, the event will reduce its timestep requests to match any specified beginTime/endTimes exactly.-->
		<xsd:attribute name="targetExactStartStop" type="integer" default="1" />
		<!--targetExactTimestep => If this option is set, the event will reduce its timestep requests to match the specified timeFrequency perfectly: dt_request = min(dt_request, t_last + time_frequency - time)).-->
		<xsd:attribute name="targetExactTimestep" type="integer" default="1" />
		<!--threshold => If the optional function is used, the event will execute if the value returned by the function exceeds this threshold.-->
		<xsd:attribute name="threshold" type="real64" default="0" />
		<!--timeFrequency => Event application frequency (time).  Note: if this value is specified, it will override any cycle-based behavior.-->
		<xsd:attribute name="timeFrequency" type="real64" default="-1" />
		<!--name => A name is required for any non-unique nodes-->
		<xsd:attribute name="name" type="string" use="required" />
	</xsd:complexType>
	<xsd:complexType name="SoloEventType">
		<xsd:choice minOccurs="0" maxOccurs="unbounded">
			<xsd:element name="HaltEvent" type="HaltEventType" />
			<xsd:element name="PeriodicEvent" type="PeriodicEventType" />
			<xsd:element name="SoloEvent" type="SoloEventType" />
		</xsd:choice>
		<!--beginTime => Start time of this event.-->
		<xsd:attribute name="beginTime" type="real64" default="0" />
		<!--endTime => End time of this event.-->
		<xsd:attribute name="endTime" type="real64" default="1e+100" />
		<!--forceDt => While active, this event will request this timestep value (ignoring any children/targets requests).-->
		<xsd:attribute name="forceDt" type="real64" default="-1" />
		<!--logLevel => Log level-->
		<xsd:attribute name="logLevel" type="integer" default="0" />
		<!--maxEventDt => While active, this event will request a timestep <= this value (depending upon any child/target requests).-->
		<xsd:attribute name="maxEventDt" type="real64" default="-1" />
		<!--target => Name of the object to be executed when the event criteria are met.-->
		<xsd:attribute name="target" type="string" default="" />
		<!--targetCycle => Targeted cycle to execute the event.-->
		<xsd:attribute name="targetCycle" type="integer" default="-1" />
		<!--targetExactStartStop => If this option is set, the event will reduce its timestep requests to match any specified beginTime/endTimes exactly.-->
		<xsd:attribute name="targetExactStartStop" type="integer" default="1" />
		<!--targetExactTimestep => If this option is set, the event will reduce its timestep requests to match the specified execution time exactly: dt_request = min(dt_request, t_target - time)).-->
		<xsd:attribute name="targetExactTimestep" type="integer" default="1" />
		<!--targetTime => Targeted time to execute the event.-->
		<xsd:attribute name="targetTime" type="real64" default="-1" />
		<!--name => A name is required for any non-unique nodes-->
		<xsd:attribute name="name" type="string" use="required" />
	</xsd:complexType>
	<xsd:complexType name="FieldSpecificationsType">
		<xsd:choice minOccurs="0" maxOccurs="unbounded">
			<xsd:element name="Dirichlet" type="DirichletType" />
			<xsd:element name="FieldSpecification" type="FieldSpecificationType" />
			<xsd:element name="SourceFlux" type="SourceFluxType" />
		</xsd:choice>
	</xsd:complexType>
	<xsd:complexType name="DirichletType">
		<!--bcApplicationTableName => Name of table that specifies the on/off application of the bc.-->
		<xsd:attribute name="bcApplicationTableName" type="string" default="" />
		<!--beginTime => time at which BC will start being applied.-->
		<xsd:attribute name="beginTime" type="real64" default="-1e+99" />
		<!--component => Component of field (if tensor) to apply boundary condition to-->
		<xsd:attribute name="component" type="integer" default="0" />
		<!--direction => Direction to apply boundary condition to-->
		<xsd:attribute name="direction" type="R1Tensor" default="0 0 0" />
		<!--endTime => time at which bc will stop being applied-->
		<xsd:attribute name="endTime" type="real64" default="1e+99" />
		<!--fieldName => Name of field that boundary condition is applied to.-->
		<xsd:attribute name="fieldName" type="string" default="" />
		<!--functionName => Name of function that specifies variation of the BC-->
		<xsd:attribute name="functionName" type="string" default="" />
		<!--initialCondition => BC is applied as an initial condition.-->
		<xsd:attribute name="initialCondition" type="integer" default="0" />
		<!--objectPath => Path to the target field-->
		<xsd:attribute name="objectPath" type="string" default="" />
		<!--scale => Scale factor for value of BC.-->
		<xsd:attribute name="scale" type="real64" default="0" />
		<!--setNames => Name of sets that boundary condition is applied to.-->
		<xsd:attribute name="setNames" type="string_array" use="required" />
		<!--name => A name is required for any non-unique nodes-->
		<xsd:attribute name="name" type="string" use="required" />
	</xsd:complexType>
	<xsd:complexType name="FieldSpecificationType">
		<!--bcApplicationTableName => Name of table that specifies the on/off application of the bc.-->
		<xsd:attribute name="bcApplicationTableName" type="string" default="" />
		<!--beginTime => time at which BC will start being applied.-->
		<xsd:attribute name="beginTime" type="real64" default="-1e+99" />
		<!--component => Component of field (if tensor) to apply boundary condition to-->
		<xsd:attribute name="component" type="integer" default="0" />
		<!--direction => Direction to apply boundary condition to-->
		<xsd:attribute name="direction" type="R1Tensor" default="0 0 0" />
		<!--endTime => time at which bc will stop being applied-->
		<xsd:attribute name="endTime" type="real64" default="1e+99" />
		<!--fieldName => Name of field that boundary condition is applied to.-->
		<xsd:attribute name="fieldName" type="string" default="" />
		<!--functionName => Name of function that specifies variation of the BC-->
		<xsd:attribute name="functionName" type="string" default="" />
		<!--initialCondition => BC is applied as an initial condition.-->
		<xsd:attribute name="initialCondition" type="integer" default="0" />
		<!--objectPath => Path to the target field-->
		<xsd:attribute name="objectPath" type="string" default="" />
		<!--scale => Scale factor for value of BC.-->
		<xsd:attribute name="scale" type="real64" default="0" />
		<!--setNames => Name of sets that boundary condition is applied to.-->
		<xsd:attribute name="setNames" type="string_array" use="required" />
		<!--name => A name is required for any non-unique nodes-->
		<xsd:attribute name="name" type="string" use="required" />
	</xsd:complexType>
	<xsd:complexType name="SourceFluxType">
		<!--bcApplicationTableName => Name of table that specifies the on/off application of the bc.-->
		<xsd:attribute name="bcApplicationTableName" type="string" default="" />
		<!--beginTime => time at which BC will start being applied.-->
		<xsd:attribute name="beginTime" type="real64" default="-1e+99" />
		<!--component => Component of field (if tensor) to apply boundary condition to-->
		<xsd:attribute name="component" type="integer" default="0" />
		<!--direction => Direction to apply boundary condition to-->
		<xsd:attribute name="direction" type="R1Tensor" default="0 0 0" />
		<!--endTime => time at which bc will stop being applied-->
		<xsd:attribute name="endTime" type="real64" default="1e+99" />
		<!--fieldName => Name of field that boundary condition is applied to.-->
		<xsd:attribute name="fieldName" type="string" default="" />
		<!--functionName => Name of function that specifies variation of the BC-->
		<xsd:attribute name="functionName" type="string" default="" />
		<!--initialCondition => BC is applied as an initial condition.-->
		<xsd:attribute name="initialCondition" type="integer" default="0" />
		<!--objectPath => Path to the target field-->
		<xsd:attribute name="objectPath" type="string" default="" />
		<!--scale => Scale factor for value of BC.-->
		<xsd:attribute name="scale" type="real64" default="0" />
		<!--setNames => Name of sets that boundary condition is applied to.-->
		<xsd:attribute name="setNames" type="string_array" use="required" />
		<!--name => A name is required for any non-unique nodes-->
		<xsd:attribute name="name" type="string" use="required" />
	</xsd:complexType>
	<xsd:complexType name="FunctionsType">
		<xsd:choice minOccurs="0" maxOccurs="unbounded">
			<xsd:element name="CompositeFunction" type="CompositeFunctionType" />
			<xsd:element name="SymbolicFunction" type="SymbolicFunctionType" />
			<xsd:element name="TableFunction" type="TableFunctionType" />
		</xsd:choice>
	</xsd:complexType>
	<xsd:complexType name="CompositeFunctionType">
		<!--expression => Composite math expression-->
		<xsd:attribute name="expression" type="string" default="" />
		<!--functionNames => List of source functions. The order must match the variableNames argument.-->
		<xsd:attribute name="functionNames" type="string_array" default="" />
		<!--inputVarNames => Name of fields are input to function.-->
		<xsd:attribute name="inputVarNames" type="string_array" default="" />
		<!--variableNames => List of variables in expression-->
		<xsd:attribute name="variableNames" type="string_array" default="" />
		<!--name => A name is required for any non-unique nodes-->
		<xsd:attribute name="name" type="string" use="required" />
	</xsd:complexType>
	<xsd:complexType name="SymbolicFunctionType">
		<!--expression => Symbolic math expression-->
		<xsd:attribute name="expression" type="string" use="required" />
		<!--inputVarNames => Name of fields are input to function.-->
		<xsd:attribute name="inputVarNames" type="string_array" default="" />
		<!--variableNames => List of variables in expression.  The order must match the evaluate argument-->
		<xsd:attribute name="variableNames" type="string_array" use="required" />
		<!--name => A name is required for any non-unique nodes-->
		<xsd:attribute name="name" type="string" use="required" />
	</xsd:complexType>
	<xsd:complexType name="TableFunctionType">
		<!--coordinateFiles => List of coordinate file names-->
		<xsd:attribute name="coordinateFiles" type="string_array" default="" />
		<!--coordinates => Table coordinates inputs for 1D tables-->
		<xsd:attribute name="coordinates" type="real64_array" use="required" />
		<!--inputVarNames => Name of fields are input to function.-->
		<xsd:attribute name="inputVarNames" type="string_array" default="" />
		<!--interpolation => Interpolation method-->
		<xsd:attribute name="interpolation" type="string" default="" />
		<!--values => Table Values for 1D tables-->
		<xsd:attribute name="values" type="real64_array" use="required" />
		<!--voxelFile => Voxel file name-->
		<xsd:attribute name="voxelFile" type="string" default="" />
		<!--name => A name is required for any non-unique nodes-->
		<xsd:attribute name="name" type="string" use="required" />
	</xsd:complexType>
	<xsd:complexType name="GeometryType">
		<xsd:choice minOccurs="0" maxOccurs="unbounded">
			<xsd:element name="Box" type="BoxType" />
			<xsd:element name="Cylinder" type="CylinderType" />
			<xsd:element name="ThickPlane" type="ThickPlaneType" />
		</xsd:choice>
	</xsd:complexType>
	<xsd:complexType name="BoxType">
		<!--strike => The strike angle of the box-->
		<xsd:attribute name="strike" type="real64" default="-90" />
		<!--xMax => Maximum (x,y,z) coordinates of the box-->
		<xsd:attribute name="xMax" type="R1Tensor" use="required" />
		<!--xMin => Minimum (x,y,z) coordinates of the box-->
		<xsd:attribute name="xMin" type="R1Tensor" use="required" />
		<!--name => A name is required for any non-unique nodes-->
		<xsd:attribute name="name" type="string" use="required" />
	</xsd:complexType>
	<xsd:complexType name="CylinderType">
		<!--point1 => Center point of one (upper or lower) face of the cylinder-->
		<xsd:attribute name="point1" type="R1Tensor" use="required" />
		<!--point2 => Center point of the other face of the cylinder-->
		<xsd:attribute name="point2" type="R1Tensor" use="required" />
		<!--radius => Radius of the cylinder-->
		<xsd:attribute name="radius" type="real64" use="required" />
		<!--name => A name is required for any non-unique nodes-->
		<xsd:attribute name="name" type="string" use="required" />
	</xsd:complexType>
	<xsd:complexType name="ThickPlaneType">
		<!--normal => Normal (n_x,n_y,n_z) to the plane (will be normalized automatically)-->
		<xsd:attribute name="normal" type="R1Tensor" use="required" />
		<!--origin => Origin point (x,y,z) of the plane (basically, any point on the plane)-->
		<xsd:attribute name="origin" type="R1Tensor" use="required" />
		<!--thickness => The total thickness of the plane (with half to each side)-->
		<xsd:attribute name="thickness" type="real64" use="required" />
		<!--name => A name is required for any non-unique nodes-->
		<xsd:attribute name="name" type="string" use="required" />
	</xsd:complexType>
	<xsd:complexType name="MeshType">
		<xsd:choice minOccurs="0" maxOccurs="unbounded">
			<xsd:element name="InternalMesh" type="InternalMeshType" />
			<xsd:element name="InternalWell" type="InternalWellType" />
			<xsd:element name="MeshFile" type="MeshFileType" />
			<xsd:element name="PAMELAMeshGenerator" type="PAMELAMeshGeneratorType" />
		</xsd:choice>
	</xsd:complexType>
	<xsd:complexType name="InternalMeshType">
		<!--cellBlockNames => names of each mesh block-->
		<xsd:attribute name="cellBlockNames" type="string_array" use="required" />
		<!--elementTypes => element types of each mesh block-->
		<xsd:attribute name="elementTypes" type="string_array" use="required" />
		<!--nx => number of elements in the x-direction within each mesh block-->
		<xsd:attribute name="nx" type="integer_array" use="required" />
		<!--ny => number of elements in the y-direction within each mesh block-->
		<xsd:attribute name="ny" type="integer_array" use="required" />
		<!--nz => number of elements in the z-direction within each mesh block-->
		<xsd:attribute name="nz" type="integer_array" use="required" />
		<!--trianglePattern => pattern by which to decompose the hex mesh into prisms (more explanation required)-->
		<xsd:attribute name="trianglePattern" type="integer" default="0" />
		<!--xCoords => x-coordinates of each mesh block vertex-->
		<xsd:attribute name="xCoords" type="real64_array" use="required" />
		<!--xbias => (no description available)-->
		<xsd:attribute name="xbias" type="real64_array" default="1" />
		<!--yCoords => y-coordinates of each mesh block vertex-->
		<xsd:attribute name="yCoords" type="real64_array" use="required" />
		<!--ybias => (no description available)-->
		<xsd:attribute name="ybias" type="real64_array" default="1" />
		<!--zCoords => z-coordinates of each mesh block vertex-->
		<xsd:attribute name="zCoords" type="real64_array" use="required" />
		<!--zbias => (no description available)-->
		<xsd:attribute name="zbias" type="real64_array" default="1" />
		<!--name => A name is required for any non-unique nodes-->
		<xsd:attribute name="name" type="string" use="required" />
	</xsd:complexType>
	<xsd:complexType name="InternalWellType">
		<!--crossSectionArea => cross section area of the well-->
		<xsd:attribute name="crossSectionArea" type="real64" use="required" />
		<!--meshName => name of the reservoir mesh associated with this well-->
		<xsd:attribute name="meshName" type="string" use="required" />
		<!--numElementsPerSegment => number of well elements per polyline segment-->
		<xsd:attribute name="numElementsPerSegment" type="integer" use="required" />
		<!--polylineNodeCoords => physical coordinates of the well polyline nodes-->
		<xsd:attribute name="polylineNodeCoords" type="real64_array2d" use="required" />
		<!--polylineSegmentConn => connectivity of the polyline segments-->
		<xsd:attribute name="polylineSegmentConn" type="globalIndex_array2d" use="required" />
		<!--wellControlsName => name of the set of constraints associated with this well-->
		<xsd:attribute name="wellControlsName" type="string" use="required" />
		<!--wellRegionName => name of the well element region-->
		<xsd:attribute name="wellRegionName" type="string" use="required" />
		<!--name => A name is required for any non-unique nodes-->
		<xsd:attribute name="name" type="string" use="required" />
	</xsd:complexType>
	<xsd:complexType name="MeshFileType">
		<!--file => path to the vtm file-->
		<xsd:attribute name="file" type="string" use="required" />
		<!--name => A name is required for any non-unique nodes-->
		<xsd:attribute name="name" type="string" use="required" />
	</xsd:complexType>
	<xsd:complexType name="PAMELAMeshGeneratorType">
		<!--fieldNamesInGEOSX => Name of the fields within GEOSX-->
		<xsd:attribute name="fieldNamesInGEOSX" type="string_array" default="" />
		<!--fieldsToImport => Fields to be imported from the external mesh file-->
		<xsd:attribute name="fieldsToImport" type="string_array" default="" />
		<!--file => path to the mesh file-->
		<xsd:attribute name="file" type="string" use="required" />
		<!--reverseZ => 0 : Z coordinate is upward, 1 : Z coordinate is downward-->
		<xsd:attribute name="reverseZ" type="integer" default="0" />
		<!--scale => Scale the coordinates of the vertices-->
		<xsd:attribute name="scale" type="real64" default="1" />
		<!--name => A name is required for any non-unique nodes-->
		<xsd:attribute name="name" type="string" use="required" />
	</xsd:complexType>
	<xsd:complexType name="NumericalMethodsType">
		<xsd:choice minOccurs="0" maxOccurs="unbounded">
			<xsd:element name="BasisFunctions" type="BasisFunctionsType" maxOccurs="1" />
			<xsd:element name="FiniteElements" type="FiniteElementsType" maxOccurs="1" />
			<xsd:element name="FiniteVolume" type="FiniteVolumeType" maxOccurs="1" />
			<xsd:element name="QuadratureRules" type="QuadratureRulesType" maxOccurs="1" />
		</xsd:choice>
	</xsd:complexType>
	<xsd:complexType name="BasisFunctionsType">
		<xsd:choice minOccurs="0" maxOccurs="unbounded">
			<xsd:element name="LagrangeBasis1" type="LagrangeBasis1Type" />
			<xsd:element name="LagrangeBasis2" type="LagrangeBasis2Type" />
			<xsd:element name="LagrangeBasis3" type="LagrangeBasis3Type" />
		</xsd:choice>
	</xsd:complexType>
	<xsd:complexType name="LagrangeBasis1Type">
		<!--degree => Basis degree-->
		<xsd:attribute name="degree" type="integer" use="required" />
		<!--name => A name is required for any non-unique nodes-->
		<xsd:attribute name="name" type="string" use="required" />
	</xsd:complexType>
	<xsd:complexType name="LagrangeBasis2Type">
		<!--degree => Basis degree-->
		<xsd:attribute name="degree" type="integer" use="required" />
		<!--name => A name is required for any non-unique nodes-->
		<xsd:attribute name="name" type="string" use="required" />
	</xsd:complexType>
	<xsd:complexType name="LagrangeBasis3Type">
		<!--degree => Basis degree-->
		<xsd:attribute name="degree" type="integer" use="required" />
		<!--name => A name is required for any non-unique nodes-->
		<xsd:attribute name="name" type="string" use="required" />
	</xsd:complexType>
	<xsd:complexType name="FiniteElementsType">
		<xsd:choice minOccurs="0" maxOccurs="unbounded">
			<xsd:element name="FiniteElementSpace" type="FiniteElementSpaceType" />
			<xsd:element name="SystemSolverParameters" type="SystemSolverParametersType" maxOccurs="1" />
		</xsd:choice>
	</xsd:complexType>
	<xsd:complexType name="FiniteElementSpaceType">
		<!--basis => (no description available)-->
		<xsd:attribute name="basis" type="string" use="required" />
		<!--parentSpace => (no description available)-->
		<xsd:attribute name="parentSpace" type="string" use="required" />
		<!--quadrature => (no description available)-->
		<xsd:attribute name="quadrature" type="string" use="required" />
		<!--name => A name is required for any non-unique nodes-->
		<xsd:attribute name="name" type="string" use="required" />
	</xsd:complexType>
	<xsd:complexType name="SystemSolverParametersType">
		<!--allowNonConverged => Allow non-converged solution to be accepted-->
		<xsd:attribute name="allowNonConverged" type="integer" default="0" />
		<!--dtCutIterLimit => Fraction of the Max Newton iterations above which the solver asks for the time-step to be cut for the next dt.-->
		<xsd:attribute name="dtCutIterLimit" type="real64" default="0.7" />
		<!--dtIncIterLimit => Fraction of the Max Newton iterations below which the solver asks for the time-step to be doubled for the next dt.-->
		<xsd:attribute name="dtIncIterLimit" type="real64" default="0.4" />
		<!--ilut_drop => (no description available)-->
		<xsd:attribute name="ilut_drop" type="real64" default="0" />
		<!--ilut_fill => (no description available)-->
		<xsd:attribute name="ilut_fill" type="real64" default="3" />
		<!--krylovTol => Allowable tolerance for krylov solve-->
		<xsd:attribute name="krylovTol" type="real64" default="1e-06" />
		<!--kspace => (no description available)-->
		<xsd:attribute name="kspace" type="integer" default="0" />
		<!--lineSearchCutFactor => Line search cut factor-->
		<xsd:attribute name="lineSearchCutFactor" type="real64" default="0.5" />
		<!--logLevel => Log level-->
		<xsd:attribute name="logLevel" type="integer" default="0" />
		<!--maxIterNewton => Maximum number of Newton iterations-->
		<xsd:attribute name="maxIterNewton" type="integer" default="5" />
		<!--maxLineSearchCuts => Max number of line search cuts-->
		<xsd:attribute name="maxLineSearchCuts" type="integer" default="4" />
		<!--maxSubSteps => Maximum number of time sub-steps allowed for the solver-->
		<xsd:attribute name="maxSubSteps" type="integer" default="10" />
		<!--maxTimeStepCuts => Max number of time step cuts-->
		<xsd:attribute name="maxTimeStepCuts" type="integer" default="2" />
		<!--minIterNewton => Minimum number of Newton iterations.-->
		<xsd:attribute name="minIterNewton" type="integer" default="1" />
		<!--newtonTol => (no description available)-->
		<xsd:attribute name="newtonTol" type="real64" default="1e-06" />
		<!--numKrylovIter => Maximum number of Krylov Iterations-->
		<xsd:attribute name="numKrylovIter" type="integer" default="100" />
		<!--scalingOption => (no description available)-->
		<xsd:attribute name="scalingOption" type="integer" default="0" />
		<!--solverType => (no description available)-->
		<xsd:attribute name="solverType" type="string" default="" />
		<!--timestepCutFactor => Time step cut factor-->
		<xsd:attribute name="timestepCutFactor" type="real64" default="0.5" />
		<!--useBicgstab => (no description available)-->
		<xsd:attribute name="useBicgstab" type="integer" default="0" />
		<!--useDirectSolver => (no description available)-->
		<xsd:attribute name="useDirectSolver" type="integer" default="0" />
		<!--useInnerSolver => (no description available)-->
		<xsd:attribute name="useInnerSolver" type="integer" default="0" />
		<!--useMLPrecond => (no description available)-->
		<xsd:attribute name="useMLPrecond" type="integer" default="0" />
		<!--useNewtonSolve => (no description available)-->
		<xsd:attribute name="useNewtonSolve" type="integer" default="0" />
	</xsd:complexType>
	<xsd:complexType name="FiniteVolumeType">
		<xsd:choice minOccurs="0" maxOccurs="unbounded">
			<xsd:element name="TwoPointFluxApproximation" type="TwoPointFluxApproximationType" />
		</xsd:choice>
	</xsd:complexType>
	<xsd:complexType name="TwoPointFluxApproximationType">
		<!--areaRelTol => Relative tolerance for area calculations.-->
		<xsd:attribute name="areaRelTol" type="real64" default="1e-08" />
		<!--boundaryFieldName => Name of boundary (face) field-->
		<xsd:attribute name="boundaryFieldName" type="string" default="" />
		<!--coefficientName => Name of coefficient field-->
		<xsd:attribute name="coefficientName" type="string" use="required" />
		<!--fieldName => Name of primary solution field-->
		<xsd:attribute name="fieldName" type="string" use="required" />
		<!--targetRegions => List of regions to build the stencil for-->
		<xsd:attribute name="targetRegions" type="string_array" default="" />
		<!--name => A name is required for any non-unique nodes-->
		<xsd:attribute name="name" type="string" use="required" />
	</xsd:complexType>
	<xsd:complexType name="QuadratureRulesType">
		<xsd:choice minOccurs="0" maxOccurs="unbounded">
			<xsd:element name="GaussQuadrature1" type="GaussQuadrature1Type" />
			<xsd:element name="GaussQuadrature2" type="GaussQuadrature2Type" />
			<xsd:element name="GaussQuadrature3" type="GaussQuadrature3Type" />
		</xsd:choice>
	</xsd:complexType>
	<xsd:complexType name="GaussQuadrature1Type">
		<!--degree => Quadrature degree-->
		<xsd:attribute name="degree" type="integer" use="required" />
		<!--name => A name is required for any non-unique nodes-->
		<xsd:attribute name="name" type="string" use="required" />
	</xsd:complexType>
	<xsd:complexType name="GaussQuadrature2Type">
		<!--degree => Quadrature degree-->
		<xsd:attribute name="degree" type="integer" use="required" />
		<!--name => A name is required for any non-unique nodes-->
		<xsd:attribute name="name" type="string" use="required" />
	</xsd:complexType>
	<xsd:complexType name="GaussQuadrature3Type">
		<!--degree => Quadrature degree-->
		<xsd:attribute name="degree" type="integer" use="required" />
		<!--name => A name is required for any non-unique nodes-->
		<xsd:attribute name="name" type="string" use="required" />
	</xsd:complexType>
	<xsd:complexType name="OutputsType">
		<xsd:choice minOccurs="0" maxOccurs="unbounded">
			<xsd:element name="ChomboIO" type="ChomboIOType" />
			<xsd:element name="Restart" type="RestartType" />
			<xsd:element name="Silo" type="SiloType" />
			<xsd:element name="VTK" type="VTKType" />
		</xsd:choice>
	</xsd:complexType>
	<xsd:complexType name="ChomboIOType">
		<!--beginCycle => Cycle at which the coupling will commence.-->
		<xsd:attribute name="beginCycle" type="real64" use="required" />
		<!--inputPath => Path at which the chombo to geosx file will be written.-->
		<xsd:attribute name="inputPath" type="string" default="/INVALID_INPUT_PATH" />
		<!--outputPath => Path at which the geosx to chombo file will be written.-->
		<xsd:attribute name="outputPath" type="string" use="required" />
		<!--parallelThreads => Number of plot files.-->
		<xsd:attribute name="parallelThreads" type="integer" default="1" />
		<!--slaveDirectory => slave directory path-->
		<xsd:attribute name="slaveDirectory" type="string" default="" />
		<!--useChomboPressures => True iff geosx should use the pressures chombo writes out.-->
		<xsd:attribute name="useChomboPressures" type="integer" default="0" />
		<!--waitForInput => True iff geosx should wait for chombo to write out a file. When true the inputPath must be set.-->
		<xsd:attribute name="waitForInput" type="integer" use="required" />
		<!--name => A name is required for any non-unique nodes-->
		<xsd:attribute name="name" type="string" use="required" />
	</xsd:complexType>
	<xsd:complexType name="RestartType">
		<!--parallelThreads => Number of plot files.-->
		<xsd:attribute name="parallelThreads" type="integer" default="1" />
		<!--slaveDirectory => slave directory path-->
		<xsd:attribute name="slaveDirectory" type="string" default="" />
		<!--name => A name is required for any non-unique nodes-->
		<xsd:attribute name="name" type="string" use="required" />
	</xsd:complexType>
	<xsd:complexType name="SiloType">
		<!--parallelThreads => Number of plot files.-->
		<xsd:attribute name="parallelThreads" type="integer" default="1" />
		<!--plotFileRoot => (no description available)-->
		<xsd:attribute name="plotFileRoot" type="string" default="plot" />
		<!--plotLevel => (no description available)-->
		<xsd:attribute name="plotLevel" type="integer" default="1" />
		<!--slaveDirectory => slave directory path-->
		<xsd:attribute name="slaveDirectory" type="string" default="" />
		<!--writeFEMFaces => (no description available)-->
		<xsd:attribute name="writeFEMFaces" type="integer" default="0" />
		<!--name => A name is required for any non-unique nodes-->
		<xsd:attribute name="name" type="string" use="required" />
	</xsd:complexType>
	<xsd:complexType name="VTKType">
		<!--parallelThreads => Number of plot files.-->
		<xsd:attribute name="parallelThreads" type="integer" default="1" />
		<!--plotFileRoot => (no description available)-->
		<xsd:attribute name="plotFileRoot" type="string" default="" />
		<!--plotLevel => (no description available)-->
		<xsd:attribute name="plotLevel" type="integer" default="1" />
		<!--slaveDirectory => slave directory path-->
		<xsd:attribute name="slaveDirectory" type="string" default="" />
		<!--writeBinaryData => Output the data in binary format-->
		<xsd:attribute name="writeBinaryData" type="integer" default="1" />
		<!--writeFEMFaces => (no description available)-->
		<xsd:attribute name="writeFEMFaces" type="integer" default="0" />
		<!--name => A name is required for any non-unique nodes-->
		<xsd:attribute name="name" type="string" use="required" />
	</xsd:complexType>
	<xsd:complexType name="SolversType">
		<xsd:choice minOccurs="0" maxOccurs="unbounded">
			<xsd:element name="CompositionalMultiphaseFlow" type="CompositionalMultiphaseFlowType" />
			<xsd:element name="CompositionalMultiphaseWell" type="CompositionalMultiphaseWellType" />
			<xsd:element name="Hydrofracture" type="HydrofractureType" />
			<xsd:element name="LaplaceFEM" type="LaplaceFEMType" />
			<xsd:element name="Poroelastic" type="PoroelasticType" />
			<xsd:element name="Reservoir" type="ReservoirType" />
			<xsd:element name="SinglePhaseFlow" type="SinglePhaseFlowType" />
			<xsd:element name="SinglePhaseWell" type="SinglePhaseWellType" />
			<xsd:element name="SolidMechanicsLagrangianSSLE" type="SolidMechanicsLagrangianSSLEType" />
			<xsd:element name="SolidMechanics_LagrangianFEM" type="SolidMechanics_LagrangianFEMType" />
			<xsd:element name="SurfaceGenerator" type="SurfaceGeneratorType" />
		</xsd:choice>
		<!--gravityVector => (no description available)-->
		<xsd:attribute name="gravityVector" type="R1Tensor" default="0 0 0" />
	</xsd:complexType>
	<xsd:complexType name="CompositionalMultiphaseFlowType">
		<xsd:choice minOccurs="0" maxOccurs="unbounded">
			<xsd:element name="SystemSolverParameters" type="SystemSolverParametersType" maxOccurs="1" />
		</xsd:choice>
		<!--capPressureName => Name of the capillary pressure constitutive model to use-->
		<xsd:attribute name="capPressureName" type="string" default="" />
		<!--cflFactor => Factor to apply to the `CFL condition <http://en.wikipedia.org/wiki/Courant-Friedrichs-Lewy_condition>`_ when calculating the maximum allowable time step. Values should be in the interval (0,1] -->
		<xsd:attribute name="cflFactor" type="real64" default="0.5" />
		<!--discretization => Name of discretization object to use for this solver.-->
		<xsd:attribute name="discretization" type="string" use="required" />
		<!--fluidName => Name of fluid constitutive object to use for this solver.-->
		<xsd:attribute name="fluidName" type="string" use="required" />
		<!--gravityFlag => Flag that enables/disables gravity-->
		<xsd:attribute name="gravityFlag" type="integer" use="required" />
		<!--initialDt => Initial time-step value required by the solver to the event manager.-->
		<xsd:attribute name="initialDt" type="real64" default="1e+99" />
<<<<<<< HEAD
		<!--injectionRelaxationCoefficient => Relaxation Coefficient for injection BC in explicit flow solver-->
		<xsd:attribute name="injectionRelaxationCoefficient" type="real64" default="1" />
=======
		<!--inputFluxEstimate => Initial estimate of the input flux used only for residual scaling. This should be essentially equivalent to the input flux * dt.-->
		<xsd:attribute name="inputFluxEstimate" type="real64" default="1" />
>>>>>>> 223f6fda
		<!--logLevel => Log level-->
		<xsd:attribute name="logLevel" type="integer" default="0" />
		<!--relPermName => Name of the relative permeability constitutive model to use-->
		<xsd:attribute name="relPermName" type="string" use="required" />
		<!--relaxationCoefficient => Relaxation Coefficient for mass flux in explicit flow solver-->
		<xsd:attribute name="relaxationCoefficient" type="real64" default="1" />
		<!--solidName => Name of solid constitutive object to use for this solver-->
		<xsd:attribute name="solidName" type="string" use="required" />
		<!--targetRegions => Allowable regions that the solver may be applied to. Note that this does not indicate that the solver will be applied to these regions, only that allocation will occur such that the solver may be applied to these regions. The decision about what regions this solver will beapplied to rests in the EventManager.-->
		<xsd:attribute name="targetRegions" type="string_array" use="required" />
		<!--temperature => Temperature-->
		<xsd:attribute name="temperature" type="real64" use="required" />
		<!--timeIntegrationOption => Time integration method. Options are: 
 SteadyState 
 ImplicitTransient 
 ExplicitTransient 
 InertialTransient-->
		<xsd:attribute name="timeIntegrationOption" type="string" default="" />
		<!--useMass => Use mass formulation instead of molar-->
		<xsd:attribute name="useMass" type="integer" default="0" />
		<!--name => A name is required for any non-unique nodes-->
		<xsd:attribute name="name" type="string" use="required" />
	</xsd:complexType>
	<xsd:complexType name="CompositionalMultiphaseWellType">
		<xsd:choice minOccurs="0" maxOccurs="unbounded">
			<xsd:element name="SystemSolverParameters" type="SystemSolverParametersType" maxOccurs="1" />
		</xsd:choice>
		<!--cflFactor => Factor to apply to the `CFL condition <http://en.wikipedia.org/wiki/Courant-Friedrichs-Lewy_condition>`_ when calculating the maximum allowable time step. Values should be in the interval (0,1] -->
		<xsd:attribute name="cflFactor" type="real64" default="0.5" />
		<!--discretization => Name of discretization object (defined in the :ref:`NumericalMethodsManager`) to use for this solver. For instance, if this is a Finite Element Solver, the name of a :ref:`FiniteElement` should be specified. If this is a Finite Volume Method, the name of a :ref:`FiniteVolume` discretization should be specified.-->
		<xsd:attribute name="discretization" type="string" default="none" />
		<!--gravityFlag => Flag that enables/disables gravity-->
		<xsd:attribute name="gravityFlag" type="integer" use="required" />
		<!--initialDt => Initial time-step value required by the solver to the event manager.-->
		<xsd:attribute name="initialDt" type="real64" default="1e+99" />
		<!--logLevel => Log level-->
		<xsd:attribute name="logLevel" type="integer" default="0" />
		<!--targetRegions => Allowable regions that the solver may be applied to. Note that this does not indicate that the solver will be applied to these regions, only that allocation will occur such that the solver may be applied to these regions. The decision about what regions this solver will beapplied to rests in the EventManager.-->
		<xsd:attribute name="targetRegions" type="string_array" use="required" />
		<!--useMass => Use mass formulation instead of molar-->
		<xsd:attribute name="useMass" type="integer" default="0" />
		<!--wellFluidName => Name of fluid constitutive object to use for this solver.-->
		<xsd:attribute name="wellFluidName" type="string" use="required" />
		<!--wellRelPermName => Name of the relative permeability constitutive model to use-->
		<xsd:attribute name="wellRelPermName" type="string" use="required" />
		<!--wellTemperature => Temperature-->
		<xsd:attribute name="wellTemperature" type="real64" use="required" />
		<!--name => A name is required for any non-unique nodes-->
		<xsd:attribute name="name" type="string" use="required" />
	</xsd:complexType>
	<xsd:complexType name="HydrofractureType">
		<xsd:choice minOccurs="0" maxOccurs="unbounded">
			<xsd:element name="SystemSolverParameters" type="SystemSolverParametersType" maxOccurs="1" />
		</xsd:choice>
		<!--cflFactor => Factor to apply to the `CFL condition <http://en.wikipedia.org/wiki/Courant-Friedrichs-Lewy_condition>`_ when calculating the maximum allowable time step. Values should be in the interval (0,1] -->
		<xsd:attribute name="cflFactor" type="real64" default="0.5" />
		<!--contactRelationName => Name of contact relation to enforce constraints on fracture boundary.-->
		<xsd:attribute name="contactRelationName" type="string" use="required" />
		<!--couplingTypeOption => Coupling option: (FixedStress, ExplicitlyCoupled, TightlyCoupled)-->
		<xsd:attribute name="couplingTypeOption" type="string" use="required" />
		<!--discretization => Name of discretization object (defined in the :ref:`NumericalMethodsManager`) to use for this solver. For instance, if this is a Finite Element Solver, the name of a :ref:`FiniteElement` should be specified. If this is a Finite Volume Method, the name of a :ref:`FiniteVolume` discretization should be specified.-->
		<xsd:attribute name="discretization" type="string" default="none" />
		<!--fluidSolverName => Name of the fluid mechanics solver to use in the poroelastic solver-->
		<xsd:attribute name="fluidSolverName" type="string" use="required" />
		<!--initialDt => Initial time-step value required by the solver to the event manager.-->
		<xsd:attribute name="initialDt" type="real64" default="1e+99" />
		<!--logLevel => Log level-->
		<xsd:attribute name="logLevel" type="integer" default="0" />
		<!--maxNumResolves => Value to indicate how many resolves may be executed to perform surface generation after the execution of flow and mechanics solver. -->
		<xsd:attribute name="maxNumResolves" type="integer" default="10" />
		<!--relaxationCoefficient => Relaxation Coefficient for applied fracture face pressure in Hydrofracture solver-->
		<xsd:attribute name="relaxationCoefficient" type="real64" default="1" />
		<!--solidSolverName => Name of the solid mechanics solver to use in the poroelastic solver-->
		<xsd:attribute name="solidSolverName" type="string" use="required" />
		<!--targetRegions => Allowable regions that the solver may be applied to. Note that this does not indicate that the solver will be applied to these regions, only that allocation will occur such that the solver may be applied to these regions. The decision about what regions this solver will beapplied to rests in the EventManager.-->
		<xsd:attribute name="targetRegions" type="string_array" use="required" />
		<!--name => A name is required for any non-unique nodes-->
		<xsd:attribute name="name" type="string" use="required" />
	</xsd:complexType>
	<xsd:complexType name="LaplaceFEMType">
		<xsd:choice minOccurs="0" maxOccurs="unbounded">
			<xsd:element name="SystemSolverParameters" type="SystemSolverParametersType" maxOccurs="1" />
		</xsd:choice>
		<!--cflFactor => Factor to apply to the `CFL condition <http://en.wikipedia.org/wiki/Courant-Friedrichs-Lewy_condition>`_ when calculating the maximum allowable time step. Values should be in the interval (0,1] -->
		<xsd:attribute name="cflFactor" type="real64" default="0.5" />
		<!--discretization => Name of discretization object (defined in the :ref:`NumericalMethodsManager`) to use for this solver. For instance, if this is a Finite Element Solver, the name of a :ref:`FiniteElement` should be specified. If this is a Finite Volume Method, the name of a :ref:`FiniteVolume` discretization should be specified.-->
		<xsd:attribute name="discretization" type="string" default="none" />
		<!--fieldName => name of field variable-->
		<xsd:attribute name="fieldName" type="string" use="required" />
		<!--initialDt => Initial time-step value required by the solver to the event manager.-->
		<xsd:attribute name="initialDt" type="real64" default="1e+99" />
		<!--logLevel => Log level-->
		<xsd:attribute name="logLevel" type="integer" default="0" />
		<!--targetRegions => Allowable regions that the solver may be applied to. Note that this does not indicate that the solver will be applied to these regions, only that allocation will occur such that the solver may be applied to these regions. The decision about what regions this solver will beapplied to rests in the EventManager.-->
		<xsd:attribute name="targetRegions" type="string_array" use="required" />
		<!--timeIntegrationOption => option for default time integration method-->
		<xsd:attribute name="timeIntegrationOption" type="string" use="required" />
		<!--name => A name is required for any non-unique nodes-->
		<xsd:attribute name="name" type="string" use="required" />
	</xsd:complexType>
	<xsd:complexType name="PoroelasticType">
		<xsd:choice minOccurs="0" maxOccurs="unbounded">
			<xsd:element name="SystemSolverParameters" type="SystemSolverParametersType" maxOccurs="1" />
		</xsd:choice>
		<!--cflFactor => Factor to apply to the `CFL condition <http://en.wikipedia.org/wiki/Courant-Friedrichs-Lewy_condition>`_ when calculating the maximum allowable time step. Values should be in the interval (0,1] -->
		<xsd:attribute name="cflFactor" type="real64" default="0.5" />
		<!--couplingTypeOption => Coupling option: (FixedStress, TightlyCoupled)-->
		<xsd:attribute name="couplingTypeOption" type="string" use="required" />
		<!--discretization => Name of discretization object (defined in the :ref:`NumericalMethodsManager`) to use for this solver. For instance, if this is a Finite Element Solver, the name of a :ref:`FiniteElement` should be specified. If this is a Finite Volume Method, the name of a :ref:`FiniteVolume` discretization should be specified.-->
		<xsd:attribute name="discretization" type="string" default="none" />
		<!--fluidSolverName => Name of the fluid mechanics solver to use in the poroelastic solver-->
		<xsd:attribute name="fluidSolverName" type="string" use="required" />
		<!--initialDt => Initial time-step value required by the solver to the event manager.-->
		<xsd:attribute name="initialDt" type="real64" default="1e+99" />
		<!--logLevel => Log level-->
		<xsd:attribute name="logLevel" type="integer" default="0" />
		<!--solidSolverName => Name of the solid mechanics solver to use in the poroelastic solver-->
		<xsd:attribute name="solidSolverName" type="string" use="required" />
		<!--targetRegions => Allowable regions that the solver may be applied to. Note that this does not indicate that the solver will be applied to these regions, only that allocation will occur such that the solver may be applied to these regions. The decision about what regions this solver will beapplied to rests in the EventManager.-->
		<xsd:attribute name="targetRegions" type="string_array" use="required" />
		<!--name => A name is required for any non-unique nodes-->
		<xsd:attribute name="name" type="string" use="required" />
	</xsd:complexType>
	<xsd:complexType name="ReservoirType">
		<xsd:choice minOccurs="0" maxOccurs="unbounded">
			<xsd:element name="SystemSolverParameters" type="SystemSolverParametersType" maxOccurs="1" />
		</xsd:choice>
		<!--cflFactor => Factor to apply to the `CFL condition <http://en.wikipedia.org/wiki/Courant-Friedrichs-Lewy_condition>`_ when calculating the maximum allowable time step. Values should be in the interval (0,1] -->
		<xsd:attribute name="cflFactor" type="real64" default="0.5" />
		<!--discretization => Name of discretization object (defined in the :ref:`NumericalMethodsManager`) to use for this solver. For instance, if this is a Finite Element Solver, the name of a :ref:`FiniteElement` should be specified. If this is a Finite Volume Method, the name of a :ref:`FiniteVolume` discretization should be specified.-->
		<xsd:attribute name="discretization" type="string" default="none" />
		<!--flowSolverName => Name of the flow solver to use in the reservoir-well system solver-->
		<xsd:attribute name="flowSolverName" type="string" use="required" />
		<!--initialDt => Initial time-step value required by the solver to the event manager.-->
		<xsd:attribute name="initialDt" type="real64" default="1e+99" />
		<!--logLevel => Log level-->
		<xsd:attribute name="logLevel" type="integer" default="0" />
		<!--targetRegions => Allowable regions that the solver may be applied to. Note that this does not indicate that the solver will be applied to these regions, only that allocation will occur such that the solver may be applied to these regions. The decision about what regions this solver will beapplied to rests in the EventManager.-->
		<xsd:attribute name="targetRegions" type="string_array" use="required" />
		<!--wellSolverName => Name of the well solver to use in the reservoir-well system solver-->
		<xsd:attribute name="wellSolverName" type="string" use="required" />
		<!--name => A name is required for any non-unique nodes-->
		<xsd:attribute name="name" type="string" use="required" />
	</xsd:complexType>
	<xsd:complexType name="SinglePhaseFlowType">
		<xsd:choice minOccurs="0" maxOccurs="unbounded">
			<xsd:element name="SystemSolverParameters" type="SystemSolverParametersType" maxOccurs="1" />
		</xsd:choice>
		<!--cflFactor => Factor to apply to the `CFL condition <http://en.wikipedia.org/wiki/Courant-Friedrichs-Lewy_condition>`_ when calculating the maximum allowable time step. Values should be in the interval (0,1] -->
		<xsd:attribute name="cflFactor" type="real64" default="0.5" />
		<!--discretization => Name of discretization object to use for this solver.-->
		<xsd:attribute name="discretization" type="string" use="required" />
		<!--fluidName => Name of fluid constitutive object to use for this solver.-->
		<xsd:attribute name="fluidName" type="string" use="required" />
		<!--gravityFlag => Flag that enables/disables gravity-->
		<xsd:attribute name="gravityFlag" type="integer" use="required" />
		<!--initialDt => Initial time-step value required by the solver to the event manager.-->
		<xsd:attribute name="initialDt" type="real64" default="1e+99" />
<<<<<<< HEAD
		<!--injectionRelaxationCoefficient => Relaxation Coefficient for injection BC in explicit flow solver-->
		<xsd:attribute name="injectionRelaxationCoefficient" type="real64" default="1" />
=======
		<!--inputFluxEstimate => Initial estimate of the input flux used only for residual scaling. This should be essentially equivalent to the input flux * dt.-->
		<xsd:attribute name="inputFluxEstimate" type="real64" default="1" />
>>>>>>> 223f6fda
		<!--logLevel => Log level-->
		<xsd:attribute name="logLevel" type="integer" default="0" />
		<!--relaxationCoefficient => Relaxation Coefficient for mass flux in explicit flow solver-->
		<xsd:attribute name="relaxationCoefficient" type="real64" default="1" />
		<!--solidName => Name of solid constitutive object to use for this solver-->
		<xsd:attribute name="solidName" type="string" use="required" />
		<!--targetRegions => Allowable regions that the solver may be applied to. Note that this does not indicate that the solver will be applied to these regions, only that allocation will occur such that the solver may be applied to these regions. The decision about what regions this solver will beapplied to rests in the EventManager.-->
		<xsd:attribute name="targetRegions" type="string_array" use="required" />
		<!--timeIntegrationOption => Time integration method. Options are: 
 SteadyState 
 ImplicitTransient 
 ExplicitTransient 
 InertialTransient-->
		<xsd:attribute name="timeIntegrationOption" type="string" default="" />
		<!--name => A name is required for any non-unique nodes-->
		<xsd:attribute name="name" type="string" use="required" />
	</xsd:complexType>
	<xsd:complexType name="SinglePhaseWellType">
		<xsd:choice minOccurs="0" maxOccurs="unbounded">
			<xsd:element name="SystemSolverParameters" type="SystemSolverParametersType" maxOccurs="1" />
		</xsd:choice>
		<!--cflFactor => Factor to apply to the `CFL condition <http://en.wikipedia.org/wiki/Courant-Friedrichs-Lewy_condition>`_ when calculating the maximum allowable time step. Values should be in the interval (0,1] -->
		<xsd:attribute name="cflFactor" type="real64" default="0.5" />
		<!--discretization => Name of discretization object (defined in the :ref:`NumericalMethodsManager`) to use for this solver. For instance, if this is a Finite Element Solver, the name of a :ref:`FiniteElement` should be specified. If this is a Finite Volume Method, the name of a :ref:`FiniteVolume` discretization should be specified.-->
		<xsd:attribute name="discretization" type="string" default="none" />
		<!--gravityFlag => Flag that enables/disables gravity-->
		<xsd:attribute name="gravityFlag" type="integer" use="required" />
		<!--initialDt => Initial time-step value required by the solver to the event manager.-->
		<xsd:attribute name="initialDt" type="real64" default="1e+99" />
		<!--logLevel => Log level-->
		<xsd:attribute name="logLevel" type="integer" default="0" />
		<!--targetRegions => Allowable regions that the solver may be applied to. Note that this does not indicate that the solver will be applied to these regions, only that allocation will occur such that the solver may be applied to these regions. The decision about what regions this solver will beapplied to rests in the EventManager.-->
		<xsd:attribute name="targetRegions" type="string_array" use="required" />
		<!--wellFluidName => Name of fluid constitutive object to use for this solver.-->
		<xsd:attribute name="wellFluidName" type="string" use="required" />
		<!--name => A name is required for any non-unique nodes-->
		<xsd:attribute name="name" type="string" use="required" />
	</xsd:complexType>
	<xsd:complexType name="SolidMechanicsLagrangianSSLEType">
		<xsd:choice minOccurs="0" maxOccurs="unbounded">
			<xsd:element name="SystemSolverParameters" type="SystemSolverParametersType" maxOccurs="1" />
		</xsd:choice>
		<!--cflFactor => Factor to apply to the `CFL condition <http://en.wikipedia.org/wiki/Courant-Friedrichs-Lewy_condition>`_ when calculating the maximum allowable time step. Values should be in the interval (0,1] -->
		<xsd:attribute name="cflFactor" type="real64" default="0.5" />
		<!--contactRelationName => Name of contact relation to enforce constraints on fracture boundary.-->
		<xsd:attribute name="contactRelationName" type="string" default="NOCONTACT" />
		<!--discretization => Name of discretization object (defined in the :ref:`NumericalMethodsManager`) to use for this solver. For instance, if this is a Finite Element Solver, the name of a :ref:`FiniteElement` should be specified. If this is a Finite Volume Method, the name of a :ref:`FiniteVolume` discretization should be specified.-->
		<xsd:attribute name="discretization" type="string" default="none" />
		<!--initialDt => Initial time-step value required by the solver to the event manager.-->
		<xsd:attribute name="initialDt" type="real64" default="1e+99" />
		<!--logLevel => Log level-->
		<xsd:attribute name="logLevel" type="integer" default="0" />
		<!--massDamping => Value of mass based damping coefficient. -->
		<xsd:attribute name="massDamping" type="real64" default="0" />
		<!--maxNumResolves => Value to indicate how many resolves may be executed after some other event is executed. For example, if a SurfaceGenerator is specified, it will be executed after the mechanics solve. However if a new surface is generated, then the mechanics solve must be executed again due to the change in topology.-->
		<xsd:attribute name="maxNumResolves" type="integer" default="10" />
		<!--newmarkBeta => Value of :math:`\beta` in the Newmark Method for Implicit Dynamic time integration option. This should be pow(newmarkGamma+0.5,2.0)/4.0 unless you know what you are doing.-->
		<xsd:attribute name="newmarkBeta" type="real64" default="0.25" />
		<!--newmarkGamma => Value of :math:`\gamma` in the Newmark Method for Implicit Dynamic time integration option-->
		<xsd:attribute name="newmarkGamma" type="real64" default="0.5" />
		<!--solidMaterialName => The name of the material that should be used in the constitutive updates-->
		<xsd:attribute name="solidMaterialName" type="string" use="required" />
		<!--stiffnessDamping => Value of stiffness based damping coefficient. -->
		<xsd:attribute name="stiffnessDamping" type="real64" default="0" />
		<!--strainTheory => Indicates whether or not to use `Infinitesimal Strain Theory <https://en.wikipedia.org/wiki/Infinitesimal_strain_theory>`_, or `Finite Strain Theory <https://en.wikipedia.org/wiki/Finite_strain_theory>`_. Valid Inputs are:
 0 - Infinitesimal Strain 
 1 - Finite Strain-->
		<xsd:attribute name="strainTheory" type="integer" default="0" />
		<!--targetRegions => Allowable regions that the solver may be applied to. Note that this does not indicate that the solver will be applied to these regions, only that allocation will occur such that the solver may be applied to these regions. The decision about what regions this solver will beapplied to rests in the EventManager.-->
		<xsd:attribute name="targetRegions" type="string_array" use="required" />
		<!--timeIntegrationOption => Time integration method. Options are: 
 QuasiStatic 
 ImplicitDynamic 
 ExplicitDynamic-->
		<xsd:attribute name="timeIntegrationOption" type="string" default="" />
		<!--useVelocityForQS => Flag to indicate the use of the incremental displacement from the previous step as an initial estimate for the incremental displacement of the current step.-->
		<xsd:attribute name="useVelocityForQS" type="integer" default="0" />
		<!--name => A name is required for any non-unique nodes-->
		<xsd:attribute name="name" type="string" use="required" />
	</xsd:complexType>
	<xsd:complexType name="SolidMechanics_LagrangianFEMType">
		<xsd:choice minOccurs="0" maxOccurs="unbounded">
			<xsd:element name="SystemSolverParameters" type="SystemSolverParametersType" maxOccurs="1" />
		</xsd:choice>
		<!--cflFactor => Factor to apply to the `CFL condition <http://en.wikipedia.org/wiki/Courant-Friedrichs-Lewy_condition>`_ when calculating the maximum allowable time step. Values should be in the interval (0,1] -->
		<xsd:attribute name="cflFactor" type="real64" default="0.5" />
		<!--contactRelationName => Name of contact relation to enforce constraints on fracture boundary.-->
		<xsd:attribute name="contactRelationName" type="string" default="NOCONTACT" />
		<!--discretization => Name of discretization object (defined in the :ref:`NumericalMethodsManager`) to use for this solver. For instance, if this is a Finite Element Solver, the name of a :ref:`FiniteElement` should be specified. If this is a Finite Volume Method, the name of a :ref:`FiniteVolume` discretization should be specified.-->
		<xsd:attribute name="discretization" type="string" default="none" />
		<!--initialDt => Initial time-step value required by the solver to the event manager.-->
		<xsd:attribute name="initialDt" type="real64" default="1e+99" />
		<!--logLevel => Log level-->
		<xsd:attribute name="logLevel" type="integer" default="0" />
		<!--massDamping => Value of mass based damping coefficient. -->
		<xsd:attribute name="massDamping" type="real64" default="0" />
		<!--maxNumResolves => Value to indicate how many resolves may be executed after some other event is executed. For example, if a SurfaceGenerator is specified, it will be executed after the mechanics solve. However if a new surface is generated, then the mechanics solve must be executed again due to the change in topology.-->
		<xsd:attribute name="maxNumResolves" type="integer" default="10" />
		<!--newmarkBeta => Value of :math:`\beta` in the Newmark Method for Implicit Dynamic time integration option. This should be pow(newmarkGamma+0.5,2.0)/4.0 unless you know what you are doing.-->
		<xsd:attribute name="newmarkBeta" type="real64" default="0.25" />
		<!--newmarkGamma => Value of :math:`\gamma` in the Newmark Method for Implicit Dynamic time integration option-->
		<xsd:attribute name="newmarkGamma" type="real64" default="0.5" />
		<!--solidMaterialName => The name of the material that should be used in the constitutive updates-->
		<xsd:attribute name="solidMaterialName" type="string" use="required" />
		<!--stiffnessDamping => Value of stiffness based damping coefficient. -->
		<xsd:attribute name="stiffnessDamping" type="real64" default="0" />
		<!--strainTheory => Indicates whether or not to use `Infinitesimal Strain Theory <https://en.wikipedia.org/wiki/Infinitesimal_strain_theory>`_, or `Finite Strain Theory <https://en.wikipedia.org/wiki/Finite_strain_theory>`_. Valid Inputs are:
 0 - Infinitesimal Strain 
 1 - Finite Strain-->
		<xsd:attribute name="strainTheory" type="integer" default="0" />
		<!--targetRegions => Allowable regions that the solver may be applied to. Note that this does not indicate that the solver will be applied to these regions, only that allocation will occur such that the solver may be applied to these regions. The decision about what regions this solver will beapplied to rests in the EventManager.-->
		<xsd:attribute name="targetRegions" type="string_array" use="required" />
		<!--timeIntegrationOption => Time integration method. Options are: 
 QuasiStatic 
 ImplicitDynamic 
 ExplicitDynamic-->
		<xsd:attribute name="timeIntegrationOption" type="string" default="" />
		<!--useVelocityForQS => Flag to indicate the use of the incremental displacement from the previous step as an initial estimate for the incremental displacement of the current step.-->
		<xsd:attribute name="useVelocityForQS" type="integer" default="0" />
		<!--name => A name is required for any non-unique nodes-->
		<xsd:attribute name="name" type="string" use="required" />
	</xsd:complexType>
	<xsd:complexType name="SurfaceGeneratorType">
		<xsd:choice minOccurs="0" maxOccurs="unbounded">
			<xsd:element name="SystemSolverParameters" type="SystemSolverParametersType" maxOccurs="1" />
		</xsd:choice>
		<!--cflFactor => Factor to apply to the `CFL condition <http://en.wikipedia.org/wiki/Courant-Friedrichs-Lewy_condition>`_ when calculating the maximum allowable time step. Values should be in the interval (0,1] -->
		<xsd:attribute name="cflFactor" type="real64" default="0.5" />
		<!--discretization => Name of discretization object (defined in the :ref:`NumericalMethodsManager`) to use for this solver. For instance, if this is a Finite Element Solver, the name of a :ref:`FiniteElement` should be specified. If this is a Finite Volume Method, the name of a :ref:`FiniteVolume` discretization should be specified.-->
		<xsd:attribute name="discretization" type="string" default="none" />
		<!--fractureRegion => (no description available)-->
		<xsd:attribute name="fractureRegion" type="string" default="FractureRegion" />
		<!--initialDt => Initial time-step value required by the solver to the event manager.-->
		<xsd:attribute name="initialDt" type="real64" default="1e+99" />
		<!--logLevel => Log level-->
		<xsd:attribute name="logLevel" type="integer" default="0" />
		<!--mpiCommOrder => Flag to enable MPI consistent communication ordering-->
		<xsd:attribute name="mpiCommOrder" type="integer" default="0" />
		<!--nodeBasedSIF => Rock toughness of the solid material-->
		<xsd:attribute name="nodeBasedSIF" type="integer" default="0" />
		<!--rockToughness => Rock toughness of the solid material-->
		<xsd:attribute name="rockToughness" type="real64" use="required" />
		<!--solidMaterialName => Name of the solid material used in solid mechanic solver-->
		<xsd:attribute name="solidMaterialName" type="string" use="required" />
		<!--targetRegions => Allowable regions that the solver may be applied to. Note that this does not indicate that the solver will be applied to these regions, only that allocation will occur such that the solver may be applied to these regions. The decision about what regions this solver will beapplied to rests in the EventManager.-->
		<xsd:attribute name="targetRegions" type="string_array" use="required" />
		<!--name => A name is required for any non-unique nodes-->
		<xsd:attribute name="name" type="string" use="required" />
	</xsd:complexType>
	<xsd:complexType name="ConstitutiveType">
		<xsd:choice minOccurs="0" maxOccurs="unbounded">
			<xsd:element name="BlackOilFluid" type="BlackOilFluidType" />
			<xsd:element name="BrooksCoreyBakerRelativePermeability" type="BrooksCoreyBakerRelativePermeabilityType" />
			<xsd:element name="BrooksCoreyCapillaryPressure" type="BrooksCoreyCapillaryPressureType" />
			<xsd:element name="BrooksCoreyRelativePermeability" type="BrooksCoreyRelativePermeabilityType" />
			<xsd:element name="CompositionalMultiphaseFluid" type="CompositionalMultiphaseFluidType" />
			<xsd:element name="CompressibleSinglePhaseFluid" type="CompressibleSinglePhaseFluidType" />
			<xsd:element name="Contact" type="ContactType" />
			<xsd:element name="LinearElasticAnisotropic" type="LinearElasticAnisotropicType" />
			<xsd:element name="LinearElasticIsotropic" type="LinearElasticIsotropicType" />
			<xsd:element name="LinearViscoElasticAnisotropic" type="LinearViscoElasticAnisotropicType" />
			<xsd:element name="LinearViscoElasticIsotropic" type="LinearViscoElasticIsotropicType" />
			<xsd:element name="PoreVolumeCompressibleSolid" type="PoreVolumeCompressibleSolidType" />
			<xsd:element name="PoroLinearElasticAnisotropic" type="PoroLinearElasticAnisotropicType" />
			<xsd:element name="PoroLinearElasticIsotropic" type="PoroLinearElasticIsotropicType" />
			<xsd:element name="PoroLinearViscoElasticAnisotropic" type="PoroLinearViscoElasticAnisotropicType" />
			<xsd:element name="PoroLinearViscoElasticIsotropic" type="PoroLinearViscoElasticIsotropicType" />
			<xsd:element name="VanGenuchtenBakerRelativePermeability" type="VanGenuchtenBakerRelativePermeabilityType" />
			<xsd:element name="VanGenuchtenCapillaryPressure" type="VanGenuchtenCapillaryPressureType" />
		</xsd:choice>
	</xsd:complexType>
	<xsd:complexType name="BlackOilFluidType">
		<!--componentMolarWeight => Component molar weights-->
		<xsd:attribute name="componentMolarWeight" type="real64_array" use="required" />
		<!--componentNames => List of component names-->
		<xsd:attribute name="componentNames" type="string_array" default="" />
		<!--fluidType => Type of black-oil fluid (LiveOil/DeadOil)-->
		<xsd:attribute name="fluidType" type="string" use="required" />
		<!--phaseNames => List of fluid phases-->
		<xsd:attribute name="phaseNames" type="string_array" use="required" />
		<!--surfaceDensities => List of surface densities for each phase-->
		<xsd:attribute name="surfaceDensities" type="real64_array" use="required" />
		<!--tableFiles => List of filenames with input PVT tables-->
		<xsd:attribute name="tableFiles" type="string_array" use="required" />
		<!--name => A name is required for any non-unique nodes-->
		<xsd:attribute name="name" type="string" use="required" />
	</xsd:complexType>
	<xsd:complexType name="BrooksCoreyBakerRelativePermeabilityType">
		<!--gasOilRelPermExponent => Rel perm power law exponent for the pair (gas phase, oil phase) at residual water saturation-->
		<xsd:attribute name="gasOilRelPermExponent" type="real64_array" default="1" />
		<!--gasOilRelPermMaxValue => Maximum rel perm value for the pair (gas phase, oil phase) at residual water saturation-->
		<xsd:attribute name="gasOilRelPermMaxValue" type="real64_array" default="0" />
		<!--phaseMinVolumeFraction => Minimum volume fraction value for each phase-->
		<xsd:attribute name="phaseMinVolumeFraction" type="real64_array" default="0" />
		<!--phaseNames => List of fluid phases-->
		<xsd:attribute name="phaseNames" type="string_array" use="required" />
		<!--waterOilRelPermExponent => Rel perm power law exponent for the pair (water phase, oil phase) at residual gas saturation-->
		<xsd:attribute name="waterOilRelPermExponent" type="real64_array" default="1" />
		<!--waterOilRelPermMaxValue => Maximum rel perm value for the pair (water phase, oil phase) at residual gas saturation-->
		<xsd:attribute name="waterOilRelPermMaxValue" type="real64_array" default="0" />
		<!--name => A name is required for any non-unique nodes-->
		<xsd:attribute name="name" type="string" use="required" />
	</xsd:complexType>
	<xsd:complexType name="BrooksCoreyCapillaryPressureType">
		<!--capPressureEpsilon => Wetting-phase saturation at which the max cap. pressure is attained; used to avoid infinite cap. pressure values for saturations close to zero-->
		<xsd:attribute name="capPressureEpsilon" type="real64" default="1e-06" />
		<!--phaseCapPressureExponentInv => Inverse of capillary power law exponent for each phase-->
		<xsd:attribute name="phaseCapPressureExponentInv" type="real64_array" default="2" />
		<!--phaseEntryPressure => Entry pressure value for each phase-->
		<xsd:attribute name="phaseEntryPressure" type="real64_array" default="1" />
		<!--phaseMinVolumeFraction => Minimum volume fraction value for each phase-->
		<xsd:attribute name="phaseMinVolumeFraction" type="real64_array" default="0" />
		<!--phaseNames => List of fluid phases-->
		<xsd:attribute name="phaseNames" type="string_array" use="required" />
		<!--name => A name is required for any non-unique nodes-->
		<xsd:attribute name="name" type="string" use="required" />
	</xsd:complexType>
	<xsd:complexType name="BrooksCoreyRelativePermeabilityType">
		<!--phaseMinVolumeFraction => Minimum volume fraction value for each phase-->
		<xsd:attribute name="phaseMinVolumeFraction" type="real64_array" default="0" />
		<!--phaseNames => List of fluid phases-->
		<xsd:attribute name="phaseNames" type="string_array" use="required" />
		<!--phaseRelPermExponent => MinimumRel perm power law exponent for each phase-->
		<xsd:attribute name="phaseRelPermExponent" type="real64_array" default="1" />
		<!--phaseRelPermMaxValue => Maximum rel perm value for each phase-->
		<xsd:attribute name="phaseRelPermMaxValue" type="real64_array" default="0" />
		<!--name => A name is required for any non-unique nodes-->
		<xsd:attribute name="name" type="string" use="required" />
	</xsd:complexType>
	<xsd:complexType name="CompositionalMultiphaseFluidType">
		<!--componentAcentricFactor => Component acentric factors-->
		<xsd:attribute name="componentAcentricFactor" type="real64_array" use="required" />
		<!--componentBinaryCoeff => Table of binary interaction coefficients-->
		<xsd:attribute name="componentBinaryCoeff" type="real64_array2d" default="0" />
		<!--componentCriticalPressure => Component critical pressures-->
		<xsd:attribute name="componentCriticalPressure" type="real64_array" use="required" />
		<!--componentCriticalTemperature => Component critical temperatures-->
		<xsd:attribute name="componentCriticalTemperature" type="real64_array" use="required" />
		<!--componentMolarWeight => Component molar weights-->
		<xsd:attribute name="componentMolarWeight" type="real64_array" use="required" />
		<!--componentNames => List of component names-->
		<xsd:attribute name="componentNames" type="string_array" use="required" />
		<!--componentVolumeShift => Component volume shifts-->
		<xsd:attribute name="componentVolumeShift" type="real64_array" default="0" />
		<!--equationsOfState => List of equation of state types for each phase-->
		<xsd:attribute name="equationsOfState" type="string_array" use="required" />
		<!--phaseNames => List of fluid phases-->
		<xsd:attribute name="phaseNames" type="string_array" use="required" />
		<!--name => A name is required for any non-unique nodes-->
		<xsd:attribute name="name" type="string" use="required" />
	</xsd:complexType>
	<xsd:complexType name="CompressibleSinglePhaseFluidType">
		<!--compressibility => Fluid compressibility-->
		<xsd:attribute name="compressibility" type="real64" default="0" />
		<!--defaultDensity => Default value for density.-->
		<xsd:attribute name="defaultDensity" type="real64" use="required" />
		<!--defaultViscosity => Default value for viscosity.-->
		<xsd:attribute name="defaultViscosity" type="real64" use="required" />
		<!--densityModel => Type of density model (linear, quadratic, exponential)-->
		<xsd:attribute name="densityModel" type="string" default="linear" />
		<!--referenceDensity => Reference fluid density-->
		<xsd:attribute name="referenceDensity" type="real64" default="1000" />
		<!--referencePressure => Reference pressure-->
		<xsd:attribute name="referencePressure" type="real64" default="0" />
		<!--referenceViscosity => Reference fluid viscosity-->
		<xsd:attribute name="referenceViscosity" type="real64" default="0.001" />
		<!--viscosibility => Fluid viscosity exponential coefficient-->
		<xsd:attribute name="viscosibility" type="real64" default="0" />
		<!--viscosityModel => Type of viscosity model (linear, quadratic, exponential)-->
		<xsd:attribute name="viscosityModel" type="string" default="linear" />
		<!--name => A name is required for any non-unique nodes-->
		<xsd:attribute name="name" type="string" use="required" />
	</xsd:complexType>
	<xsd:complexType name="ContactType">
		<!--penaltyStiffness => Value of the penetration penalty stiffness. Units of Pressure/length-->
		<xsd:attribute name="penaltyStiffness" type="real64" use="required" />
		<!--name => A name is required for any non-unique nodes-->
		<xsd:attribute name="name" type="string" use="required" />
	</xsd:complexType>
	<xsd:complexType name="LinearElasticAnisotropicType">
		<!--defaultC11 => Default for the 11 component of the Elastic Stiffness Tensor in Voigt notation-->
		<xsd:attribute name="defaultC11" type="real64" use="required" />
		<!--defaultC12 => Default for the 12 component of the Elastic Stiffness Tensor in Voigt notation-->
		<xsd:attribute name="defaultC12" type="real64" use="required" />
		<!--defaultC13 => Default for the 13 component of the Elastic Stiffness Tensor in Voigt notation-->
		<xsd:attribute name="defaultC13" type="real64" use="required" />
		<!--defaultC14 => Default for the 14 component of the Elastic Stiffness Tensor in Voigt notation-->
		<xsd:attribute name="defaultC14" type="real64" use="required" />
		<!--defaultC15 => Default for the 15 component of the Elastic Stiffness Tensor in Voigt notation-->
		<xsd:attribute name="defaultC15" type="real64" use="required" />
		<!--defaultC16 => Default for the 16 component of the Elastic Stiffness Tensor in Voigt notation-->
		<xsd:attribute name="defaultC16" type="real64" use="required" />
		<!--defaultC21 => Default for the 21 component of the Elastic Stiffness Tensor in Voigt notation-->
		<xsd:attribute name="defaultC21" type="real64" use="required" />
		<!--defaultC22 => Default for the 22 component of the Elastic Stiffness Tensor in Voigt notation-->
		<xsd:attribute name="defaultC22" type="real64" use="required" />
		<!--defaultC23 => Default for the 23 component of the Elastic Stiffness Tensor in Voigt notation-->
		<xsd:attribute name="defaultC23" type="real64" use="required" />
		<!--defaultC24 => Default for the 24 component of the Elastic Stiffness Tensor in Voigt notation-->
		<xsd:attribute name="defaultC24" type="real64" use="required" />
		<!--defaultC25 => Default for the 25 component of the Elastic Stiffness Tensor in Voigt notation-->
		<xsd:attribute name="defaultC25" type="real64" use="required" />
		<!--defaultC26 => Default for the 26 component of the Elastic Stiffness Tensor in Voigt notation-->
		<xsd:attribute name="defaultC26" type="real64" use="required" />
		<!--defaultC31 => Default for the 31 component of the Elastic Stiffness Tensor in Voigt notation-->
		<xsd:attribute name="defaultC31" type="real64" use="required" />
		<!--defaultC32 => Default for the 32 component of the Elastic Stiffness Tensor in Voigt notation-->
		<xsd:attribute name="defaultC32" type="real64" use="required" />
		<!--defaultC33 => Default for the 33 component of the Elastic Stiffness Tensor in Voigt notation-->
		<xsd:attribute name="defaultC33" type="real64" use="required" />
		<!--defaultC34 => Default for the 34 component of the Elastic Stiffness Tensor in Voigt notation-->
		<xsd:attribute name="defaultC34" type="real64" use="required" />
		<!--defaultC35 => Default for the 35 component of the Elastic Stiffness Tensor in Voigt notation-->
		<xsd:attribute name="defaultC35" type="real64" use="required" />
		<!--defaultC36 => Default for the 36 component of the Elastic Stiffness Tensor in Voigt notation-->
		<xsd:attribute name="defaultC36" type="real64" use="required" />
		<!--defaultC41 => Default for the 41 component of the Elastic Stiffness Tensor in Voigt notation-->
		<xsd:attribute name="defaultC41" type="real64" use="required" />
		<!--defaultC42 => Default for the 42 component of the Elastic Stiffness Tensor in Voigt notation-->
		<xsd:attribute name="defaultC42" type="real64" use="required" />
		<!--defaultC43 => Default for the 43 component of the Elastic Stiffness Tensor in Voigt notation-->
		<xsd:attribute name="defaultC43" type="real64" use="required" />
		<!--defaultC44 => Default for the 44 component of the Elastic Stiffness Tensor in Voigt notation-->
		<xsd:attribute name="defaultC44" type="real64" use="required" />
		<!--defaultC45 => Default for the 45 component of the Elastic Stiffness Tensor in Voigt notation-->
		<xsd:attribute name="defaultC45" type="real64" use="required" />
		<!--defaultC46 => Default for the 46 component of the Elastic Stiffness Tensor in Voigt notation-->
		<xsd:attribute name="defaultC46" type="real64" use="required" />
		<!--defaultC51 => Default for the 51 component of the Elastic Stiffness Tensor in Voigt notation-->
		<xsd:attribute name="defaultC51" type="real64" use="required" />
		<!--defaultC52 => Default for the 52 component of the Elastic Stiffness Tensor in Voigt notation-->
		<xsd:attribute name="defaultC52" type="real64" use="required" />
		<!--defaultC53 => Default for the 53 component of the Elastic Stiffness Tensor in Voigt notation-->
		<xsd:attribute name="defaultC53" type="real64" use="required" />
		<!--defaultC54 => Default for the 54 component of the Elastic Stiffness Tensor in Voigt notation-->
		<xsd:attribute name="defaultC54" type="real64" use="required" />
		<!--defaultC55 => Default for the 55 component of the Elastic Stiffness Tensor in Voigt notation-->
		<xsd:attribute name="defaultC55" type="real64" use="required" />
		<!--defaultC56 => Default for the 56 component of the Elastic Stiffness Tensor in Voigt notation-->
		<xsd:attribute name="defaultC56" type="real64" use="required" />
		<!--defaultC61 => Default for the 61 component of the Elastic Stiffness Tensor in Voigt notation-->
		<xsd:attribute name="defaultC61" type="real64" use="required" />
		<!--defaultC62 => Default for the 62 component of the Elastic Stiffness Tensor in Voigt notation-->
		<xsd:attribute name="defaultC62" type="real64" use="required" />
		<!--defaultC63 => Default for the 63 component of the Elastic Stiffness Tensor in Voigt notation-->
		<xsd:attribute name="defaultC63" type="real64" use="required" />
		<!--defaultC64 => Default for the 64 component of the Elastic Stiffness Tensor in Voigt notation-->
		<xsd:attribute name="defaultC64" type="real64" use="required" />
		<!--defaultC65 => Default for the 65 component of the Elastic Stiffness Tensor in Voigt notation-->
		<xsd:attribute name="defaultC65" type="real64" use="required" />
		<!--defaultC66 => Default for the 66 component of the Elastic Stiffness Tensor in Voigt notation-->
		<xsd:attribute name="defaultC66" type="real64" use="required" />
		<!--defaultDensity => Default Material Density-->
		<xsd:attribute name="defaultDensity" type="real64" use="required" />
		<!--name => A name is required for any non-unique nodes-->
		<xsd:attribute name="name" type="string" use="required" />
	</xsd:complexType>
	<xsd:complexType name="LinearElasticIsotropicType">
		<!--compressibility => Rock Compressibilty-->
		<xsd:attribute name="compressibility" type="real64" default="-1" />
		<!--defaultBulkModulus => Elastic Bulk Modulus Parameter-->
		<xsd:attribute name="defaultBulkModulus" type="real64" default="-1" />
		<!--defaultDensity => Default Material Density-->
		<xsd:attribute name="defaultDensity" type="real64" use="required" />
		<!--defaultPoissonRatio => Poisson's ratio-->
		<xsd:attribute name="defaultPoissonRatio" type="real64" default="-1" />
		<!--defaultShearModulus => Elastic Shear Modulus Parameter-->
		<xsd:attribute name="defaultShearModulus" type="real64" default="-1" />
		<!--defaultYoungsModulus => Elastic Young's Modulus.-->
		<xsd:attribute name="defaultYoungsModulus" type="real64" default="-1" />
		<!--referencePressure => ReferencePressure-->
		<xsd:attribute name="referencePressure" type="real64" default="0" />
		<!--name => A name is required for any non-unique nodes-->
		<xsd:attribute name="name" type="string" use="required" />
	</xsd:complexType>
	<xsd:complexType name="LinearViscoElasticAnisotropicType">
		<!--c11 => Default for the 11 component of the Elastic Stiffness Tensor in Voigt notation-->
		<xsd:attribute name="c11" type="real64" use="required" />
		<!--c12 => Default for the 12 component of the Elastic Stiffness Tensor in Voigt notation-->
		<xsd:attribute name="c12" type="real64" use="required" />
		<!--c13 => Default for the 13 component of the Elastic Stiffness Tensor in Voigt notation-->
		<xsd:attribute name="c13" type="real64" use="required" />
		<!--c14 => Default for the 14 component of the Elastic Stiffness Tensor in Voigt notation-->
		<xsd:attribute name="c14" type="real64" use="required" />
		<!--c15 => Default for the 15 component of the Elastic Stiffness Tensor in Voigt notation-->
		<xsd:attribute name="c15" type="real64" use="required" />
		<!--c16 => Default for the 16 component of the Elastic Stiffness Tensor in Voigt notation-->
		<xsd:attribute name="c16" type="real64" use="required" />
		<!--c21 => Default for the 21 component of the Elastic Stiffness Tensor in Voigt notation-->
		<xsd:attribute name="c21" type="real64" use="required" />
		<!--c22 => Default for the 22 component of the Elastic Stiffness Tensor in Voigt notation-->
		<xsd:attribute name="c22" type="real64" use="required" />
		<!--c23 => Default for the 23 component of the Elastic Stiffness Tensor in Voigt notation-->
		<xsd:attribute name="c23" type="real64" use="required" />
		<!--c24 => Default for the 24 component of the Elastic Stiffness Tensor in Voigt notation-->
		<xsd:attribute name="c24" type="real64" use="required" />
		<!--c25 => Default for the 25 component of the Elastic Stiffness Tensor in Voigt notation-->
		<xsd:attribute name="c25" type="real64" use="required" />
		<!--c26 => Default for the 26 component of the Elastic Stiffness Tensor in Voigt notation-->
		<xsd:attribute name="c26" type="real64" use="required" />
		<!--c31 => Default for the 31 component of the Elastic Stiffness Tensor in Voigt notation-->
		<xsd:attribute name="c31" type="real64" use="required" />
		<!--c32 => Default for the 32 component of the Elastic Stiffness Tensor in Voigt notation-->
		<xsd:attribute name="c32" type="real64" use="required" />
		<!--c33 => Default for the 33 component of the Elastic Stiffness Tensor in Voigt notation-->
		<xsd:attribute name="c33" type="real64" use="required" />
		<!--c34 => Default for the 34 component of the Elastic Stiffness Tensor in Voigt notation-->
		<xsd:attribute name="c34" type="real64" use="required" />
		<!--c35 => Default for the 35 component of the Elastic Stiffness Tensor in Voigt notation-->
		<xsd:attribute name="c35" type="real64" use="required" />
		<!--c36 => Default for the 36 component of the Elastic Stiffness Tensor in Voigt notation-->
		<xsd:attribute name="c36" type="real64" use="required" />
		<!--c41 => Default for the 41 component of the Elastic Stiffness Tensor in Voigt notation-->
		<xsd:attribute name="c41" type="real64" use="required" />
		<!--c42 => Default for the 42 component of the Elastic Stiffness Tensor in Voigt notation-->
		<xsd:attribute name="c42" type="real64" use="required" />
		<!--c43 => Default for the 43 component of the Elastic Stiffness Tensor in Voigt notation-->
		<xsd:attribute name="c43" type="real64" use="required" />
		<!--c44 => Default for the 44 component of the Elastic Stiffness Tensor in Voigt notation-->
		<xsd:attribute name="c44" type="real64" use="required" />
		<!--c45 => Default for the 45 component of the Elastic Stiffness Tensor in Voigt notation-->
		<xsd:attribute name="c45" type="real64" use="required" />
		<!--c46 => Default for the 46 component of the Elastic Stiffness Tensor in Voigt notation-->
		<xsd:attribute name="c46" type="real64" use="required" />
		<!--c51 => Default for the 51 component of the Elastic Stiffness Tensor in Voigt notation-->
		<xsd:attribute name="c51" type="real64" use="required" />
		<!--c52 => Default for the 52 component of the Elastic Stiffness Tensor in Voigt notation-->
		<xsd:attribute name="c52" type="real64" use="required" />
		<!--c53 => Default for the 53 component of the Elastic Stiffness Tensor in Voigt notation-->
		<xsd:attribute name="c53" type="real64" use="required" />
		<!--c54 => Default for the 54 component of the Elastic Stiffness Tensor in Voigt notation-->
		<xsd:attribute name="c54" type="real64" use="required" />
		<!--c55 => Default for the 55 component of the Elastic Stiffness Tensor in Voigt notation-->
		<xsd:attribute name="c55" type="real64" use="required" />
		<!--c56 => Default for the 56 component of the Elastic Stiffness Tensor in Voigt notation-->
		<xsd:attribute name="c56" type="real64" use="required" />
		<!--c61 => Default for the 61 component of the Elastic Stiffness Tensor in Voigt notation-->
		<xsd:attribute name="c61" type="real64" use="required" />
		<!--c62 => Default for the 62 component of the Elastic Stiffness Tensor in Voigt notation-->
		<xsd:attribute name="c62" type="real64" use="required" />
		<!--c63 => Default for the 63 component of the Elastic Stiffness Tensor in Voigt notation-->
		<xsd:attribute name="c63" type="real64" use="required" />
		<!--c64 => Default for the 64 component of the Elastic Stiffness Tensor in Voigt notation-->
		<xsd:attribute name="c64" type="real64" use="required" />
		<!--c65 => Default for the 65 component of the Elastic Stiffness Tensor in Voigt notation-->
		<xsd:attribute name="c65" type="real64" use="required" />
		<!--c66 => Default for the 66 component of the Elastic Stiffness Tensor in Voigt notation-->
		<xsd:attribute name="c66" type="real64" use="required" />
		<!--defaultDensity => Default Material Density-->
		<xsd:attribute name="defaultDensity" type="real64" use="required" />
		<!--viscosity => Material Viscosity-->
		<xsd:attribute name="viscosity" type="real64" default="0" />
		<!--name => A name is required for any non-unique nodes-->
		<xsd:attribute name="name" type="string" use="required" />
	</xsd:complexType>
	<xsd:complexType name="LinearViscoElasticIsotropicType">
		<!--compressibility => Rock Compressibilty-->
		<xsd:attribute name="compressibility" type="real64" default="-1" />
		<!--defaultBulkModulus => Elastic Bulk Modulus Parameter-->
		<xsd:attribute name="defaultBulkModulus" type="real64" default="-1" />
		<!--defaultDensity => Default Material Density-->
		<xsd:attribute name="defaultDensity" type="real64" use="required" />
		<!--defaultPoissonRatio => Poisson's ratio-->
		<xsd:attribute name="defaultPoissonRatio" type="real64" default="-1" />
		<!--defaultShearModulus => Elastic Shear Modulus Parameter-->
		<xsd:attribute name="defaultShearModulus" type="real64" default="-1" />
		<!--defaultYoungsModulus => Elastic Young's Modulus.-->
		<xsd:attribute name="defaultYoungsModulus" type="real64" default="-1" />
		<!--referencePressure => ReferencePressure-->
		<xsd:attribute name="referencePressure" type="real64" default="0" />
		<!--viscosity => Material Viscosity-->
		<xsd:attribute name="viscosity" type="real64" default="0" />
		<!--name => A name is required for any non-unique nodes-->
		<xsd:attribute name="name" type="string" use="required" />
	</xsd:complexType>
	<xsd:complexType name="PoreVolumeCompressibleSolidType">
		<!--compressibility => Solid compressibility-->
		<xsd:attribute name="compressibility" type="real64" use="required" />
		<!--defaultDensity => Default Material Density-->
		<xsd:attribute name="defaultDensity" type="real64" use="required" />
		<!--referencePressure => Reference pressure for fluid compressibility-->
		<xsd:attribute name="referencePressure" type="real64" use="required" />
		<!--name => A name is required for any non-unique nodes-->
		<xsd:attribute name="name" type="string" use="required" />
	</xsd:complexType>
	<xsd:complexType name="PoroLinearElasticAnisotropicType">
		<!--BiotCoefficient => Biot's coefficient-->
		<xsd:attribute name="BiotCoefficient" type="real64" default="0" />
		<!--defaultC11 => Default for the 11 component of the Elastic Stiffness Tensor in Voigt notation-->
		<xsd:attribute name="defaultC11" type="real64" use="required" />
		<!--defaultC12 => Default for the 12 component of the Elastic Stiffness Tensor in Voigt notation-->
		<xsd:attribute name="defaultC12" type="real64" use="required" />
		<!--defaultC13 => Default for the 13 component of the Elastic Stiffness Tensor in Voigt notation-->
		<xsd:attribute name="defaultC13" type="real64" use="required" />
		<!--defaultC14 => Default for the 14 component of the Elastic Stiffness Tensor in Voigt notation-->
		<xsd:attribute name="defaultC14" type="real64" use="required" />
		<!--defaultC15 => Default for the 15 component of the Elastic Stiffness Tensor in Voigt notation-->
		<xsd:attribute name="defaultC15" type="real64" use="required" />
		<!--defaultC16 => Default for the 16 component of the Elastic Stiffness Tensor in Voigt notation-->
		<xsd:attribute name="defaultC16" type="real64" use="required" />
		<!--defaultC21 => Default for the 21 component of the Elastic Stiffness Tensor in Voigt notation-->
		<xsd:attribute name="defaultC21" type="real64" use="required" />
		<!--defaultC22 => Default for the 22 component of the Elastic Stiffness Tensor in Voigt notation-->
		<xsd:attribute name="defaultC22" type="real64" use="required" />
		<!--defaultC23 => Default for the 23 component of the Elastic Stiffness Tensor in Voigt notation-->
		<xsd:attribute name="defaultC23" type="real64" use="required" />
		<!--defaultC24 => Default for the 24 component of the Elastic Stiffness Tensor in Voigt notation-->
		<xsd:attribute name="defaultC24" type="real64" use="required" />
		<!--defaultC25 => Default for the 25 component of the Elastic Stiffness Tensor in Voigt notation-->
		<xsd:attribute name="defaultC25" type="real64" use="required" />
		<!--defaultC26 => Default for the 26 component of the Elastic Stiffness Tensor in Voigt notation-->
		<xsd:attribute name="defaultC26" type="real64" use="required" />
		<!--defaultC31 => Default for the 31 component of the Elastic Stiffness Tensor in Voigt notation-->
		<xsd:attribute name="defaultC31" type="real64" use="required" />
		<!--defaultC32 => Default for the 32 component of the Elastic Stiffness Tensor in Voigt notation-->
		<xsd:attribute name="defaultC32" type="real64" use="required" />
		<!--defaultC33 => Default for the 33 component of the Elastic Stiffness Tensor in Voigt notation-->
		<xsd:attribute name="defaultC33" type="real64" use="required" />
		<!--defaultC34 => Default for the 34 component of the Elastic Stiffness Tensor in Voigt notation-->
		<xsd:attribute name="defaultC34" type="real64" use="required" />
		<!--defaultC35 => Default for the 35 component of the Elastic Stiffness Tensor in Voigt notation-->
		<xsd:attribute name="defaultC35" type="real64" use="required" />
		<!--defaultC36 => Default for the 36 component of the Elastic Stiffness Tensor in Voigt notation-->
		<xsd:attribute name="defaultC36" type="real64" use="required" />
		<!--defaultC41 => Default for the 41 component of the Elastic Stiffness Tensor in Voigt notation-->
		<xsd:attribute name="defaultC41" type="real64" use="required" />
		<!--defaultC42 => Default for the 42 component of the Elastic Stiffness Tensor in Voigt notation-->
		<xsd:attribute name="defaultC42" type="real64" use="required" />
		<!--defaultC43 => Default for the 43 component of the Elastic Stiffness Tensor in Voigt notation-->
		<xsd:attribute name="defaultC43" type="real64" use="required" />
		<!--defaultC44 => Default for the 44 component of the Elastic Stiffness Tensor in Voigt notation-->
		<xsd:attribute name="defaultC44" type="real64" use="required" />
		<!--defaultC45 => Default for the 45 component of the Elastic Stiffness Tensor in Voigt notation-->
		<xsd:attribute name="defaultC45" type="real64" use="required" />
		<!--defaultC46 => Default for the 46 component of the Elastic Stiffness Tensor in Voigt notation-->
		<xsd:attribute name="defaultC46" type="real64" use="required" />
		<!--defaultC51 => Default for the 51 component of the Elastic Stiffness Tensor in Voigt notation-->
		<xsd:attribute name="defaultC51" type="real64" use="required" />
		<!--defaultC52 => Default for the 52 component of the Elastic Stiffness Tensor in Voigt notation-->
		<xsd:attribute name="defaultC52" type="real64" use="required" />
		<!--defaultC53 => Default for the 53 component of the Elastic Stiffness Tensor in Voigt notation-->
		<xsd:attribute name="defaultC53" type="real64" use="required" />
		<!--defaultC54 => Default for the 54 component of the Elastic Stiffness Tensor in Voigt notation-->
		<xsd:attribute name="defaultC54" type="real64" use="required" />
		<!--defaultC55 => Default for the 55 component of the Elastic Stiffness Tensor in Voigt notation-->
		<xsd:attribute name="defaultC55" type="real64" use="required" />
		<!--defaultC56 => Default for the 56 component of the Elastic Stiffness Tensor in Voigt notation-->
		<xsd:attribute name="defaultC56" type="real64" use="required" />
		<!--defaultC61 => Default for the 61 component of the Elastic Stiffness Tensor in Voigt notation-->
		<xsd:attribute name="defaultC61" type="real64" use="required" />
		<!--defaultC62 => Default for the 62 component of the Elastic Stiffness Tensor in Voigt notation-->
		<xsd:attribute name="defaultC62" type="real64" use="required" />
		<!--defaultC63 => Default for the 63 component of the Elastic Stiffness Tensor in Voigt notation-->
		<xsd:attribute name="defaultC63" type="real64" use="required" />
		<!--defaultC64 => Default for the 64 component of the Elastic Stiffness Tensor in Voigt notation-->
		<xsd:attribute name="defaultC64" type="real64" use="required" />
		<!--defaultC65 => Default for the 65 component of the Elastic Stiffness Tensor in Voigt notation-->
		<xsd:attribute name="defaultC65" type="real64" use="required" />
		<!--defaultC66 => Default for the 66 component of the Elastic Stiffness Tensor in Voigt notation-->
		<xsd:attribute name="defaultC66" type="real64" use="required" />
		<!--defaultDensity => Default Material Density-->
		<xsd:attribute name="defaultDensity" type="real64" use="required" />
		<!--name => A name is required for any non-unique nodes-->
		<xsd:attribute name="name" type="string" use="required" />
	</xsd:complexType>
	<xsd:complexType name="PoroLinearElasticIsotropicType">
		<!--BiotCoefficient => Biot's coefficient-->
		<xsd:attribute name="BiotCoefficient" type="real64" default="0" />
		<!--compressibility => Rock Compressibilty-->
		<xsd:attribute name="compressibility" type="real64" default="-1" />
		<!--defaultBulkModulus => Elastic Bulk Modulus Parameter-->
		<xsd:attribute name="defaultBulkModulus" type="real64" default="-1" />
		<!--defaultDensity => Default Material Density-->
		<xsd:attribute name="defaultDensity" type="real64" use="required" />
		<!--defaultPoissonRatio => Poisson's ratio-->
		<xsd:attribute name="defaultPoissonRatio" type="real64" default="-1" />
		<!--defaultShearModulus => Elastic Shear Modulus Parameter-->
		<xsd:attribute name="defaultShearModulus" type="real64" default="-1" />
		<!--defaultYoungsModulus => Elastic Young's Modulus.-->
		<xsd:attribute name="defaultYoungsModulus" type="real64" default="-1" />
		<!--referencePressure => ReferencePressure-->
		<xsd:attribute name="referencePressure" type="real64" default="0" />
		<!--name => A name is required for any non-unique nodes-->
		<xsd:attribute name="name" type="string" use="required" />
	</xsd:complexType>
	<xsd:complexType name="PoroLinearViscoElasticAnisotropicType">
		<!--BiotCoefficient => Biot's coefficient-->
		<xsd:attribute name="BiotCoefficient" type="real64" default="0" />
		<!--c11 => Default for the 11 component of the Elastic Stiffness Tensor in Voigt notation-->
		<xsd:attribute name="c11" type="real64" use="required" />
		<!--c12 => Default for the 12 component of the Elastic Stiffness Tensor in Voigt notation-->
		<xsd:attribute name="c12" type="real64" use="required" />
		<!--c13 => Default for the 13 component of the Elastic Stiffness Tensor in Voigt notation-->
		<xsd:attribute name="c13" type="real64" use="required" />
		<!--c14 => Default for the 14 component of the Elastic Stiffness Tensor in Voigt notation-->
		<xsd:attribute name="c14" type="real64" use="required" />
		<!--c15 => Default for the 15 component of the Elastic Stiffness Tensor in Voigt notation-->
		<xsd:attribute name="c15" type="real64" use="required" />
		<!--c16 => Default for the 16 component of the Elastic Stiffness Tensor in Voigt notation-->
		<xsd:attribute name="c16" type="real64" use="required" />
		<!--c21 => Default for the 21 component of the Elastic Stiffness Tensor in Voigt notation-->
		<xsd:attribute name="c21" type="real64" use="required" />
		<!--c22 => Default for the 22 component of the Elastic Stiffness Tensor in Voigt notation-->
		<xsd:attribute name="c22" type="real64" use="required" />
		<!--c23 => Default for the 23 component of the Elastic Stiffness Tensor in Voigt notation-->
		<xsd:attribute name="c23" type="real64" use="required" />
		<!--c24 => Default for the 24 component of the Elastic Stiffness Tensor in Voigt notation-->
		<xsd:attribute name="c24" type="real64" use="required" />
		<!--c25 => Default for the 25 component of the Elastic Stiffness Tensor in Voigt notation-->
		<xsd:attribute name="c25" type="real64" use="required" />
		<!--c26 => Default for the 26 component of the Elastic Stiffness Tensor in Voigt notation-->
		<xsd:attribute name="c26" type="real64" use="required" />
		<!--c31 => Default for the 31 component of the Elastic Stiffness Tensor in Voigt notation-->
		<xsd:attribute name="c31" type="real64" use="required" />
		<!--c32 => Default for the 32 component of the Elastic Stiffness Tensor in Voigt notation-->
		<xsd:attribute name="c32" type="real64" use="required" />
		<!--c33 => Default for the 33 component of the Elastic Stiffness Tensor in Voigt notation-->
		<xsd:attribute name="c33" type="real64" use="required" />
		<!--c34 => Default for the 34 component of the Elastic Stiffness Tensor in Voigt notation-->
		<xsd:attribute name="c34" type="real64" use="required" />
		<!--c35 => Default for the 35 component of the Elastic Stiffness Tensor in Voigt notation-->
		<xsd:attribute name="c35" type="real64" use="required" />
		<!--c36 => Default for the 36 component of the Elastic Stiffness Tensor in Voigt notation-->
		<xsd:attribute name="c36" type="real64" use="required" />
		<!--c41 => Default for the 41 component of the Elastic Stiffness Tensor in Voigt notation-->
		<xsd:attribute name="c41" type="real64" use="required" />
		<!--c42 => Default for the 42 component of the Elastic Stiffness Tensor in Voigt notation-->
		<xsd:attribute name="c42" type="real64" use="required" />
		<!--c43 => Default for the 43 component of the Elastic Stiffness Tensor in Voigt notation-->
		<xsd:attribute name="c43" type="real64" use="required" />
		<!--c44 => Default for the 44 component of the Elastic Stiffness Tensor in Voigt notation-->
		<xsd:attribute name="c44" type="real64" use="required" />
		<!--c45 => Default for the 45 component of the Elastic Stiffness Tensor in Voigt notation-->
		<xsd:attribute name="c45" type="real64" use="required" />
		<!--c46 => Default for the 46 component of the Elastic Stiffness Tensor in Voigt notation-->
		<xsd:attribute name="c46" type="real64" use="required" />
		<!--c51 => Default for the 51 component of the Elastic Stiffness Tensor in Voigt notation-->
		<xsd:attribute name="c51" type="real64" use="required" />
		<!--c52 => Default for the 52 component of the Elastic Stiffness Tensor in Voigt notation-->
		<xsd:attribute name="c52" type="real64" use="required" />
		<!--c53 => Default for the 53 component of the Elastic Stiffness Tensor in Voigt notation-->
		<xsd:attribute name="c53" type="real64" use="required" />
		<!--c54 => Default for the 54 component of the Elastic Stiffness Tensor in Voigt notation-->
		<xsd:attribute name="c54" type="real64" use="required" />
		<!--c55 => Default for the 55 component of the Elastic Stiffness Tensor in Voigt notation-->
		<xsd:attribute name="c55" type="real64" use="required" />
		<!--c56 => Default for the 56 component of the Elastic Stiffness Tensor in Voigt notation-->
		<xsd:attribute name="c56" type="real64" use="required" />
		<!--c61 => Default for the 61 component of the Elastic Stiffness Tensor in Voigt notation-->
		<xsd:attribute name="c61" type="real64" use="required" />
		<!--c62 => Default for the 62 component of the Elastic Stiffness Tensor in Voigt notation-->
		<xsd:attribute name="c62" type="real64" use="required" />
		<!--c63 => Default for the 63 component of the Elastic Stiffness Tensor in Voigt notation-->
		<xsd:attribute name="c63" type="real64" use="required" />
		<!--c64 => Default for the 64 component of the Elastic Stiffness Tensor in Voigt notation-->
		<xsd:attribute name="c64" type="real64" use="required" />
		<!--c65 => Default for the 65 component of the Elastic Stiffness Tensor in Voigt notation-->
		<xsd:attribute name="c65" type="real64" use="required" />
		<!--c66 => Default for the 66 component of the Elastic Stiffness Tensor in Voigt notation-->
		<xsd:attribute name="c66" type="real64" use="required" />
		<!--defaultDensity => Default Material Density-->
		<xsd:attribute name="defaultDensity" type="real64" use="required" />
		<!--viscosity => Material Viscosity-->
		<xsd:attribute name="viscosity" type="real64" default="0" />
		<!--name => A name is required for any non-unique nodes-->
		<xsd:attribute name="name" type="string" use="required" />
	</xsd:complexType>
	<xsd:complexType name="PoroLinearViscoElasticIsotropicType">
		<!--BiotCoefficient => Biot's coefficient-->
		<xsd:attribute name="BiotCoefficient" type="real64" default="0" />
		<!--compressibility => Rock Compressibilty-->
		<xsd:attribute name="compressibility" type="real64" default="-1" />
		<!--defaultBulkModulus => Elastic Bulk Modulus Parameter-->
		<xsd:attribute name="defaultBulkModulus" type="real64" default="-1" />
		<!--defaultDensity => Default Material Density-->
		<xsd:attribute name="defaultDensity" type="real64" use="required" />
		<!--defaultPoissonRatio => Poisson's ratio-->
		<xsd:attribute name="defaultPoissonRatio" type="real64" default="-1" />
		<!--defaultShearModulus => Elastic Shear Modulus Parameter-->
		<xsd:attribute name="defaultShearModulus" type="real64" default="-1" />
		<!--defaultYoungsModulus => Elastic Young's Modulus.-->
		<xsd:attribute name="defaultYoungsModulus" type="real64" default="-1" />
		<!--referencePressure => ReferencePressure-->
		<xsd:attribute name="referencePressure" type="real64" default="0" />
		<!--viscosity => Material Viscosity-->
		<xsd:attribute name="viscosity" type="real64" default="0" />
		<!--name => A name is required for any non-unique nodes-->
		<xsd:attribute name="name" type="string" use="required" />
	</xsd:complexType>
	<xsd:complexType name="VanGenuchtenBakerRelativePermeabilityType">
		<!--gasOilRelPermExponentInv => Rel perm power law exponent inverse for the pair (gas phase, oil phase) at residual water saturation-->
		<xsd:attribute name="gasOilRelPermExponentInv" type="real64_array" default="0.5" />
		<!--gasOilRelPermMaxValue => Maximum rel perm value for the pair (gas phase, oil phase) at residual water saturation-->
		<xsd:attribute name="gasOilRelPermMaxValue" type="real64_array" default="0" />
		<!--phaseMinVolumeFraction => Minimum volume fraction value for each phase-->
		<xsd:attribute name="phaseMinVolumeFraction" type="real64_array" default="0" />
		<!--phaseNames => List of fluid phases-->
		<xsd:attribute name="phaseNames" type="string_array" use="required" />
		<!--waterOilRelPermExponentInv => Rel perm power law exponent inverse for the pair (water phase, oil phase) at residual gas saturation-->
		<xsd:attribute name="waterOilRelPermExponentInv" type="real64_array" default="0.5" />
		<!--waterOilRelPermMaxValue => Maximum rel perm value for the pair (water phase, oil phase) at residual gas saturation-->
		<xsd:attribute name="waterOilRelPermMaxValue" type="real64_array" default="0" />
		<!--name => A name is required for any non-unique nodes-->
		<xsd:attribute name="name" type="string" use="required" />
	</xsd:complexType>
	<xsd:complexType name="VanGenuchtenCapillaryPressureType">
		<!--capPressureEpsilon => Saturation at which the extremum capillary pressure is attained; used to avoid infinite capillary pressure values for saturations close to 0 and 1-->
		<xsd:attribute name="capPressureEpsilon" type="real64" default="1e-06" />
		<!--phaseCapPressureExponentInv => Inverse of capillary power law exponent for each phase-->
		<xsd:attribute name="phaseCapPressureExponentInv" type="real64_array" default="0.5" />
		<!--phaseCapPressureMultiplier => Entry pressure value for each phase-->
		<xsd:attribute name="phaseCapPressureMultiplier" type="real64_array" default="1" />
		<!--phaseMinVolumeFraction => Minimum volume fraction value for each phase-->
		<xsd:attribute name="phaseMinVolumeFraction" type="real64_array" default="0" />
		<!--phaseNames => List of fluid phases-->
		<xsd:attribute name="phaseNames" type="string_array" use="required" />
		<!--name => A name is required for any non-unique nodes-->
		<xsd:attribute name="name" type="string" use="required" />
	</xsd:complexType>
	<xsd:complexType name="ElementRegionsType">
		<xsd:choice minOccurs="0" maxOccurs="unbounded">
			<xsd:element name="CellElementRegion" type="CellElementRegionType" />
			<xsd:element name="FaceElementRegion" type="FaceElementRegionType" />
			<xsd:element name="WellElementRegion" type="WellElementRegionType" />
		</xsd:choice>
	</xsd:complexType>
	<xsd:complexType name="CellElementRegionType">
		<xsd:choice minOccurs="0" maxOccurs="unbounded" />
		<!--cellBlocks => (no description available)-->
		<xsd:attribute name="cellBlocks" type="string_array" default="" />
		<!--coarseningRatio => (no description available)-->
		<xsd:attribute name="coarseningRatio" type="real64" default="0" />
		<!--materialList => List of materials present in this region-->
		<xsd:attribute name="materialList" type="string_array" use="required" />
		<!--name => A name is required for any non-unique nodes-->
		<xsd:attribute name="name" type="string" use="required" />
	</xsd:complexType>
	<xsd:complexType name="FaceElementRegionType">
		<xsd:choice minOccurs="0" maxOccurs="unbounded" />
		<!--defaultAperture => The default aperture of for new faceElements.-->
		<xsd:attribute name="defaultAperture" type="real64" use="required" />
		<!--materialList => List of materials present in this region-->
		<xsd:attribute name="materialList" type="string_array" use="required" />
		<!--name => A name is required for any non-unique nodes-->
		<xsd:attribute name="name" type="string" use="required" />
	</xsd:complexType>
	<xsd:complexType name="WellElementRegionType">
		<xsd:choice minOccurs="0" maxOccurs="unbounded" />
		<!--materialList => List of materials present in this region-->
		<xsd:attribute name="materialList" type="string_array" use="required" />
		<!--name => A name is required for any non-unique nodes-->
		<xsd:attribute name="name" type="string" use="required" />
	</xsd:complexType>
	<xsd:complexType name="IncludedType">
		<xsd:choice minOccurs="0" maxOccurs="unbounded">
			<xsd:element name="File" type="FileType" />
		</xsd:choice>
	</xsd:complexType>
	<xsd:complexType name="FileType">
		<!--name => A name is required for any non-unique nodes-->
		<xsd:attribute name="name" type="string" use="required" />
	</xsd:complexType>
	<xsd:complexType name="ParametersType">
		<xsd:choice minOccurs="0" maxOccurs="unbounded">
			<xsd:element name="Parameter" type="ParameterType" />
		</xsd:choice>
	</xsd:complexType>
	<xsd:complexType name="ParameterType">
		<!--value => Input parameter definition for the preprocessor-->
		<xsd:attribute name="value" type="string" use="required" />
		<!--name => A name is required for any non-unique nodes-->
		<xsd:attribute name="name" type="string" use="required" />
	</xsd:complexType>
</xsd:schema><|MERGE_RESOLUTION|>--- conflicted
+++ resolved
@@ -772,13 +772,10 @@
 		<xsd:attribute name="gravityFlag" type="integer" use="required" />
 		<!--initialDt => Initial time-step value required by the solver to the event manager.-->
 		<xsd:attribute name="initialDt" type="real64" default="1e+99" />
-<<<<<<< HEAD
 		<!--injectionRelaxationCoefficient => Relaxation Coefficient for injection BC in explicit flow solver-->
 		<xsd:attribute name="injectionRelaxationCoefficient" type="real64" default="1" />
-=======
 		<!--inputFluxEstimate => Initial estimate of the input flux used only for residual scaling. This should be essentially equivalent to the input flux * dt.-->
 		<xsd:attribute name="inputFluxEstimate" type="real64" default="1" />
->>>>>>> 223f6fda
 		<!--logLevel => Log level-->
 		<xsd:attribute name="logLevel" type="integer" default="0" />
 		<!--relPermName => Name of the relative permeability constitutive model to use-->
@@ -937,13 +934,10 @@
 		<xsd:attribute name="gravityFlag" type="integer" use="required" />
 		<!--initialDt => Initial time-step value required by the solver to the event manager.-->
 		<xsd:attribute name="initialDt" type="real64" default="1e+99" />
-<<<<<<< HEAD
 		<!--injectionRelaxationCoefficient => Relaxation Coefficient for injection BC in explicit flow solver-->
 		<xsd:attribute name="injectionRelaxationCoefficient" type="real64" default="1" />
-=======
 		<!--inputFluxEstimate => Initial estimate of the input flux used only for residual scaling. This should be essentially equivalent to the input flux * dt.-->
 		<xsd:attribute name="inputFluxEstimate" type="real64" default="1" />
->>>>>>> 223f6fda
 		<!--logLevel => Log level-->
 		<xsd:attribute name="logLevel" type="integer" default="0" />
 		<!--relaxationCoefficient => Relaxation Coefficient for mass flux in explicit flow solver-->
