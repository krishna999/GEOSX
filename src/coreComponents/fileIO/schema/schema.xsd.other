<?xml version="1.0"?>
<xsd:schema xmlns:xsd="http://www.w3.org/2001/XMLSchema">
	<xsd:annotation>
		<xsd:documentation xml:lang="en">GEOSX Input Schema</xsd:documentation>
	</xsd:annotation>
	<xsd:simpleType name="string">
		<xsd:restriction base="xsd:string">
			<xsd:pattern value="[^,\{\}]*" />
		</xsd:restriction>
	</xsd:simpleType>
	<xsd:simpleType name="real32_array3d">
		<xsd:restriction base="xsd:string">
			<xsd:pattern value="\{(\{(\{([+-]?[\d]*([\d]\.?|\.[\d])[\d]*([eE][-+]?[\d]+|\s*),\s*)*[+-]?[\d]*([\d]\.?|\.[\d])[\d]*([eE][-+]?[\d]+|\s*)\},\s*)*\{([+-]?[\d]*([\d]\.?|\.[\d])[\d]*([eE][-+]?[\d]+|\s*),\s*)*[+-]?[\d]*([\d]\.?|\.[\d])[\d]*([eE][-+]?[\d]+|\s*)\}\},\s*)*\{(\{([+-]?[\d]*([\d]\.?|\.[\d])[\d]*([eE][-+]?[\d]+|\s*),\s*)*[+-]?[\d]*([\d]\.?|\.[\d])[\d]*([eE][-+]?[\d]+|\s*)\},\s*)*\{([+-]?[\d]*([\d]\.?|\.[\d])[\d]*([eE][-+]?[\d]+|\s*),\s*)*[+-]?[\d]*([\d]\.?|\.[\d])[\d]*([eE][-+]?[\d]+|\s*)\}\}\}" />
		</xsd:restriction>
	</xsd:simpleType>
	<xsd:simpleType name="globalIndex_array3d">
		<xsd:restriction base="xsd:string">
			<xsd:pattern value="\{(\{(\{([+-]?[\d]+,\s*)*[+-]?[\d]+\},\s*)*\{([+-]?[\d]+,\s*)*[+-]?[\d]+\}\},\s*)*\{(\{([+-]?[\d]+,\s*)*[+-]?[\d]+\},\s*)*\{([+-]?[\d]+,\s*)*[+-]?[\d]+\}\}\}" />
		</xsd:restriction>
	</xsd:simpleType>
	<xsd:simpleType name="real64_array3d">
		<xsd:restriction base="xsd:string">
			<xsd:pattern value="\{(\{(\{([+-]?[\d]*([\d]\.?|\.[\d])[\d]*([eE][-+]?[\d]+|\s*),\s*)*[+-]?[\d]*([\d]\.?|\.[\d])[\d]*([eE][-+]?[\d]+|\s*)\},\s*)*\{([+-]?[\d]*([\d]\.?|\.[\d])[\d]*([eE][-+]?[\d]+|\s*),\s*)*[+-]?[\d]*([\d]\.?|\.[\d])[\d]*([eE][-+]?[\d]+|\s*)\}\},\s*)*\{(\{([+-]?[\d]*([\d]\.?|\.[\d])[\d]*([eE][-+]?[\d]+|\s*),\s*)*[+-]?[\d]*([\d]\.?|\.[\d])[\d]*([eE][-+]?[\d]+|\s*)\},\s*)*\{([+-]?[\d]*([\d]\.?|\.[\d])[\d]*([eE][-+]?[\d]+|\s*),\s*)*[+-]?[\d]*([\d]\.?|\.[\d])[\d]*([eE][-+]?[\d]+|\s*)\}\}\}" />
		</xsd:restriction>
	</xsd:simpleType>
	<xsd:simpleType name="r2_array2d">
		<xsd:restriction base="xsd:string">
			<xsd:pattern value="\{(\{(([+-]?[\d]*([\d]\.?|\.[\d])[\d]*([eE][-+]?[\d]+|\s*),\s*){8}[+-]?[\d]*([\d]\.?|\.[\d])[\d]*([eE][-+]?[\d]+|\s*),\s*)*([+-]?[\d]*([\d]\.?|\.[\d])[\d]*([eE][-+]?[\d]+|\s*),\s*){8}[+-]?[\d]*([\d]\.?|\.[\d])[\d]*([eE][-+]?[\d]+|\s*)\},\s*)*\{(([+-]?[\d]*([\d]\.?|\.[\d])[\d]*([eE][-+]?[\d]+|\s*),\s*){8}[+-]?[\d]*([\d]\.?|\.[\d])[\d]*([eE][-+]?[\d]+|\s*),\s*)*([+-]?[\d]*([\d]\.?|\.[\d])[\d]*([eE][-+]?[\d]+|\s*),\s*){8}[+-]?[\d]*([\d]\.?|\.[\d])[\d]*([eE][-+]?[\d]+|\s*)\}\}" />
		</xsd:restriction>
	</xsd:simpleType>
	<xsd:simpleType name="mapPair_array">
		<xsd:restriction base="xsd:string">
			<xsd:pattern value="\{([^,\{\}]*,\s*)*[^,\{\}]*\}" />
		</xsd:restriction>
	</xsd:simpleType>
	<xsd:simpleType name="integer_array3d">
		<xsd:restriction base="xsd:string">
			<xsd:pattern value="\{(\{(\{([+-]?[\d]+,\s*)*[+-]?[\d]+\},\s*)*\{([+-]?[\d]+,\s*)*[+-]?[\d]+\}\},\s*)*\{(\{([+-]?[\d]+,\s*)*[+-]?[\d]+\},\s*)*\{([+-]?[\d]+,\s*)*[+-]?[\d]+\}\}\}" />
		</xsd:restriction>
	</xsd:simpleType>
	<xsd:simpleType name="r1_array2d">
		<xsd:restriction base="xsd:string">
			<xsd:pattern value="\{(\{(([+-]?[\d]*([\d]\.?|\.[\d])[\d]*([eE][-+]?[\d]+|\s*),\s*){2}[+-]?[\d]*([\d]\.?|\.[\d])[\d]*([eE][-+]?[\d]+|\s*),\s*)*([+-]?[\d]*([\d]\.?|\.[\d])[\d]*([eE][-+]?[\d]+|\s*),\s*){2}[+-]?[\d]*([\d]\.?|\.[\d])[\d]*([eE][-+]?[\d]+|\s*)\},\s*)*\{(([+-]?[\d]*([\d]\.?|\.[\d])[\d]*([eE][-+]?[\d]+|\s*),\s*){2}[+-]?[\d]*([\d]\.?|\.[\d])[\d]*([eE][-+]?[\d]+|\s*),\s*)*([+-]?[\d]*([\d]\.?|\.[\d])[\d]*([eE][-+]?[\d]+|\s*),\s*){2}[+-]?[\d]*([\d]\.?|\.[\d])[\d]*([eE][-+]?[\d]+|\s*)\}\}" />
		</xsd:restriction>
	</xsd:simpleType>
	<xsd:simpleType name="string_array">
		<xsd:restriction base="xsd:string">
			<xsd:pattern value="\{([^,\{\}]*,\s*)*[^,\{\}]*\}" />
		</xsd:restriction>
	</xsd:simpleType>
	<xsd:simpleType name="localIndex_array3d">
		<xsd:restriction base="xsd:string">
			<xsd:pattern value="\{(\{(\{([+-]?[\d]+,\s*)*[+-]?[\d]+\},\s*)*\{([+-]?[\d]+,\s*)*[+-]?[\d]+\}\},\s*)*\{(\{([+-]?[\d]+,\s*)*[+-]?[\d]+\},\s*)*\{([+-]?[\d]+,\s*)*[+-]?[\d]+\}\}\}" />
		</xsd:restriction>
	</xsd:simpleType>
	<xsd:simpleType name="real64_array2d">
		<xsd:restriction base="xsd:string">
			<xsd:pattern value="\{(\{([+-]?[\d]*([\d]\.?|\.[\d])[\d]*([eE][-+]?[\d]+|\s*),\s*)*[+-]?[\d]*([\d]\.?|\.[\d])[\d]*([eE][-+]?[\d]+|\s*)\},\s*)*\{([+-]?[\d]*([\d]\.?|\.[\d])[\d]*([eE][-+]?[\d]+|\s*),\s*)*[+-]?[\d]*([\d]\.?|\.[\d])[\d]*([eE][-+]?[\d]+|\s*)\}\}" />
		</xsd:restriction>
	</xsd:simpleType>
	<xsd:simpleType name="mapPair">
		<xsd:restriction base="xsd:string">
			<xsd:pattern value="[^,\{\}]*" />
		</xsd:restriction>
	</xsd:simpleType>
	<xsd:simpleType name="real32_array2d">
		<xsd:restriction base="xsd:string">
			<xsd:pattern value="\{(\{([+-]?[\d]*([\d]\.?|\.[\d])[\d]*([eE][-+]?[\d]+|\s*),\s*)*[+-]?[\d]*([\d]\.?|\.[\d])[\d]*([eE][-+]?[\d]+|\s*)\},\s*)*\{([+-]?[\d]*([\d]\.?|\.[\d])[\d]*([eE][-+]?[\d]+|\s*),\s*)*[+-]?[\d]*([\d]\.?|\.[\d])[\d]*([eE][-+]?[\d]+|\s*)\}\}" />
		</xsd:restriction>
	</xsd:simpleType>
	<xsd:simpleType name="r2Sym_array2d">
		<xsd:restriction base="xsd:string">
			<xsd:pattern value="\{(\{(([+-]?[\d]*([\d]\.?|\.[\d])[\d]*([eE][-+]?[\d]+|\s*),\s*){5}[+-]?[\d]*([\d]\.?|\.[\d])[\d]*([eE][-+]?[\d]+|\s*),\s*)*([+-]?[\d]*([\d]\.?|\.[\d])[\d]*([eE][-+]?[\d]+|\s*),\s*){5}[+-]?[\d]*([\d]\.?|\.[\d])[\d]*([eE][-+]?[\d]+|\s*)\},\s*)*\{(([+-]?[\d]*([\d]\.?|\.[\d])[\d]*([eE][-+]?[\d]+|\s*),\s*){5}[+-]?[\d]*([\d]\.?|\.[\d])[\d]*([eE][-+]?[\d]+|\s*),\s*)*([+-]?[\d]*([\d]\.?|\.[\d])[\d]*([eE][-+]?[\d]+|\s*),\s*){5}[+-]?[\d]*([\d]\.?|\.[\d])[\d]*([eE][-+]?[\d]+|\s*)\}\}" />
		</xsd:restriction>
	</xsd:simpleType>
	<xsd:simpleType name="globalIndex_array2d">
		<xsd:restriction base="xsd:string">
			<xsd:pattern value="\{(\{([+-]?[\d]+,\s*)*[+-]?[\d]+\},\s*)*\{([+-]?[\d]+,\s*)*[+-]?[\d]+\}\}" />
		</xsd:restriction>
	</xsd:simpleType>
	<xsd:simpleType name="localIndex_array2d">
		<xsd:restriction base="xsd:string">
			<xsd:pattern value="\{(\{([+-]?[\d]+,\s*)*[+-]?[\d]+\},\s*)*\{([+-]?[\d]+,\s*)*[+-]?[\d]+\}\}" />
		</xsd:restriction>
	</xsd:simpleType>
	<xsd:simpleType name="integer_array2d">
		<xsd:restriction base="xsd:string">
			<xsd:pattern value="\{(\{([+-]?[\d]+,\s*)*[+-]?[\d]+\},\s*)*\{([+-]?[\d]+,\s*)*[+-]?[\d]+\}\}" />
		</xsd:restriction>
	</xsd:simpleType>
	<xsd:simpleType name="r2Sym_array">
		<xsd:restriction base="xsd:string">
			<xsd:pattern value="\{(([+-]?[\d]*([\d]\.?|\.[\d])[\d]*([eE][-+]?[\d]+|\s*),\s*){5}[+-]?[\d]*([\d]\.?|\.[\d])[\d]*([eE][-+]?[\d]+|\s*),\s*)*([+-]?[\d]*([\d]\.?|\.[\d])[\d]*([eE][-+]?[\d]+|\s*),\s*){5}[+-]?[\d]*([\d]\.?|\.[\d])[\d]*([eE][-+]?[\d]+|\s*)\}" />
		</xsd:restriction>
	</xsd:simpleType>
	<xsd:simpleType name="r1_array">
		<xsd:restriction base="xsd:string">
			<xsd:pattern value="\{(([+-]?[\d]*([\d]\.?|\.[\d])[\d]*([eE][-+]?[\d]+|\s*),\s*){2}[+-]?[\d]*([\d]\.?|\.[\d])[\d]*([eE][-+]?[\d]+|\s*),\s*)*([+-]?[\d]*([\d]\.?|\.[\d])[\d]*([eE][-+]?[\d]+|\s*),\s*){2}[+-]?[\d]*([\d]\.?|\.[\d])[\d]*([eE][-+]?[\d]+|\s*)\}" />
		</xsd:restriction>
	</xsd:simpleType>
	<xsd:simpleType name="real32_array">
		<xsd:restriction base="xsd:string">
			<xsd:pattern value="\{([+-]?[\d]*([\d]\.?|\.[\d])[\d]*([eE][-+]?[\d]+|\s*),\s*)*[+-]?[\d]*([\d]\.?|\.[\d])[\d]*([eE][-+]?[\d]+|\s*)\}" />
		</xsd:restriction>
	</xsd:simpleType>
	<xsd:simpleType name="r2_array">
		<xsd:restriction base="xsd:string">
			<xsd:pattern value="\{(([+-]?[\d]*([\d]\.?|\.[\d])[\d]*([eE][-+]?[\d]+|\s*),\s*){8}[+-]?[\d]*([\d]\.?|\.[\d])[\d]*([eE][-+]?[\d]+|\s*),\s*)*([+-]?[\d]*([\d]\.?|\.[\d])[\d]*([eE][-+]?[\d]+|\s*),\s*){8}[+-]?[\d]*([\d]\.?|\.[\d])[\d]*([eE][-+]?[\d]+|\s*)\}" />
		</xsd:restriction>
	</xsd:simpleType>
	<xsd:simpleType name="globalIndex_array">
		<xsd:restriction base="xsd:string">
			<xsd:pattern value="\{([+-]?[\d]+,\s*)*[+-]?[\d]+\}" />
		</xsd:restriction>
	</xsd:simpleType>
	<xsd:simpleType name="real64_array">
		<xsd:restriction base="xsd:string">
			<xsd:pattern value="\{([+-]?[\d]*([\d]\.?|\.[\d])[\d]*([eE][-+]?[\d]+|\s*),\s*)*[+-]?[\d]*([\d]\.?|\.[\d])[\d]*([eE][-+]?[\d]+|\s*)\}" />
		</xsd:restriction>
	</xsd:simpleType>
	<xsd:simpleType name="localIndex_array">
		<xsd:restriction base="xsd:string">
			<xsd:pattern value="\{([+-]?[\d]+,\s*)*[+-]?[\d]+\}" />
		</xsd:restriction>
	</xsd:simpleType>
	<xsd:simpleType name="integer_array">
		<xsd:restriction base="xsd:string">
			<xsd:pattern value="\{([+-]?[\d]+,\s*)*[+-]?[\d]+\}" />
		</xsd:restriction>
	</xsd:simpleType>
	<xsd:simpleType name="R2SymTensor">
		<xsd:restriction base="xsd:string">
			<xsd:pattern value="([+-]?[\d]*([\d]\.?|\.[\d])[\d]*([eE][-+]?[\d]+|\s*),\s*){5}[+-]?[\d]*([\d]\.?|\.[\d])[\d]*([eE][-+]?[\d]+|\s*)" />
		</xsd:restriction>
	</xsd:simpleType>
	<xsd:simpleType name="R2Tensor">
		<xsd:restriction base="xsd:string">
			<xsd:pattern value="([+-]?[\d]*([\d]\.?|\.[\d])[\d]*([eE][-+]?[\d]+|\s*),\s*){8}[+-]?[\d]*([\d]\.?|\.[\d])[\d]*([eE][-+]?[\d]+|\s*)" />
		</xsd:restriction>
	</xsd:simpleType>
	<xsd:simpleType name="real64">
		<xsd:restriction base="xsd:string">
			<xsd:pattern value="[+-]?[\d]*([\d]\.?|\.[\d])[\d]*([eE][-+]?[\d]+|\s*)" />
		</xsd:restriction>
	</xsd:simpleType>
	<xsd:simpleType name="R1Tensor">
		<xsd:restriction base="xsd:string">
			<xsd:pattern value="([+-]?[\d]*([\d]\.?|\.[\d])[\d]*([eE][-+]?[\d]+|\s*),\s*){2}[+-]?[\d]*([\d]\.?|\.[\d])[\d]*([eE][-+]?[\d]+|\s*)" />
		</xsd:restriction>
	</xsd:simpleType>
	<xsd:simpleType name="globalIndex">
		<xsd:restriction base="xsd:string">
			<xsd:pattern value="[+-]?[\d]+" />
		</xsd:restriction>
	</xsd:simpleType>
	<xsd:simpleType name="localIndex">
		<xsd:restriction base="xsd:string">
			<xsd:pattern value="[+-]?[\d]+" />
		</xsd:restriction>
	</xsd:simpleType>
	<xsd:simpleType name="real32">
		<xsd:restriction base="xsd:string">
			<xsd:pattern value="[+-]?[\d]*([\d]\.?|\.[\d])[\d]*([eE][-+]?[\d]+|\s*)" />
		</xsd:restriction>
	</xsd:simpleType>
	<xsd:simpleType name="integer">
		<xsd:restriction base="xsd:string">
			<xsd:pattern value="[+-]?[\d]+" />
		</xsd:restriction>
	</xsd:simpleType>
	<xsd:element name="Problem" type="ProblemType" />
	<xsd:complexType name="ProblemType">
		<xsd:choice minOccurs="0" maxOccurs="unbounded">
			<xsd:element name="Events" type="EventsType" minOccurs="1" maxOccurs="1" />
			<xsd:element name="FieldSpecifications" type="FieldSpecificationsType" maxOccurs="1" />
			<xsd:element name="Functions" type="FunctionsType" maxOccurs="1" />
			<xsd:element name="Geometry" type="GeometryType" maxOccurs="1" />
			<xsd:element name="Included" type="IncludedType" maxOccurs="1" />
			<xsd:element name="Mesh" type="MeshType" minOccurs="1" maxOccurs="1" />
			<xsd:element name="NumericalMethods" type="NumericalMethodsType" maxOccurs="1" />
			<xsd:element name="Outputs" type="OutputsType" minOccurs="1" maxOccurs="1" />
			<xsd:element name="Parameters" type="ParametersType" maxOccurs="1" />
			<xsd:element name="Solvers" type="SolversType" minOccurs="1" maxOccurs="1" />
			<xsd:element name="commandLine" type="commandLineType" />
			<xsd:element name="domain" type="domainType" />
			<xsd:element name="neighborData" type="neighborDataType" />
			<xsd:element name="sets" type="setsType" />
			<xsd:element name="Constitutive" type="ConstitutiveType" maxOccurs="1" />
			<xsd:element name="ElementRegions" type="ElementRegionsType" maxOccurs="1" />
		</xsd:choice>
		<!--domainBoundaryIndicator => (no description available)-->
		<xsd:attribute name="domainBoundaryIndicator" type="integer_array" />
		<!--ghostRank => (no description available)-->
		<xsd:attribute name="ghostRank" type="integer_array" />
		<!--globalToLocalMap => (no description available)-->
		<xsd:attribute name="globalToLocalMap" type="geosx::mapBase&lt;long long, long, std::integral_constant&lt;bool, false&gt; &gt;" />
		<!--isExternal => (no description available)-->
		<xsd:attribute name="isExternal" type="integer_array" />
		<!--localToGlobalMap => Array that contains a map from localIndex to globalIndex.-->
		<xsd:attribute name="localToGlobalMap" type="globalIndex_array" />
	</xsd:complexType>
	<xsd:complexType name="EventsType">
		<xsd:choice minOccurs="0" maxOccurs="unbounded">
			<xsd:element name="HaltEvent" type="HaltEventType" />
			<xsd:element name="PeriodicEvent" type="PeriodicEventType" />
			<xsd:element name="SoloEvent" type="SoloEventType" />
		</xsd:choice>
		<!--currentSubEvent => Index of the current subevent.-->
		<xsd:attribute name="currentSubEvent" type="integer" />
		<!--cycle => Current simulation cycle number.-->
		<xsd:attribute name="cycle" type="integer" />
		<!--dt => Current simulation timestep.-->
		<xsd:attribute name="dt" type="real64" />
		<!--time => Current simulation time.-->
		<xsd:attribute name="time" type="real64" />
	</xsd:complexType>
	<xsd:complexType name="HaltEventType">
		<xsd:choice minOccurs="0" maxOccurs="unbounded">
			<xsd:element name="HaltEvent" type="HaltEventType" />
			<xsd:element name="PeriodicEvent" type="PeriodicEventType" />
			<xsd:element name="SoloEvent" type="SoloEventType" />
		</xsd:choice>
		<!--currentSubEvent => Index of the current subevent-->
		<xsd:attribute name="currentSubEvent" type="integer" />
		<!--isTargetExecuting => Index of the current subevent-->
		<xsd:attribute name="isTargetExecuting" type="integer" />
		<!--lastCycle => Last event occurrence (cycle)-->
		<xsd:attribute name="lastCycle" type="integer" />
		<!--lastTime => Last event occurrence (time)-->
		<xsd:attribute name="lastTime" type="real64" />
	</xsd:complexType>
	<xsd:complexType name="PeriodicEventType">
		<xsd:choice minOccurs="0" maxOccurs="unbounded">
			<xsd:element name="HaltEvent" type="HaltEventType" />
			<xsd:element name="PeriodicEvent" type="PeriodicEventType" />
			<xsd:element name="SoloEvent" type="SoloEventType" />
		</xsd:choice>
		<!--currentSubEvent => Index of the current subevent-->
		<xsd:attribute name="currentSubEvent" type="integer" />
		<!--isTargetExecuting => Index of the current subevent-->
		<xsd:attribute name="isTargetExecuting" type="integer" />
		<!--lastCycle => Last event occurrence (cycle)-->
		<xsd:attribute name="lastCycle" type="integer" />
		<!--lastTime => Last event occurrence (time)-->
		<xsd:attribute name="lastTime" type="real64" />
	</xsd:complexType>
	<xsd:complexType name="SoloEventType">
		<xsd:choice minOccurs="0" maxOccurs="unbounded">
			<xsd:element name="HaltEvent" type="HaltEventType" />
			<xsd:element name="PeriodicEvent" type="PeriodicEventType" />
			<xsd:element name="SoloEvent" type="SoloEventType" />
		</xsd:choice>
		<!--currentSubEvent => Index of the current subevent-->
		<xsd:attribute name="currentSubEvent" type="integer" />
		<!--isTargetExecuting => Index of the current subevent-->
		<xsd:attribute name="isTargetExecuting" type="integer" />
		<!--lastCycle => Last event occurrence (cycle)-->
		<xsd:attribute name="lastCycle" type="integer" />
		<!--lastTime => Last event occurrence (time)-->
		<xsd:attribute name="lastTime" type="real64" />
	</xsd:complexType>
	<xsd:complexType name="FieldSpecificationsType">
		<xsd:choice minOccurs="0" maxOccurs="unbounded">
			<xsd:element name="Dirichlet" type="DirichletType" />
			<xsd:element name="FieldSpecification" type="FieldSpecificationType" />
			<xsd:element name="SourceFlux" type="SourceFluxType" />
		</xsd:choice>
	</xsd:complexType>
	<xsd:complexType name="DirichletType" />
	<xsd:complexType name="FieldSpecificationType" />
	<xsd:complexType name="SourceFluxType" />
	<xsd:complexType name="FunctionsType">
		<xsd:choice minOccurs="0" maxOccurs="unbounded">
			<xsd:element name="CompositeFunction" type="CompositeFunctionType" />
			<xsd:element name="SymbolicFunction" type="SymbolicFunctionType" />
			<xsd:element name="TableFunction" type="TableFunctionType" />
		</xsd:choice>
	</xsd:complexType>
	<xsd:complexType name="CompositeFunctionType" />
	<xsd:complexType name="SymbolicFunctionType" />
	<xsd:complexType name="TableFunctionType" />
	<xsd:complexType name="GeometryType">
		<xsd:choice minOccurs="0" maxOccurs="unbounded">
			<xsd:element name="Box" type="BoxType" />
			<xsd:element name="Cylinder" type="CylinderType" />
			<xsd:element name="ThickPlane" type="ThickPlaneType" />
		</xsd:choice>
	</xsd:complexType>
	<xsd:complexType name="BoxType">
		<!--center => (no description available)-->
		<xsd:attribute name="center" type="R1Tensor" />
		<!--cosStrike => (no description available)-->
		<xsd:attribute name="cosStrike" type="real64" />
		<!--sinStrike => (no description available)-->
		<xsd:attribute name="sinStrike" type="real64" />
	</xsd:complexType>
	<xsd:complexType name="CylinderType" />
	<xsd:complexType name="ThickPlaneType" />
	<xsd:complexType name="IncludedType">
		<xsd:choice minOccurs="0" maxOccurs="unbounded">
			<xsd:element name="File" type="FileType" />
		</xsd:choice>
	</xsd:complexType>
	<xsd:complexType name="FileType" />
	<xsd:complexType name="MeshType">
		<xsd:choice minOccurs="0" maxOccurs="unbounded">
			<xsd:element name="InternalMesh" type="InternalMeshType" />
			<xsd:element name="InternalWell" type="InternalWellType" />
			<xsd:element name="MeshFile" type="MeshFileType" />
			<xsd:element name="PAMELAMeshGenerator" type="PAMELAMeshGeneratorType" />
		</xsd:choice>
	</xsd:complexType>
	<xsd:complexType name="InternalMeshType">
		<xsd:choice minOccurs="0" maxOccurs="unbounded">
			<xsd:element name="Level0" type="Level0Type" />
		</xsd:choice>
		<!--meshLevels => (no description available)-->
		<xsd:attribute name="meshLevels" type="integer" />
	</xsd:complexType>
	<xsd:complexType name="InternalWellType">
		<xsd:choice minOccurs="0" maxOccurs="unbounded">
			<xsd:element name="Level0" type="Level0Type" />
		</xsd:choice>
		<!--meshLevels => (no description available)-->
		<xsd:attribute name="meshLevels" type="integer" />
	</xsd:complexType>
	<xsd:complexType name="MeshFileType">
		<xsd:choice minOccurs="0" maxOccurs="unbounded">
			<xsd:element name="Level0" type="Level0Type" />
		</xsd:choice>
		<!--meshLevels => (no description available)-->
		<xsd:attribute name="meshLevels" type="integer" />
	</xsd:complexType>
	<xsd:complexType name="PAMELAMeshGeneratorType">
		<xsd:choice minOccurs="0" maxOccurs="unbounded">
			<xsd:element name="Level0" type="Level0Type" />
		</xsd:choice>
		<!--meshLevels => (no description available)-->
		<xsd:attribute name="meshLevels" type="integer" />
	</xsd:complexType>
	<xsd:complexType name="NumericalMethodsType">
		<xsd:choice minOccurs="0" maxOccurs="unbounded">
			<xsd:element name="BasisFunctions" type="BasisFunctionsType" maxOccurs="1" />
			<xsd:element name="FiniteElements" type="FiniteElementsType" maxOccurs="1" />
			<xsd:element name="FiniteVolume" type="FiniteVolumeType" maxOccurs="1" />
			<xsd:element name="QuadratureRules" type="QuadratureRulesType" maxOccurs="1" />
		</xsd:choice>
	</xsd:complexType>
	<xsd:complexType name="BasisFunctionsType">
		<xsd:choice minOccurs="0" maxOccurs="unbounded">
			<xsd:element name="LagrangeBasis1" type="LagrangeBasis1Type" />
			<xsd:element name="LagrangeBasis2" type="LagrangeBasis2Type" />
			<xsd:element name="LagrangeBasis3" type="LagrangeBasis3Type" />
		</xsd:choice>
	</xsd:complexType>
	<xsd:complexType name="LagrangeBasis1Type" />
	<xsd:complexType name="LagrangeBasis2Type" />
	<xsd:complexType name="LagrangeBasis3Type" />
	<xsd:complexType name="FiniteElementsType">
		<xsd:choice minOccurs="0" maxOccurs="unbounded">
			<xsd:element name="FiniteElementSpace" type="FiniteElementSpaceType" />
			<xsd:element name="NonlinearSolverParameters" type="NonlinearSolverParametersType" maxOccurs="1" />
			<xsd:element name="SystemSolverParameters" type="SystemSolverParametersType" maxOccurs="1" />
		</xsd:choice>
	</xsd:complexType>
	<xsd:complexType name="FiniteElementSpaceType" />
	<xsd:complexType name="NonlinearSolverParametersType">
		<!--newtonNumberOfIterations => Number of Newton's iterations.-->
		<xsd:attribute name="newtonNumberOfIterations" type="integer" />
	</xsd:complexType>
	<xsd:complexType name="SystemSolverParametersType">
<<<<<<< HEAD
		<!--krylovResidualFinal => Final Krylov solver residual.-->
		<xsd:attribute name="krylovResidualFinal" type="real64" />
		<!--krylovResidualInit => Initial Krylov solver residual.-->
		<xsd:attribute name="krylovResidualInit" type="real64" />
		<!--numberOfNewtonIterations => Number of Newton's iterations.-->
		<xsd:attribute name="numberOfNewtonIterations" type="integer" />
=======
		<!--KrylovResidualFinal => Final Krylov solver residual.-->
		<xsd:attribute name="KrylovResidualFinal" type="real64" />
		<!--KrylovResidualInit => Initial Krylov solver residual.-->
		<xsd:attribute name="KrylovResidualInit" type="real64" />
>>>>>>> 88417429
	</xsd:complexType>
	<xsd:complexType name="FiniteVolumeType">
		<xsd:choice minOccurs="0" maxOccurs="unbounded">
			<xsd:element name="TwoPointFluxApproximation" type="TwoPointFluxApproximationType" />
		</xsd:choice>
	</xsd:complexType>
	<xsd:complexType name="TwoPointFluxApproximationType">
		<!--cellStencil => (no description available)-->
		<xsd:attribute name="cellStencil" type="geosx::CellElementStencilTPFA" />
		<!--fractureStencil => (no description available)-->
		<xsd:attribute name="fractureStencil" type="geosx::FaceElementStencil" />
	</xsd:complexType>
	<xsd:complexType name="QuadratureRulesType">
		<xsd:choice minOccurs="0" maxOccurs="unbounded">
			<xsd:element name="GaussQuadrature1" type="GaussQuadrature1Type" />
			<xsd:element name="GaussQuadrature2" type="GaussQuadrature2Type" />
			<xsd:element name="GaussQuadrature3" type="GaussQuadrature3Type" />
		</xsd:choice>
	</xsd:complexType>
	<xsd:complexType name="GaussQuadrature1Type" />
	<xsd:complexType name="GaussQuadrature2Type" />
	<xsd:complexType name="GaussQuadrature3Type" />
	<xsd:complexType name="OutputsType">
		<xsd:choice minOccurs="0" maxOccurs="unbounded">
			<xsd:element name="ChomboIO" type="ChomboIOType" />
			<xsd:element name="Restart" type="RestartType" />
			<xsd:element name="Silo" type="SiloType" />
			<xsd:element name="VTK" type="VTKType" />
		</xsd:choice>
	</xsd:complexType>
	<xsd:complexType name="ChomboIOType" />
	<xsd:complexType name="RestartType" />
	<xsd:complexType name="SiloType" />
	<xsd:complexType name="VTKType" />
	<xsd:complexType name="ParametersType">
		<xsd:choice minOccurs="0" maxOccurs="unbounded">
			<xsd:element name="Parameter" type="ParameterType" />
		</xsd:choice>
	</xsd:complexType>
	<xsd:complexType name="ParameterType" />
	<xsd:complexType name="SolversType">
		<xsd:choice minOccurs="0" maxOccurs="unbounded">
			<xsd:element name="CompositionalMultiphaseFlow" type="CompositionalMultiphaseFlowType" />
			<xsd:element name="CompositionalMultiphaseWell" type="CompositionalMultiphaseWellType" />
			<xsd:element name="Hydrofracture" type="HydrofractureType" />
			<xsd:element name="LaplaceFEM" type="LaplaceFEMType" />
			<xsd:element name="Poroelastic" type="PoroelasticType" />
			<xsd:element name="Reservoir" type="ReservoirType" />
			<xsd:element name="SinglePhaseFlow" type="SinglePhaseFlowType" />
			<xsd:element name="SinglePhaseWell" type="SinglePhaseWellType" />
			<xsd:element name="SolidMechanicsLagrangianSSLE" type="SolidMechanicsLagrangianSSLEType" />
			<xsd:element name="SolidMechanics_LagrangianFEM" type="SolidMechanics_LagrangianFEMType" />
			<xsd:element name="SurfaceGenerator" type="SurfaceGeneratorType" />
		</xsd:choice>
	</xsd:complexType>
	<xsd:complexType name="CompositionalMultiphaseFlowType">
		<xsd:choice minOccurs="0" maxOccurs="unbounded">
			<xsd:element name="SystemSolverParameters" type="SystemSolverParametersType" maxOccurs="1" />
		</xsd:choice>
		<!--capPressureIndex => (no description available)-->
		<xsd:attribute name="capPressureIndex" type="localIndex" />
		<!--fluidIndex => (no description available)-->
		<xsd:attribute name="fluidIndex" type="localIndex" />
		<!--gravityVector => (no description available)-->
		<xsd:attribute name="gravityVector" type="R1Tensor" />
		<!--maxStableDt => Value of the Maximum Stable Timestep for this solver.-->
		<xsd:attribute name="maxStableDt" type="real64" />
		<!--relPermIndex => (no description available)-->
		<xsd:attribute name="relPermIndex" type="localIndex" />
		<!--solidIndex => (no description available)-->
		<xsd:attribute name="solidIndex" type="localIndex" />
	</xsd:complexType>
	<xsd:complexType name="CompositionalMultiphaseWellType">
		<xsd:choice minOccurs="0" maxOccurs="unbounded">
			<xsd:element name="SystemSolverParameters" type="SystemSolverParametersType" maxOccurs="1" />
		</xsd:choice>
		<!--elementRelPermIndex => (no description available)-->
		<xsd:attribute name="elementRelPermIndex" type="localIndex" />
		<!--gravityVector => (no description available)-->
		<xsd:attribute name="gravityVector" type="R1Tensor" />
		<!--maxStableDt => Value of the Maximum Stable Timestep for this solver.-->
		<xsd:attribute name="maxStableDt" type="real64" />
		<!--resFluidIndex => (no description available)-->
		<xsd:attribute name="resFluidIndex" type="localIndex" />
	</xsd:complexType>
	<xsd:complexType name="HydrofractureType">
		<xsd:choice minOccurs="0" maxOccurs="unbounded">
			<xsd:element name="SystemSolverParameters" type="SystemSolverParametersType" maxOccurs="1" />
		</xsd:choice>
		<!--gravityVector => (no description available)-->
		<xsd:attribute name="gravityVector" type="R1Tensor" />
		<!--maxStableDt => Value of the Maximum Stable Timestep for this solver.-->
		<xsd:attribute name="maxStableDt" type="real64" />
	</xsd:complexType>
	<xsd:complexType name="LaplaceFEMType">
		<xsd:choice minOccurs="0" maxOccurs="unbounded">
			<xsd:element name="SystemSolverParameters" type="SystemSolverParametersType" maxOccurs="1" />
		</xsd:choice>
		<!--gravityVector => (no description available)-->
		<xsd:attribute name="gravityVector" type="R1Tensor" />
		<!--maxStableDt => Value of the Maximum Stable Timestep for this solver.-->
		<xsd:attribute name="maxStableDt" type="real64" />
	</xsd:complexType>
	<xsd:complexType name="PoroelasticType">
		<xsd:choice minOccurs="0" maxOccurs="unbounded">
			<xsd:element name="SystemSolverParameters" type="SystemSolverParametersType" maxOccurs="1" />
		</xsd:choice>
		<!--gravityVector => (no description available)-->
		<xsd:attribute name="gravityVector" type="R1Tensor" />
		<!--maxStableDt => Value of the Maximum Stable Timestep for this solver.-->
		<xsd:attribute name="maxStableDt" type="real64" />
	</xsd:complexType>
	<xsd:complexType name="ReservoirType">
		<xsd:choice minOccurs="0" maxOccurs="unbounded">
			<xsd:element name="SystemSolverParameters" type="SystemSolverParametersType" maxOccurs="1" />
		</xsd:choice>
		<!--gravityVector => (no description available)-->
		<xsd:attribute name="gravityVector" type="R1Tensor" />
		<!--maxStableDt => Value of the Maximum Stable Timestep for this solver.-->
		<xsd:attribute name="maxStableDt" type="real64" />
	</xsd:complexType>
	<xsd:complexType name="SinglePhaseFlowType">
		<xsd:choice minOccurs="0" maxOccurs="unbounded">
			<xsd:element name="SystemSolverParameters" type="SystemSolverParametersType" maxOccurs="1" />
		</xsd:choice>
		<!--fluidIndex => (no description available)-->
		<xsd:attribute name="fluidIndex" type="localIndex" />
		<!--gravityVector => (no description available)-->
		<xsd:attribute name="gravityVector" type="R1Tensor" />
		<!--maxStableDt => Value of the Maximum Stable Timestep for this solver.-->
		<xsd:attribute name="maxStableDt" type="real64" />
		<!--solidIndex => (no description available)-->
		<xsd:attribute name="solidIndex" type="localIndex" />
	</xsd:complexType>
	<xsd:complexType name="SinglePhaseWellType">
		<xsd:choice minOccurs="0" maxOccurs="unbounded">
			<xsd:element name="SystemSolverParameters" type="SystemSolverParametersType" maxOccurs="1" />
		</xsd:choice>
		<!--gravityVector => (no description available)-->
		<xsd:attribute name="gravityVector" type="R1Tensor" />
		<!--maxStableDt => Value of the Maximum Stable Timestep for this solver.-->
		<xsd:attribute name="maxStableDt" type="real64" />
		<!--resFluidIndex => (no description available)-->
		<xsd:attribute name="resFluidIndex" type="localIndex" />
	</xsd:complexType>
	<xsd:complexType name="SolidMechanicsLagrangianSSLEType">
		<xsd:choice minOccurs="0" maxOccurs="unbounded">
			<xsd:element name="SystemSolverParameters" type="SystemSolverParametersType" maxOccurs="1" />
		</xsd:choice>
		<!--gravityVector => (no description available)-->
		<xsd:attribute name="gravityVector" type="R1Tensor" />
		<!--maxForce => The maximum force contribution in the problem domain.-->
		<xsd:attribute name="maxForce" type="real64" />
		<!--maxStableDt => Value of the Maximum Stable Timestep for this solver.-->
		<xsd:attribute name="maxStableDt" type="real64" />
		<!--timeIntegrationOptionEnum => Time integration enum class value.-->
		<xsd:attribute name="timeIntegrationOptionEnum" type="geosx::timeIntegrationOption" />
	</xsd:complexType>
	<xsd:complexType name="SolidMechanics_LagrangianFEMType">
		<xsd:choice minOccurs="0" maxOccurs="unbounded">
			<xsd:element name="SystemSolverParameters" type="SystemSolverParametersType" maxOccurs="1" />
		</xsd:choice>
		<!--gravityVector => (no description available)-->
		<xsd:attribute name="gravityVector" type="R1Tensor" />
		<!--maxForce => The maximum force contribution in the problem domain.-->
		<xsd:attribute name="maxForce" type="real64" />
		<!--maxStableDt => Value of the Maximum Stable Timestep for this solver.-->
		<xsd:attribute name="maxStableDt" type="real64" />
		<!--timeIntegrationOptionEnum => Time integration enum class value.-->
		<xsd:attribute name="timeIntegrationOptionEnum" type="geosx::timeIntegrationOption" />
	</xsd:complexType>
	<xsd:complexType name="SurfaceGeneratorType">
		<xsd:choice minOccurs="0" maxOccurs="unbounded">
			<xsd:element name="SystemSolverParameters" type="SystemSolverParametersType" maxOccurs="1" />
		</xsd:choice>
		<!--failCriterion => (no description available)-->
		<xsd:attribute name="failCriterion" type="integer" />
		<!--gravityVector => (no description available)-->
		<xsd:attribute name="gravityVector" type="R1Tensor" />
		<!--maxStableDt => Value of the Maximum Stable Timestep for this solver.-->
		<xsd:attribute name="maxStableDt" type="real64" />
		<!--tipEdges => Set containing all the tip edges-->
		<xsd:attribute name="tipEdges" type="LvArray::SortedArray&lt;long, long&gt;" />
		<!--tipFaces => Set containing all the tip faces-->
		<xsd:attribute name="tipFaces" type="LvArray::SortedArray&lt;long, long&gt;" />
		<!--tipNodes => Set containing all the nodes at the fracture tip-->
		<xsd:attribute name="tipNodes" type="LvArray::SortedArray&lt;long, long&gt;" />
		<!--trailingFaces => Set containing all the trailing faces-->
		<xsd:attribute name="trailingFaces" type="LvArray::SortedArray&lt;long, long&gt;" />
	</xsd:complexType>
	<xsd:complexType name="commandLineType">
		<!--beginFromRestart => Flag to indicate restart run.-->
		<xsd:attribute name="beginFromRestart" type="integer" />
		<!--inputFileName => Name of the input xml file.-->
		<xsd:attribute name="inputFileName" type="string" />
		<!--outputDirectory => Directory in which to put the output files, if not specified defaults to the current directory.-->
		<xsd:attribute name="outputDirectory" type="string" />
		<!--overridePartitionNumbers => Flag to indicate partition number override-->
		<xsd:attribute name="overridePartitionNumbers" type="integer" />
		<!--problemName => Used in writing the output files, if not specified defaults to the name of the input file..-->
		<xsd:attribute name="problemName" type="string" />
		<!--restartFileName => Name of the restart file.-->
		<xsd:attribute name="restartFileName" type="string" />
		<!--schemaFileName => Name of the output schema-->
		<xsd:attribute name="schemaFileName" type="string" />
		<!--xPartitionsOverride => Number of partitions in the x-direction-->
		<xsd:attribute name="xPartitionsOverride" type="integer" />
		<!--yPartitionsOverride => Number of partitions in the y-direction-->
		<xsd:attribute name="yPartitionsOverride" type="integer" />
		<!--zPartitionsOverride => Number of partitions in the z-direction-->
		<xsd:attribute name="zPartitionsOverride" type="integer" />
	</xsd:complexType>
	<xsd:complexType name="domainType">
		<xsd:choice minOccurs="0" maxOccurs="unbounded">
			<xsd:element name="Constitutive" type="ConstitutiveType" maxOccurs="1" />
			<xsd:element name="MeshBodies" type="MeshBodiesType" />
			<xsd:element name="cellManager" type="cellManagerType" />
		</xsd:choice>
		<!--Neighbors => (no description available)-->
		<xsd:attribute name="Neighbors" type="LvArray::Array&lt;geosx::NeighborCommunicator, 1, camp::int_seq&lt;long, 0l&gt;, long, LvArray::ChaiBuffer&gt;" />
		<!--partitionManager => (no description available)-->
		<xsd:attribute name="partitionManager" type="geosx::PartitionBase" />
	</xsd:complexType>
	<xsd:complexType name="ConstitutiveType">
		<xsd:choice minOccurs="0" maxOccurs="unbounded">
			<xsd:element name="BlackOilFluid" type="BlackOilFluidType" />
			<xsd:element name="BrooksCoreyBakerRelativePermeability" type="BrooksCoreyBakerRelativePermeabilityType" />
			<xsd:element name="BrooksCoreyCapillaryPressure" type="BrooksCoreyCapillaryPressureType" />
			<xsd:element name="BrooksCoreyRelativePermeability" type="BrooksCoreyRelativePermeabilityType" />
			<xsd:element name="CompositionalMultiphaseFluid" type="CompositionalMultiphaseFluidType" />
			<xsd:element name="CompressibleSinglePhaseFluid" type="CompressibleSinglePhaseFluidType" />
			<xsd:element name="Contact" type="ContactType" />
			<xsd:element name="LinearElasticAnisotropic" type="LinearElasticAnisotropicType" />
			<xsd:element name="LinearElasticIsotropic" type="LinearElasticIsotropicType" />
			<xsd:element name="PoreVolumeCompressibleSolid" type="PoreVolumeCompressibleSolidType" />
			<xsd:element name="PoroLinearElasticAnisotropic" type="PoroLinearElasticAnisotropicType" />
			<xsd:element name="PoroLinearElasticIsotropic" type="PoroLinearElasticIsotropicType" />
			<xsd:element name="VanGenuchtenBakerRelativePermeability" type="VanGenuchtenBakerRelativePermeabilityType" />
			<xsd:element name="VanGenuchtenCapillaryPressure" type="VanGenuchtenCapillaryPressureType" />
		</xsd:choice>
	</xsd:complexType>
	<xsd:complexType name="BlackOilFluidType">
		<!--dPhaseCompFraction_dGlobalCompFraction => (no description available)-->
		<xsd:attribute name="dPhaseCompFraction_dGlobalCompFraction" type="LvArray::Array&lt;double, 5, camp::int_seq&lt;long, 0l, 1l, 2l, 3l, 4l&gt;, long, LvArray::ChaiBuffer&gt;" />
		<!--dPhaseCompFraction_dPressure => (no description available)-->
		<xsd:attribute name="dPhaseCompFraction_dPressure" type="LvArray::Array&lt;double, 4, camp::int_seq&lt;long, 0l, 1l, 2l, 3l&gt;, long, LvArray::ChaiBuffer&gt;" />
		<!--dPhaseCompFraction_dTemperature => (no description available)-->
		<xsd:attribute name="dPhaseCompFraction_dTemperature" type="LvArray::Array&lt;double, 4, camp::int_seq&lt;long, 0l, 1l, 2l, 3l&gt;, long, LvArray::ChaiBuffer&gt;" />
		<!--dPhaseDensity_dGlobalCompFraction => (no description available)-->
		<xsd:attribute name="dPhaseDensity_dGlobalCompFraction" type="LvArray::Array&lt;double, 4, camp::int_seq&lt;long, 0l, 1l, 2l, 3l&gt;, long, LvArray::ChaiBuffer&gt;" />
		<!--dPhaseDensity_dPressure => (no description available)-->
		<xsd:attribute name="dPhaseDensity_dPressure" type="real64_array3d" />
		<!--dPhaseDensity_dTemperature => (no description available)-->
		<xsd:attribute name="dPhaseDensity_dTemperature" type="real64_array3d" />
		<!--dPhaseFraction_dGlobalCompFraction => (no description available)-->
		<xsd:attribute name="dPhaseFraction_dGlobalCompFraction" type="LvArray::Array&lt;double, 4, camp::int_seq&lt;long, 0l, 1l, 2l, 3l&gt;, long, LvArray::ChaiBuffer&gt;" />
		<!--dPhaseFraction_dPressure => (no description available)-->
		<xsd:attribute name="dPhaseFraction_dPressure" type="real64_array3d" />
		<!--dPhaseFraction_dTemperature => (no description available)-->
		<xsd:attribute name="dPhaseFraction_dTemperature" type="real64_array3d" />
		<!--dPhaseViscosity_dGlobalCompFraction => (no description available)-->
		<xsd:attribute name="dPhaseViscosity_dGlobalCompFraction" type="LvArray::Array&lt;double, 4, camp::int_seq&lt;long, 0l, 1l, 2l, 3l&gt;, long, LvArray::ChaiBuffer&gt;" />
		<!--dPhaseViscosity_dPressure => (no description available)-->
		<xsd:attribute name="dPhaseViscosity_dPressure" type="real64_array3d" />
		<!--dPhaseViscosity_dTemperature => (no description available)-->
		<xsd:attribute name="dPhaseViscosity_dTemperature" type="real64_array3d" />
		<!--dTotalDensity_dGlobalCompFraction => (no description available)-->
		<xsd:attribute name="dTotalDensity_dGlobalCompFraction" type="real64_array3d" />
		<!--dTotalDensity_dPressure => (no description available)-->
		<xsd:attribute name="dTotalDensity_dPressure" type="real64_array2d" />
		<!--dTotalDensity_dTemperature => (no description available)-->
		<xsd:attribute name="dTotalDensity_dTemperature" type="real64_array2d" />
		<!--phaseCompFraction => (no description available)-->
		<xsd:attribute name="phaseCompFraction" type="LvArray::Array&lt;double, 4, camp::int_seq&lt;long, 0l, 1l, 2l, 3l&gt;, long, LvArray::ChaiBuffer&gt;" />
		<!--phaseDensity => (no description available)-->
		<xsd:attribute name="phaseDensity" type="real64_array3d" />
		<!--phaseFraction => (no description available)-->
		<xsd:attribute name="phaseFraction" type="real64_array3d" />
		<!--phaseViscosity => (no description available)-->
		<xsd:attribute name="phaseViscosity" type="real64_array3d" />
		<!--totalDensity => (no description available)-->
		<xsd:attribute name="totalDensity" type="real64_array2d" />
	</xsd:complexType>
	<xsd:complexType name="BrooksCoreyBakerRelativePermeabilityType">
		<!--dPhaseRelPerm_dPhaseVolFraction => (no description available)-->
		<xsd:attribute name="dPhaseRelPerm_dPhaseVolFraction" type="LvArray::Array&lt;double, 4, camp::int_seq&lt;long, 0l, 1l, 2l, 3l&gt;, long, LvArray::ChaiBuffer&gt;" />
		<!--phaseRelPerm => (no description available)-->
		<xsd:attribute name="phaseRelPerm" type="real64_array3d" />
		<!--phaseTypes => (no description available)-->
		<xsd:attribute name="phaseTypes" type="integer_array" />
	</xsd:complexType>
	<xsd:complexType name="BrooksCoreyCapillaryPressureType">
		<!--dPhaseCapPressure_dPhaseVolFraction => (no description available)-->
		<xsd:attribute name="dPhaseCapPressure_dPhaseVolFraction" type="LvArray::Array&lt;double, 4, camp::int_seq&lt;long, 0l, 1l, 2l, 3l&gt;, long, LvArray::ChaiBuffer&gt;" />
		<!--phaseCapPressure => (no description available)-->
		<xsd:attribute name="phaseCapPressure" type="real64_array3d" />
		<!--phaseOrder => (no description available)-->
		<xsd:attribute name="phaseOrder" type="integer_array" />
		<!--phaseTypes => (no description available)-->
		<xsd:attribute name="phaseTypes" type="integer_array" />
	</xsd:complexType>
	<xsd:complexType name="BrooksCoreyRelativePermeabilityType">
		<!--dPhaseRelPerm_dPhaseVolFraction => (no description available)-->
		<xsd:attribute name="dPhaseRelPerm_dPhaseVolFraction" type="LvArray::Array&lt;double, 4, camp::int_seq&lt;long, 0l, 1l, 2l, 3l&gt;, long, LvArray::ChaiBuffer&gt;" />
		<!--phaseRelPerm => (no description available)-->
		<xsd:attribute name="phaseRelPerm" type="real64_array3d" />
		<!--phaseTypes => (no description available)-->
		<xsd:attribute name="phaseTypes" type="integer_array" />
	</xsd:complexType>
	<xsd:complexType name="CompositionalMultiphaseFluidType">
		<!--dPhaseCompFraction_dGlobalCompFraction => (no description available)-->
		<xsd:attribute name="dPhaseCompFraction_dGlobalCompFraction" type="LvArray::Array&lt;double, 5, camp::int_seq&lt;long, 0l, 1l, 2l, 3l, 4l&gt;, long, LvArray::ChaiBuffer&gt;" />
		<!--dPhaseCompFraction_dPressure => (no description available)-->
		<xsd:attribute name="dPhaseCompFraction_dPressure" type="LvArray::Array&lt;double, 4, camp::int_seq&lt;long, 0l, 1l, 2l, 3l&gt;, long, LvArray::ChaiBuffer&gt;" />
		<!--dPhaseCompFraction_dTemperature => (no description available)-->
		<xsd:attribute name="dPhaseCompFraction_dTemperature" type="LvArray::Array&lt;double, 4, camp::int_seq&lt;long, 0l, 1l, 2l, 3l&gt;, long, LvArray::ChaiBuffer&gt;" />
		<!--dPhaseDensity_dGlobalCompFraction => (no description available)-->
		<xsd:attribute name="dPhaseDensity_dGlobalCompFraction" type="LvArray::Array&lt;double, 4, camp::int_seq&lt;long, 0l, 1l, 2l, 3l&gt;, long, LvArray::ChaiBuffer&gt;" />
		<!--dPhaseDensity_dPressure => (no description available)-->
		<xsd:attribute name="dPhaseDensity_dPressure" type="real64_array3d" />
		<!--dPhaseDensity_dTemperature => (no description available)-->
		<xsd:attribute name="dPhaseDensity_dTemperature" type="real64_array3d" />
		<!--dPhaseFraction_dGlobalCompFraction => (no description available)-->
		<xsd:attribute name="dPhaseFraction_dGlobalCompFraction" type="LvArray::Array&lt;double, 4, camp::int_seq&lt;long, 0l, 1l, 2l, 3l&gt;, long, LvArray::ChaiBuffer&gt;" />
		<!--dPhaseFraction_dPressure => (no description available)-->
		<xsd:attribute name="dPhaseFraction_dPressure" type="real64_array3d" />
		<!--dPhaseFraction_dTemperature => (no description available)-->
		<xsd:attribute name="dPhaseFraction_dTemperature" type="real64_array3d" />
		<!--dPhaseViscosity_dGlobalCompFraction => (no description available)-->
		<xsd:attribute name="dPhaseViscosity_dGlobalCompFraction" type="LvArray::Array&lt;double, 4, camp::int_seq&lt;long, 0l, 1l, 2l, 3l&gt;, long, LvArray::ChaiBuffer&gt;" />
		<!--dPhaseViscosity_dPressure => (no description available)-->
		<xsd:attribute name="dPhaseViscosity_dPressure" type="real64_array3d" />
		<!--dPhaseViscosity_dTemperature => (no description available)-->
		<xsd:attribute name="dPhaseViscosity_dTemperature" type="real64_array3d" />
		<!--dTotalDensity_dGlobalCompFraction => (no description available)-->
		<xsd:attribute name="dTotalDensity_dGlobalCompFraction" type="real64_array3d" />
		<!--dTotalDensity_dPressure => (no description available)-->
		<xsd:attribute name="dTotalDensity_dPressure" type="real64_array2d" />
		<!--dTotalDensity_dTemperature => (no description available)-->
		<xsd:attribute name="dTotalDensity_dTemperature" type="real64_array2d" />
		<!--phaseCompFraction => (no description available)-->
		<xsd:attribute name="phaseCompFraction" type="LvArray::Array&lt;double, 4, camp::int_seq&lt;long, 0l, 1l, 2l, 3l&gt;, long, LvArray::ChaiBuffer&gt;" />
		<!--phaseDensity => (no description available)-->
		<xsd:attribute name="phaseDensity" type="real64_array3d" />
		<!--phaseFraction => (no description available)-->
		<xsd:attribute name="phaseFraction" type="real64_array3d" />
		<!--phaseViscosity => (no description available)-->
		<xsd:attribute name="phaseViscosity" type="real64_array3d" />
		<!--totalDensity => (no description available)-->
		<xsd:attribute name="totalDensity" type="real64_array2d" />
	</xsd:complexType>
	<xsd:complexType name="CompressibleSinglePhaseFluidType">
		<!--dDensity_dPressure => (no description available)-->
		<xsd:attribute name="dDensity_dPressure" type="real64_array2d" />
		<!--dViscosity_dPressure => (no description available)-->
		<xsd:attribute name="dViscosity_dPressure" type="real64_array2d" />
		<!--density => (no description available)-->
		<xsd:attribute name="density" type="real64_array2d" />
		<!--viscosity => (no description available)-->
		<xsd:attribute name="viscosity" type="real64_array2d" />
	</xsd:complexType>
	<xsd:complexType name="ContactType" />
	<xsd:complexType name="LinearElasticAnisotropicType">
		<!--c11 => The 11 component of the Elastic Stiffness Tensor in Voigt notation-->
		<xsd:attribute name="c11" type="real64_array" />
		<!--c12 => The 12 component of the Elastic Stiffness Tensor in Voigt notation-->
		<xsd:attribute name="c12" type="real64_array" />
		<!--c13 => The 13 component of the Elastic Stiffness Tensor in Voigt notation-->
		<xsd:attribute name="c13" type="real64_array" />
		<!--c14 => The 14 component of the Elastic Stiffness Tensor in Voigt notation-->
		<xsd:attribute name="c14" type="real64_array" />
		<!--c15 => The 15 component of the Elastic Stiffness Tensor in Voigt notation-->
		<xsd:attribute name="c15" type="real64_array" />
		<!--c16 => The 16 component of the Elastic Stiffness Tensor in Voigt notation-->
		<xsd:attribute name="c16" type="real64_array" />
		<!--c21 => The 21 component of the Elastic Stiffness Tensor in Voigt notation-->
		<xsd:attribute name="c21" type="real64_array" />
		<!--c22 => The 22 component of the Elastic Stiffness Tensor in Voigt notation-->
		<xsd:attribute name="c22" type="real64_array" />
		<!--c23 => The 23 component of the Elastic Stiffness Tensor in Voigt notation-->
		<xsd:attribute name="c23" type="real64_array" />
		<!--c24 => The 24 component of the Elastic Stiffness Tensor in Voigt notation-->
		<xsd:attribute name="c24" type="real64_array" />
		<!--c25 => The 25 component of the Elastic Stiffness Tensor in Voigt notation-->
		<xsd:attribute name="c25" type="real64_array" />
		<!--c26 => The 26 component of the Elastic Stiffness Tensor in Voigt notation-->
		<xsd:attribute name="c26" type="real64_array" />
		<!--c31 => The 31 component of the Elastic Stiffness Tensor in Voigt notation-->
		<xsd:attribute name="c31" type="real64_array" />
		<!--c32 => The 32 component of the Elastic Stiffness Tensor in Voigt notation-->
		<xsd:attribute name="c32" type="real64_array" />
		<!--c33 => The 33 component of the Elastic Stiffness Tensor in Voigt notation-->
		<xsd:attribute name="c33" type="real64_array" />
		<!--c34 => The 34 component of the Elastic Stiffness Tensor in Voigt notation-->
		<xsd:attribute name="c34" type="real64_array" />
		<!--c35 => The 35 component of the Elastic Stiffness Tensor in Voigt notation-->
		<xsd:attribute name="c35" type="real64_array" />
		<!--c36 => The 36 component of the Elastic Stiffness Tensor in Voigt notation-->
		<xsd:attribute name="c36" type="real64_array" />
		<!--c41 => The 41 component of the Elastic Stiffness Tensor in Voigt notation-->
		<xsd:attribute name="c41" type="real64_array" />
		<!--c42 => The 42 component of the Elastic Stiffness Tensor in Voigt notation-->
		<xsd:attribute name="c42" type="real64_array" />
		<!--c43 => The 43 component of the Elastic Stiffness Tensor in Voigt notation-->
		<xsd:attribute name="c43" type="real64_array" />
		<!--c44 => The 44 component of the Elastic Stiffness Tensor in Voigt notation-->
		<xsd:attribute name="c44" type="real64_array" />
		<!--c45 => The 45 component of the Elastic Stiffness Tensor in Voigt notation-->
		<xsd:attribute name="c45" type="real64_array" />
		<!--c46 => The 46 component of the Elastic Stiffness Tensor in Voigt notation-->
		<xsd:attribute name="c46" type="real64_array" />
		<!--c51 => The 51 component of the Elastic Stiffness Tensor in Voigt notation-->
		<xsd:attribute name="c51" type="real64_array" />
		<!--c52 => The 52 component of the Elastic Stiffness Tensor in Voigt notation-->
		<xsd:attribute name="c52" type="real64_array" />
		<!--c53 => The 53 component of the Elastic Stiffness Tensor in Voigt notation-->
		<xsd:attribute name="c53" type="real64_array" />
		<!--c54 => The 54 component of the Elastic Stiffness Tensor in Voigt notation-->
		<xsd:attribute name="c54" type="real64_array" />
		<!--c55 => The 55 component of the Elastic Stiffness Tensor in Voigt notation-->
		<xsd:attribute name="c55" type="real64_array" />
		<!--c56 => The 56 component of the Elastic Stiffness Tensor in Voigt notation-->
		<xsd:attribute name="c56" type="real64_array" />
		<!--c61 => The 61 component of the Elastic Stiffness Tensor in Voigt notation-->
		<xsd:attribute name="c61" type="real64_array" />
		<!--c62 => The 62 component of the Elastic Stiffness Tensor in Voigt notation-->
		<xsd:attribute name="c62" type="real64_array" />
		<!--c63 => The 63 component of the Elastic Stiffness Tensor in Voigt notation-->
		<xsd:attribute name="c63" type="real64_array" />
		<!--c64 => The 64 component of the Elastic Stiffness Tensor in Voigt notation-->
		<xsd:attribute name="c64" type="real64_array" />
		<!--c65 => The 65 component of the Elastic Stiffness Tensor in Voigt notation-->
		<xsd:attribute name="c65" type="real64_array" />
		<!--c66 => The 66 component of the Elastic Stiffness Tensor in Voigt notation-->
		<xsd:attribute name="c66" type="real64_array" />
		<!--defaultStiffness => Default Elastic Stiffness Tensor in Voigt notation-->
		<xsd:attribute name="defaultStiffness" type="geosx::constitutive::LinearElasticAnisotropic::StiffnessTensor" />
		<!--density => Material Density-->
		<xsd:attribute name="density" type="real64_array2d" />
		<!--stress => Stress Deviator-->
		<xsd:attribute name="stress" type="r2Sym_array2d" />
	</xsd:complexType>
	<xsd:complexType name="LinearElasticIsotropicType">
		<!--BulkModulus => Elastic Bulk Modulus Field-->
		<xsd:attribute name="BulkModulus" type="real64_array" />
		<!--ShearModulus => Elastic Shear Modulus-->
		<xsd:attribute name="ShearModulus" type="real64_array" />
		<!--density => Material Density-->
		<xsd:attribute name="density" type="real64_array2d" />
		<!--stress => Stress Deviator-->
		<xsd:attribute name="stress" type="r2Sym_array2d" />
	</xsd:complexType>
	<xsd:complexType name="PoreVolumeCompressibleSolidType">
		<!--dPVMult_dDensity => (no description available)-->
		<xsd:attribute name="dPVMult_dDensity" type="real64_array2d" />
		<!--poreVolumeMultiplier => (no description available)-->
		<xsd:attribute name="poreVolumeMultiplier" type="real64_array2d" />
	</xsd:complexType>
	<xsd:complexType name="PoroLinearElasticAnisotropicType">
		<!--c11 => The 11 component of the Elastic Stiffness Tensor in Voigt notation-->
		<xsd:attribute name="c11" type="real64_array" />
		<!--c12 => The 12 component of the Elastic Stiffness Tensor in Voigt notation-->
		<xsd:attribute name="c12" type="real64_array" />
		<!--c13 => The 13 component of the Elastic Stiffness Tensor in Voigt notation-->
		<xsd:attribute name="c13" type="real64_array" />
		<!--c14 => The 14 component of the Elastic Stiffness Tensor in Voigt notation-->
		<xsd:attribute name="c14" type="real64_array" />
		<!--c15 => The 15 component of the Elastic Stiffness Tensor in Voigt notation-->
		<xsd:attribute name="c15" type="real64_array" />
		<!--c16 => The 16 component of the Elastic Stiffness Tensor in Voigt notation-->
		<xsd:attribute name="c16" type="real64_array" />
		<!--c21 => The 21 component of the Elastic Stiffness Tensor in Voigt notation-->
		<xsd:attribute name="c21" type="real64_array" />
		<!--c22 => The 22 component of the Elastic Stiffness Tensor in Voigt notation-->
		<xsd:attribute name="c22" type="real64_array" />
		<!--c23 => The 23 component of the Elastic Stiffness Tensor in Voigt notation-->
		<xsd:attribute name="c23" type="real64_array" />
		<!--c24 => The 24 component of the Elastic Stiffness Tensor in Voigt notation-->
		<xsd:attribute name="c24" type="real64_array" />
		<!--c25 => The 25 component of the Elastic Stiffness Tensor in Voigt notation-->
		<xsd:attribute name="c25" type="real64_array" />
		<!--c26 => The 26 component of the Elastic Stiffness Tensor in Voigt notation-->
		<xsd:attribute name="c26" type="real64_array" />
		<!--c31 => The 31 component of the Elastic Stiffness Tensor in Voigt notation-->
		<xsd:attribute name="c31" type="real64_array" />
		<!--c32 => The 32 component of the Elastic Stiffness Tensor in Voigt notation-->
		<xsd:attribute name="c32" type="real64_array" />
		<!--c33 => The 33 component of the Elastic Stiffness Tensor in Voigt notation-->
		<xsd:attribute name="c33" type="real64_array" />
		<!--c34 => The 34 component of the Elastic Stiffness Tensor in Voigt notation-->
		<xsd:attribute name="c34" type="real64_array" />
		<!--c35 => The 35 component of the Elastic Stiffness Tensor in Voigt notation-->
		<xsd:attribute name="c35" type="real64_array" />
		<!--c36 => The 36 component of the Elastic Stiffness Tensor in Voigt notation-->
		<xsd:attribute name="c36" type="real64_array" />
		<!--c41 => The 41 component of the Elastic Stiffness Tensor in Voigt notation-->
		<xsd:attribute name="c41" type="real64_array" />
		<!--c42 => The 42 component of the Elastic Stiffness Tensor in Voigt notation-->
		<xsd:attribute name="c42" type="real64_array" />
		<!--c43 => The 43 component of the Elastic Stiffness Tensor in Voigt notation-->
		<xsd:attribute name="c43" type="real64_array" />
		<!--c44 => The 44 component of the Elastic Stiffness Tensor in Voigt notation-->
		<xsd:attribute name="c44" type="real64_array" />
		<!--c45 => The 45 component of the Elastic Stiffness Tensor in Voigt notation-->
		<xsd:attribute name="c45" type="real64_array" />
		<!--c46 => The 46 component of the Elastic Stiffness Tensor in Voigt notation-->
		<xsd:attribute name="c46" type="real64_array" />
		<!--c51 => The 51 component of the Elastic Stiffness Tensor in Voigt notation-->
		<xsd:attribute name="c51" type="real64_array" />
		<!--c52 => The 52 component of the Elastic Stiffness Tensor in Voigt notation-->
		<xsd:attribute name="c52" type="real64_array" />
		<!--c53 => The 53 component of the Elastic Stiffness Tensor in Voigt notation-->
		<xsd:attribute name="c53" type="real64_array" />
		<!--c54 => The 54 component of the Elastic Stiffness Tensor in Voigt notation-->
		<xsd:attribute name="c54" type="real64_array" />
		<!--c55 => The 55 component of the Elastic Stiffness Tensor in Voigt notation-->
		<xsd:attribute name="c55" type="real64_array" />
		<!--c56 => The 56 component of the Elastic Stiffness Tensor in Voigt notation-->
		<xsd:attribute name="c56" type="real64_array" />
		<!--c61 => The 61 component of the Elastic Stiffness Tensor in Voigt notation-->
		<xsd:attribute name="c61" type="real64_array" />
		<!--c62 => The 62 component of the Elastic Stiffness Tensor in Voigt notation-->
		<xsd:attribute name="c62" type="real64_array" />
		<!--c63 => The 63 component of the Elastic Stiffness Tensor in Voigt notation-->
		<xsd:attribute name="c63" type="real64_array" />
		<!--c64 => The 64 component of the Elastic Stiffness Tensor in Voigt notation-->
		<xsd:attribute name="c64" type="real64_array" />
		<!--c65 => The 65 component of the Elastic Stiffness Tensor in Voigt notation-->
		<xsd:attribute name="c65" type="real64_array" />
		<!--c66 => The 66 component of the Elastic Stiffness Tensor in Voigt notation-->
		<xsd:attribute name="c66" type="real64_array" />
		<!--dPVMult_dDensity => (no description available)-->
		<xsd:attribute name="dPVMult_dDensity" type="real64_array2d" />
		<!--defaultStiffness => Default Elastic Stiffness Tensor in Voigt notation-->
		<xsd:attribute name="defaultStiffness" type="geosx::constitutive::LinearElasticAnisotropic::StiffnessTensor" />
		<!--density => Material Density-->
		<xsd:attribute name="density" type="real64_array2d" />
		<!--poreVolumeMultiplier => (no description available)-->
		<xsd:attribute name="poreVolumeMultiplier" type="real64_array2d" />
		<!--stress => Stress Deviator-->
		<xsd:attribute name="stress" type="r2Sym_array2d" />
	</xsd:complexType>
	<xsd:complexType name="PoroLinearElasticIsotropicType">
		<!--BulkModulus => Elastic Bulk Modulus Field-->
		<xsd:attribute name="BulkModulus" type="real64_array" />
		<!--ShearModulus => Elastic Shear Modulus-->
		<xsd:attribute name="ShearModulus" type="real64_array" />
		<!--dPVMult_dDensity => (no description available)-->
		<xsd:attribute name="dPVMult_dDensity" type="real64_array2d" />
		<!--density => Material Density-->
		<xsd:attribute name="density" type="real64_array2d" />
		<!--poreVolumeMultiplier => (no description available)-->
		<xsd:attribute name="poreVolumeMultiplier" type="real64_array2d" />
		<!--stress => Stress Deviator-->
		<xsd:attribute name="stress" type="r2Sym_array2d" />
	</xsd:complexType>
	<xsd:complexType name="VanGenuchtenBakerRelativePermeabilityType">
		<!--dPhaseRelPerm_dPhaseVolFraction => (no description available)-->
		<xsd:attribute name="dPhaseRelPerm_dPhaseVolFraction" type="LvArray::Array&lt;double, 4, camp::int_seq&lt;long, 0l, 1l, 2l, 3l&gt;, long, LvArray::ChaiBuffer&gt;" />
		<!--phaseRelPerm => (no description available)-->
		<xsd:attribute name="phaseRelPerm" type="real64_array3d" />
		<!--phaseTypes => (no description available)-->
		<xsd:attribute name="phaseTypes" type="integer_array" />
	</xsd:complexType>
	<xsd:complexType name="VanGenuchtenCapillaryPressureType">
		<!--dPhaseCapPressure_dPhaseVolFraction => (no description available)-->
		<xsd:attribute name="dPhaseCapPressure_dPhaseVolFraction" type="LvArray::Array&lt;double, 4, camp::int_seq&lt;long, 0l, 1l, 2l, 3l&gt;, long, LvArray::ChaiBuffer&gt;" />
		<!--phaseCapPressure => (no description available)-->
		<xsd:attribute name="phaseCapPressure" type="real64_array3d" />
		<!--phaseOrder => (no description available)-->
		<xsd:attribute name="phaseOrder" type="integer_array" />
		<!--phaseTypes => (no description available)-->
		<xsd:attribute name="phaseTypes" type="integer_array" />
	</xsd:complexType>
	<xsd:complexType name="MeshBodiesType">
		<xsd:choice minOccurs="0" maxOccurs="unbounded">
			<xsd:element name="InternalMesh" type="InternalMeshType" />
			<xsd:element name="InternalWell" type="InternalWellType" />
			<xsd:element name="MeshFile" type="MeshFileType" />
			<xsd:element name="PAMELAMeshGenerator" type="PAMELAMeshGeneratorType" />
		</xsd:choice>
	</xsd:complexType>
	<xsd:complexType name="Level0Type">
		<xsd:choice minOccurs="0" maxOccurs="unbounded">
			<xsd:element name="ElementRegions" type="ElementRegionsType" maxOccurs="1" />
			<xsd:element name="edgeManager" type="edgeManagerType" />
			<xsd:element name="FaceManager" type="FaceManagerType" />
			<xsd:element name="nodeManager" type="nodeManagerType" />
		</xsd:choice>
		<!--meshLevel => (no description available)-->
		<xsd:attribute name="meshLevel" type="integer" />
	</xsd:complexType>
	<xsd:complexType name="ElementRegionsType">
		<xsd:choice minOccurs="0" maxOccurs="unbounded">
			<xsd:element name="elementRegionsGroup" type="elementRegionsGroupType" />
			<xsd:element name="neighborData" type="neighborDataType" />
			<xsd:element name="sets" type="setsType" />
			<xsd:element name="CellElementRegion" type="CellElementRegionType" />
			<xsd:element name="FaceElementRegion" type="FaceElementRegionType" />
			<xsd:element name="WellElementRegion" type="WellElementRegionType" />
		</xsd:choice>
		<!--domainBoundaryIndicator => (no description available)-->
		<xsd:attribute name="domainBoundaryIndicator" type="integer_array" />
		<!--ghostRank => (no description available)-->
		<xsd:attribute name="ghostRank" type="integer_array" />
		<!--globalToLocalMap => (no description available)-->
		<xsd:attribute name="globalToLocalMap" type="geosx::mapBase&lt;long long, long, std::integral_constant&lt;bool, false&gt; &gt;" />
		<!--isExternal => (no description available)-->
		<xsd:attribute name="isExternal" type="integer_array" />
		<!--localToGlobalMap => Array that contains a map from localIndex to globalIndex.-->
		<xsd:attribute name="localToGlobalMap" type="globalIndex_array" />
	</xsd:complexType>
	<xsd:complexType name="elementRegionsGroupType" />
	<xsd:complexType name="neighborDataType" />
	<xsd:complexType name="setsType">
		<!--externalSet => (no description available)-->
		<xsd:attribute name="externalSet" type="LvArray::SortedArray&lt;long, long&gt;" />
	</xsd:complexType>
	<xsd:complexType name="edgeManagerType">
		<xsd:choice minOccurs="0" maxOccurs="unbounded">
			<xsd:element name="neighborData" type="neighborDataType" />
			<xsd:element name="sets" type="setsType" />
		</xsd:choice>
		<!--SIF_I => SIF_I of the edge.-->
		<xsd:attribute name="SIF_I" type="real64_array" />
		<!--SIF_II => SIF_II of the edge.-->
		<xsd:attribute name="SIF_II" type="real64_array" />
		<!--SIF_III => SIF_III of the edge.-->
		<xsd:attribute name="SIF_III" type="real64_array" />
		<!--childIndex => Child index of the edge.-->
		<xsd:attribute name="childIndex" type="localIndex_array" />
		<!--domainBoundaryIndicator => (no description available)-->
		<xsd:attribute name="domainBoundaryIndicator" type="integer_array" />
		<!--edgesToFractureConnectors => A map of edge local indices to the fracture connector local indices.-->
		<xsd:attribute name="edgesToFractureConnectors" type="geosx::mapBase&lt;long, long, std::integral_constant&lt;bool, true&gt; &gt;" />
		<!--faceList => (no description available)-->
		<xsd:attribute name="faceList" type="geosx::InterObjectRelation&lt;LvArray::ArrayOfSets&lt;long, long&gt; &gt;" />
		<!--fractureConnectorsToEdges => A map of fracture connector local indices to edge local indices.-->
		<xsd:attribute name="fractureConnectorsToEdges" type="localIndex_array" />
		<!--fractureConnectorsToElementIndex => A map of fracture connector local indices face element local indices-->
		<xsd:attribute name="fractureConnectorsToElementIndex" type="LvArray::ArrayOfArrays&lt;long, long&gt;" />
		<!--ghostRank => (no description available)-->
		<xsd:attribute name="ghostRank" type="integer_array" />
		<!--globalToLocalMap => (no description available)-->
		<xsd:attribute name="globalToLocalMap" type="geosx::mapBase&lt;long long, long, std::integral_constant&lt;bool, false&gt; &gt;" />
		<!--isExternal => (no description available)-->
		<xsd:attribute name="isExternal" type="integer_array" />
		<!--localToGlobalMap => Array that contains a map from localIndex to globalIndex.-->
		<xsd:attribute name="localToGlobalMap" type="globalIndex_array" />
		<!--nodeList => (no description available)-->
		<xsd:attribute name="nodeList" type="geosx::InterObjectRelation&lt;LvArray::Array&lt;long, 2, camp::int_seq&lt;long, 0l, 1l&gt;, long, LvArray::ChaiBuffer&gt; &gt;" />
		<!--parentIndex => Parent index of the edge.-->
		<xsd:attribute name="parentIndex" type="localIndex_array" />
	</xsd:complexType>
	<xsd:complexType name="FaceManagerType">
		<xsd:choice minOccurs="0" maxOccurs="unbounded">
			<xsd:element name="neighborData" type="neighborDataType" />
			<xsd:element name="sets" type="setsType" />
		</xsd:choice>
		<!--K_IC => K_IC on the face-->
		<xsd:attribute name="K_IC" type="r1_array" />
		<!--SIFonFace => SIF on the face-->
		<xsd:attribute name="SIFonFace" type="real64_array" />
		<!--childIndex => child index of the face.-->
		<xsd:attribute name="childIndex" type="localIndex_array" />
		<!--degreeFromCrackTip => degree of connectivity separation from crack tip.-->
		<xsd:attribute name="degreeFromCrackTip" type="integer_array" />
		<!--domainBoundaryIndicator => (no description available)-->
		<xsd:attribute name="domainBoundaryIndicator" type="integer_array" />
		<!--edgeList => (no description available)-->
		<xsd:attribute name="edgeList" type="geosx::InterObjectRelation&lt;LvArray::ArrayOfArrays&lt;long, long&gt; &gt;" />
		<!--elemList => (no description available)-->
		<xsd:attribute name="elemList" type="localIndex_array2d" />
		<!--elemRegionList => (no description available)-->
		<xsd:attribute name="elemRegionList" type="localIndex_array2d" />
		<!--elemSubRegionList => (no description available)-->
		<xsd:attribute name="elemSubRegionList" type="localIndex_array2d" />
		<!--faceArea => (no description available)-->
		<xsd:attribute name="faceArea" type="real64_array" />
		<!--faceCenter => (no description available)-->
		<xsd:attribute name="faceCenter" type="r1_array" />
		<!--faceDensity => (no description available)-->
		<xsd:attribute name="faceDensity" type="real64_array2d" />
		<!--faceMobility => (no description available)-->
		<xsd:attribute name="faceMobility" type="real64_array" />
		<!--faceNormal => (no description available)-->
		<xsd:attribute name="faceNormal" type="r1_array" />
		<!--facePressure => (no description available)-->
		<xsd:attribute name="facePressure" type="real64_array" />
		<!--faceViscosity => (no description available)-->
		<xsd:attribute name="faceViscosity" type="real64_array2d" />
		<!--ghostRank => (no description available)-->
		<xsd:attribute name="ghostRank" type="integer_array" />
		<!--globalToLocalMap => (no description available)-->
		<xsd:attribute name="globalToLocalMap" type="geosx::mapBase&lt;long long, long, std::integral_constant&lt;bool, false&gt; &gt;" />
		<!--gravityDepth => (no description available)-->
		<xsd:attribute name="gravityDepth" type="real64_array" />
		<!--isExternal => (no description available)-->
		<xsd:attribute name="isExternal" type="integer_array" />
		<!--isFaceSeparable => A flag to mark if the face is separable-->
		<xsd:attribute name="isFaceSeparable" type="integer_array" />
		<!--localToGlobalMap => Array that contains a map from localIndex to globalIndex.-->
		<xsd:attribute name="localToGlobalMap" type="globalIndex_array" />
		<!--nodeList => (no description available)-->
		<xsd:attribute name="nodeList" type="geosx::InterObjectRelation&lt;LvArray::ArrayOfArrays&lt;long, long&gt; &gt;" />
		<!--parentIndex => Parent index of the face.-->
		<xsd:attribute name="parentIndex" type="localIndex_array" />
		<!--primaryCandidateFace => The face that has the highest score for splitability-->
		<xsd:attribute name="primaryCandidateFace" type="localIndex_array" />
		<!--ruptureState => Rupture state of the face.0=not ready for rupture. 1=ready for rupture. 2=ruptured-->
		<xsd:attribute name="ruptureState" type="integer_array" />
		<!--ruptureTime => Time that the face was ruptured.-->
		<xsd:attribute name="ruptureTime" type="real64_array" />
	</xsd:complexType>
	<xsd:complexType name="nodeManagerType">
		<xsd:choice minOccurs="0" maxOccurs="unbounded">
			<xsd:element name="neighborData" type="neighborDataType" />
			<xsd:element name="sets" type="setsType" />
		</xsd:choice>
		<!--Acceleration => An array that holds the current acceleration on the nodes. This array also is used to hold the summation of nodal forces resulting from the governing equations. => SolidMechanicsLagrangianSSLE, SolidMechanics_LagrangianFEM-->
		<xsd:attribute name="Acceleration" type="r1_array" />
		<!--IncrementalDisplacement => An array that holds the incremental displacements for the current time step on the nodes. => SolidMechanicsLagrangianSSLE, SolidMechanics_LagrangianFEM-->
		<xsd:attribute name="IncrementalDisplacement" type="r1_array" />
		<!--Mass => An array that holds the mass on the nodes. => SolidMechanicsLagrangianSSLE, SolidMechanics_LagrangianFEM-->
		<xsd:attribute name="Mass" type="real64_array" />
		<!--ReferencePosition => (no description available)-->
		<xsd:attribute name="ReferencePosition" type="r1_array" />
		<!--SIFNode => SIF on the node-->
		<xsd:attribute name="SIFNode" type="real64_array" />
		<!--TotalDisplacement => An array that holds the total displacements on the nodes. => SolidMechanicsLagrangianSSLE, SolidMechanics_LagrangianFEM-->
		<xsd:attribute name="TotalDisplacement" type="r1_array" />
		<!--Velocity => An array that holds the current velocity on the nodes. => SolidMechanicsLagrangianSSLE, SolidMechanics_LagrangianFEM-->
		<xsd:attribute name="Velocity" type="r1_array" />
		<!--childIndex => Child index of node.-->
		<xsd:attribute name="childIndex" type="localIndex_array" />
		<!--contactForce => An array that holds the contact force. => SolidMechanicsLagrangianSSLE, SolidMechanics_LagrangianFEM-->
		<xsd:attribute name="contactForce" type="r1_array" />
		<!--degreeFromCrack => connectivity distance from crack.-->
		<xsd:attribute name="degreeFromCrack" type="integer_array" />
		<!--degreeFromCrackTip => degree of connectivity separation from crack tip.-->
		<xsd:attribute name="degreeFromCrackTip" type="integer_array" />
		<!--domainBoundaryIndicator => (no description available)-->
		<xsd:attribute name="domainBoundaryIndicator" type="integer_array" />
		<!--edgeList => (no description available)-->
		<xsd:attribute name="edgeList" type="geosx::InterObjectRelation&lt;LvArray::ArrayOfSets&lt;long, long&gt; &gt;" />
		<!--elemList => (no description available)-->
		<xsd:attribute name="elemList" type="LvArray::ArrayOfArrays&lt;long, long&gt;" />
		<!--elemRegionList => (no description available)-->
		<xsd:attribute name="elemRegionList" type="LvArray::ArrayOfArrays&lt;long, long&gt;" />
		<!--elemSubRegionList => (no description available)-->
		<xsd:attribute name="elemSubRegionList" type="LvArray::ArrayOfArrays&lt;long, long&gt;" />
		<!--externalForce => An array that holds the external forces on the nodes. This includes any boundary conditions as well as coupling forces such as hydraulic forces. => SolidMechanicsLagrangianSSLE, SolidMechanics_LagrangianFEM-->
		<xsd:attribute name="externalForce" type="r1_array" />
		<!--faceList => (no description available)-->
		<xsd:attribute name="faceList" type="geosx::InterObjectRelation&lt;LvArray::ArrayOfSets&lt;long, long&gt; &gt;" />
		<!--ghostRank => (no description available)-->
		<xsd:attribute name="ghostRank" type="integer_array" />
		<!--globalToLocalMap => (no description available)-->
		<xsd:attribute name="globalToLocalMap" type="geosx::mapBase&lt;long long, long, std::integral_constant&lt;bool, false&gt; &gt;" />
		<!--isExternal => (no description available)-->
		<xsd:attribute name="isExternal" type="integer_array" />
		<!--localToGlobalMap => Array that contains a map from localIndex to globalIndex.-->
		<xsd:attribute name="localToGlobalMap" type="globalIndex_array" />
		<!--parentIndex => Parent index of node.-->
		<xsd:attribute name="parentIndex" type="localIndex_array" />
		<!--primaryField => Primary field variable-->
		<xsd:attribute name="primaryField" type="real64_array" />
		<!--ruptureTime => Time that the node was ruptured.-->
		<xsd:attribute name="ruptureTime" type="real64_array" />
		<!--uhatTilde => An array that holds the incremental displacement predictors on the nodes. => SolidMechanicsLagrangianSSLE, SolidMechanics_LagrangianFEM-->
		<xsd:attribute name="uhatTilde" type="r1_array" />
		<!--velocityTilde => An array that holds the velocity predictors on the nodes. => SolidMechanicsLagrangianSSLE, SolidMechanics_LagrangianFEM-->
		<xsd:attribute name="velocityTilde" type="r1_array" />
	</xsd:complexType>
	<xsd:complexType name="cellManagerType">
		<xsd:choice minOccurs="0" maxOccurs="unbounded">
			<xsd:element name="cellBlocks" type="cellBlocksType" />
			<xsd:element name="neighborData" type="neighborDataType" />
			<xsd:element name="sets" type="setsType" />
		</xsd:choice>
		<!--domainBoundaryIndicator => (no description available)-->
		<xsd:attribute name="domainBoundaryIndicator" type="integer_array" />
		<!--ghostRank => (no description available)-->
		<xsd:attribute name="ghostRank" type="integer_array" />
		<!--globalToLocalMap => (no description available)-->
		<xsd:attribute name="globalToLocalMap" type="geosx::mapBase&lt;long long, long, std::integral_constant&lt;bool, false&gt; &gt;" />
		<!--isExternal => (no description available)-->
		<xsd:attribute name="isExternal" type="integer_array" />
		<!--localToGlobalMap => Array that contains a map from localIndex to globalIndex.-->
		<xsd:attribute name="localToGlobalMap" type="globalIndex_array" />
	</xsd:complexType>
	<xsd:complexType name="cellBlocksType" />
	<xsd:complexType name="CellElementRegionType">
		<xsd:choice minOccurs="0" maxOccurs="unbounded">
			<xsd:element name="elementSubRegions" type="elementSubRegionsType" />
			<xsd:element name="neighborData" type="neighborDataType" />
			<xsd:element name="sets" type="setsType" />
		</xsd:choice>
		<!--domainBoundaryIndicator => (no description available)-->
		<xsd:attribute name="domainBoundaryIndicator" type="integer_array" />
		<!--ghostRank => (no description available)-->
		<xsd:attribute name="ghostRank" type="integer_array" />
		<!--globalToLocalMap => (no description available)-->
		<xsd:attribute name="globalToLocalMap" type="geosx::mapBase&lt;long long, long, std::integral_constant&lt;bool, false&gt; &gt;" />
		<!--isExternal => (no description available)-->
		<xsd:attribute name="isExternal" type="integer_array" />
		<!--localToGlobalMap => Array that contains a map from localIndex to globalIndex.-->
		<xsd:attribute name="localToGlobalMap" type="globalIndex_array" />
	</xsd:complexType>
	<xsd:complexType name="elementSubRegionsType">
		<xsd:choice minOccurs="0" maxOccurs="unbounded">
			<xsd:element name="default" type="defaultType" />
			<xsd:element name="WellElementRegionuniqueSubRegion" type="WellElementRegionuniqueSubRegionType" />
		</xsd:choice>
	</xsd:complexType>
	<xsd:complexType name="FaceElementRegionType">
		<xsd:choice minOccurs="0" maxOccurs="unbounded">
			<xsd:element name="elementSubRegions" type="elementSubRegionsType" />
			<xsd:element name="neighborData" type="neighborDataType" />
			<xsd:element name="sets" type="setsType" />
		</xsd:choice>
		<!--domainBoundaryIndicator => (no description available)-->
		<xsd:attribute name="domainBoundaryIndicator" type="integer_array" />
		<!--ghostRank => (no description available)-->
		<xsd:attribute name="ghostRank" type="integer_array" />
		<!--globalToLocalMap => (no description available)-->
		<xsd:attribute name="globalToLocalMap" type="geosx::mapBase&lt;long long, long, std::integral_constant&lt;bool, false&gt; &gt;" />
		<!--isExternal => (no description available)-->
		<xsd:attribute name="isExternal" type="integer_array" />
		<!--localToGlobalMap => Array that contains a map from localIndex to globalIndex.-->
		<xsd:attribute name="localToGlobalMap" type="globalIndex_array" />
	</xsd:complexType>
	<xsd:complexType name="defaultType">
		<xsd:choice minOccurs="0" maxOccurs="unbounded">
			<xsd:element name="ConstitutiveModels" type="ConstitutiveModelsType" />
			<xsd:element name="neighborData" type="neighborDataType" />
			<xsd:element name="sets" type="setsType" />
		</xsd:choice>
		<!--creationMass => The amount of remaining mass that was introduced when the FaceElement was created.-->
		<xsd:attribute name="creationMass" type="real64_array" />
		<!--domainBoundaryIndicator => (no description available)-->
		<xsd:attribute name="domainBoundaryIndicator" type="integer_array" />
		<!--edgeList => Map to the edges attached to each FaceElement.-->
		<xsd:attribute name="edgeList" type="geosx::InterObjectRelation&lt;LvArray::Array&lt;LvArray::Array&lt;long, 1, camp::int_seq&lt;long, 0l&gt;, long, LvArray::ChaiBuffer&gt;, 1, camp::int_seq&lt;long, 0l&gt;, long, LvArray::ChaiBuffer&gt; &gt;" />
		<!--elementAperture => The aperture of each FaceElement.-->
		<xsd:attribute name="elementAperture" type="real64_array" />
		<!--elementArea => The area of each FaceElement.-->
		<xsd:attribute name="elementArea" type="real64_array" />
		<!--elementCenter => The center of each FaceElement.-->
		<xsd:attribute name="elementCenter" type="r1_array" />
		<!--elementVolume => The volume of each FaceElement.-->
		<xsd:attribute name="elementVolume" type="real64_array" />
		<!--faceList => Map to the faces attached to each FaceElement.-->
		<xsd:attribute name="faceList" type="geosx::InterObjectRelation&lt;LvArray::Array&lt;long, 2, camp::int_seq&lt;long, 0l, 1l&gt;, long, LvArray::ChaiBuffer&gt; &gt;" />
		<!--fractureElementsToCellIndices => A map of face element local indices to the cell local indices-->
		<xsd:attribute name="fractureElementsToCellIndices" type="localIndex_array2d" />
		<!--fractureElementsToCellRegions => A map of face element local indices to the cell local indices-->
		<xsd:attribute name="fractureElementsToCellRegions" type="localIndex_array2d" />
		<!--fractureElementsToCellSubRegions => A map of face element local indices to the cell local indices-->
		<xsd:attribute name="fractureElementsToCellSubRegions" type="localIndex_array2d" />
		<!--ghostRank => (no description available)-->
		<xsd:attribute name="ghostRank" type="integer_array" />
		<!--globalToLocalMap => (no description available)-->
		<xsd:attribute name="globalToLocalMap" type="geosx::mapBase&lt;long long, long, std::integral_constant&lt;bool, false&gt; &gt;" />
		<!--isExternal => (no description available)-->
		<xsd:attribute name="isExternal" type="integer_array" />
		<!--localToGlobalMap => Array that contains a map from localIndex to globalIndex.-->
		<xsd:attribute name="localToGlobalMap" type="globalIndex_array" />
		<!--nodeList => Map to the nodes attached to each FaceElement.-->
		<xsd:attribute name="nodeList" type="geosx::InterObjectRelation&lt;LvArray::Array&lt;LvArray::Array&lt;long, 1, camp::int_seq&lt;long, 0l&gt;, long, LvArray::ChaiBuffer&gt;, 1, camp::int_seq&lt;long, 0l&gt;, long, LvArray::ChaiBuffer&gt; &gt;" />
	</xsd:complexType>
	<xsd:complexType name="ConstitutiveModelsType" />
	<xsd:complexType name="WellElementRegionType">
		<xsd:choice minOccurs="0" maxOccurs="unbounded">
			<xsd:element name="elementSubRegions" type="elementSubRegionsType" />
			<xsd:element name="neighborData" type="neighborDataType" />
			<xsd:element name="sets" type="setsType" />
		</xsd:choice>
		<!--domainBoundaryIndicator => (no description available)-->
		<xsd:attribute name="domainBoundaryIndicator" type="integer_array" />
		<!--ghostRank => (no description available)-->
		<xsd:attribute name="ghostRank" type="integer_array" />
		<!--globalToLocalMap => (no description available)-->
		<xsd:attribute name="globalToLocalMap" type="geosx::mapBase&lt;long long, long, std::integral_constant&lt;bool, false&gt; &gt;" />
		<!--isExternal => (no description available)-->
		<xsd:attribute name="isExternal" type="integer_array" />
		<!--localToGlobalMap => Array that contains a map from localIndex to globalIndex.-->
		<xsd:attribute name="localToGlobalMap" type="globalIndex_array" />
		<!--wellControlsName => (no description available)-->
		<xsd:attribute name="wellControlsName" type="string" />
		<!--wellGeneratorName => (no description available)-->
		<xsd:attribute name="wellGeneratorName" type="string" />
	</xsd:complexType>
	<xsd:complexType name="WellElementRegionuniqueSubRegionType">
		<xsd:choice minOccurs="0" maxOccurs="unbounded">
			<xsd:element name="ConstitutiveModels" type="ConstitutiveModelsType" />
			<xsd:element name="neighborData" type="neighborDataType" />
			<xsd:element name="sets" type="setsType" />
			<xsd:element name="wellElementSubRegion" type="wellElementSubRegionType" />
		</xsd:choice>
		<!--domainBoundaryIndicator => (no description available)-->
		<xsd:attribute name="domainBoundaryIndicator" type="integer_array" />
		<!--elementCenter => (no description available)-->
		<xsd:attribute name="elementCenter" type="r1_array" />
		<!--elementVolume => (no description available)-->
		<xsd:attribute name="elementVolume" type="real64_array" />
		<!--ghostRank => (no description available)-->
		<xsd:attribute name="ghostRank" type="integer_array" />
		<!--globalToLocalMap => (no description available)-->
		<xsd:attribute name="globalToLocalMap" type="geosx::mapBase&lt;long long, long, std::integral_constant&lt;bool, false&gt; &gt;" />
		<!--isExternal => (no description available)-->
		<xsd:attribute name="isExternal" type="integer_array" />
		<!--localToGlobalMap => Array that contains a map from localIndex to globalIndex.-->
		<xsd:attribute name="localToGlobalMap" type="globalIndex_array" />
		<!--nextWellElementIndex => (no description available)-->
		<xsd:attribute name="nextWellElementIndex" type="localIndex_array" />
		<!--nextWellElementIndexGlobal => (no description available)-->
		<xsd:attribute name="nextWellElementIndexGlobal" type="localIndex_array" />
		<!--nodeList => (no description available)-->
		<xsd:attribute name="nodeList" type="geosx::InterObjectRelation&lt;LvArray::Array&lt;long, 2, camp::int_seq&lt;long, 0l, 1l&gt;, long, LvArray::ChaiBuffer&gt; &gt;" />
		<!--topRank => (no description available)-->
		<xsd:attribute name="topRank" type="integer" />
		<!--topWellElementIndex => (no description available)-->
		<xsd:attribute name="topWellElementIndex" type="localIndex" />
		<!--wellControlsName => (no description available)-->
		<xsd:attribute name="wellControlsName" type="string" />
	</xsd:complexType>
	<xsd:complexType name="wellElementSubRegionType">
		<xsd:choice minOccurs="0" maxOccurs="unbounded">
			<xsd:element name="neighborData" type="neighborDataType" />
			<xsd:element name="sets" type="setsType" />
		</xsd:choice>
		<!--domainBoundaryIndicator => (no description available)-->
		<xsd:attribute name="domainBoundaryIndicator" type="integer_array" />
		<!--ghostRank => (no description available)-->
		<xsd:attribute name="ghostRank" type="integer_array" />
		<!--globalToLocalMap => (no description available)-->
		<xsd:attribute name="globalToLocalMap" type="geosx::mapBase&lt;long long, long, std::integral_constant&lt;bool, false&gt; &gt;" />
		<!--isExternal => (no description available)-->
		<xsd:attribute name="isExternal" type="integer_array" />
		<!--localToGlobalMap => Array that contains a map from localIndex to globalIndex.-->
		<xsd:attribute name="localToGlobalMap" type="globalIndex_array" />
		<!--location => (no description available)-->
		<xsd:attribute name="location" type="r1_array" />
		<!--numPerforationsGlobal => (no description available)-->
		<xsd:attribute name="numPerforationsGlobal" type="globalIndex" />
		<!--reservoirElementIndex => (no description available)-->
		<xsd:attribute name="reservoirElementIndex" type="localIndex_array" />
		<!--reservoirElementRegion => (no description available)-->
		<xsd:attribute name="reservoirElementRegion" type="localIndex_array" />
		<!--reservoirElementSubregion => (no description available)-->
		<xsd:attribute name="reservoirElementSubregion" type="localIndex_array" />
		<!--transmissibility => (no description available)-->
		<xsd:attribute name="transmissibility" type="real64_array" />
		<!--wellElementIndex => (no description available)-->
		<xsd:attribute name="wellElementIndex" type="localIndex_array" />
	</xsd:complexType>
</xsd:schema><|MERGE_RESOLUTION|>--- conflicted
+++ resolved
@@ -369,19 +369,10 @@
 		<xsd:attribute name="newtonNumberOfIterations" type="integer" />
 	</xsd:complexType>
 	<xsd:complexType name="SystemSolverParametersType">
-<<<<<<< HEAD
 		<!--krylovResidualFinal => Final Krylov solver residual.-->
 		<xsd:attribute name="krylovResidualFinal" type="real64" />
 		<!--krylovResidualInit => Initial Krylov solver residual.-->
 		<xsd:attribute name="krylovResidualInit" type="real64" />
-		<!--numberOfNewtonIterations => Number of Newton's iterations.-->
-		<xsd:attribute name="numberOfNewtonIterations" type="integer" />
-=======
-		<!--KrylovResidualFinal => Final Krylov solver residual.-->
-		<xsd:attribute name="KrylovResidualFinal" type="real64" />
-		<!--KrylovResidualInit => Initial Krylov solver residual.-->
-		<xsd:attribute name="KrylovResidualInit" type="real64" />
->>>>>>> 88417429
 	</xsd:complexType>
 	<xsd:complexType name="FiniteVolumeType">
 		<xsd:choice minOccurs="0" maxOccurs="unbounded">
