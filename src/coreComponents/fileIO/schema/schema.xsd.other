--- conflicted
+++ resolved
@@ -975,13 +975,10 @@
 		<xsd:attribute name="TotalDisplacement" type="r1_array" />
 		<!--Velocity => An array that holds the current velocity on the nodes. => SolidMechanicsLagrangianSSLE, SolidMechanics_LagrangianFEM-->
 		<xsd:attribute name="Velocity" type="r1_array" />
-<<<<<<< HEAD
+		<!--childIndex => Child index of node.-->
+		<xsd:attribute name="childIndex" type="localIndex_array" />
 		<!--contactForce => An array that holds the contact force. => SolidMechanicsLagrangianSSLE, SolidMechanics_LagrangianFEM-->
 		<xsd:attribute name="contactForce" type="r1_array" />
-=======
-		<!--childIndex => Child index of node.-->
-		<xsd:attribute name="childIndex" type="localIndex_array" />
->>>>>>> 79b17d3b
 		<!--degreeFromCrack => connectivity distance from crack.-->
 		<xsd:attribute name="degreeFromCrack" type="integer_array" />
 		<!--domainBoundaryIndicator => (no description available)-->
