--- conflicted
+++ resolved
@@ -347,51 +347,6 @@
   }
 }
 
-<<<<<<< HEAD
-
-template<typename T, typename atomicPol=atomicPolicy>
-inline void AddLocalToGlobal( const localIndex* __restrict__ const globalToLocalRelation,
-                                    T const * __restrict__ const localField,
-                                    T * __restrict__ const globalField,
-                                    localIndex const N )
-{
-  for( typename array1d<T>::size_type a=0 ; a<N ; ++a )
-  {
-    atomicAdd<atomicPol>(&globalField[globalToLocalRelation[a]],localField[a]);
-  }
-}
-
-template<typename atomicPol=atomicPolicy>
-inline void AddLocalToGlobal( const localIndex * __restrict__ const globalToLocalRelation,
-                                    R1Tensor const * __restrict__ const localField,
-                                    R1Tensor * __restrict__ const globalField,
-                                    localIndex const N )
-{
-  for( localIndex a=0 ; a<N ; ++a )
-  {
-    real64 * __restrict__ const gData = globalField[globalToLocalRelation[a]].Data();
-    real64 const * __restrict__ const lData = localField[a].Data();
-    for( localIndex i=0 ; i<3 ; ++i )
-    {
-      atomicAdd<atomicPol>( &gData[i], lData[i] );
-    }
-  }
-}
-
-template< typename T >
-inline void AddLocalToGlobal( const localIndex* __restrict__ const globalToLocalRelation,
-                              const array1d< T >& localField1,
-                              const array1d< T >& localField2,
-                              array1d< T >& globalField1,
-                              array1d< T >& globalField2 )
-{
-  const typename array1d<T>::size_type  N = localField1.size();
-
-  for( typename array1d<T>::size_type a=0 ; a<N ; ++a )
-  {
-    globalField1[ globalToLocalRelation[a] ] += localField1[a];
-    globalField2[ globalToLocalRelation[a] ] += localField2[a];
-=======
 template< typename T, typename atomicPol=atomicPolicy >
 inline void AddLocalToGlobal( arraySlice1d<localIndex const> const & globalToLocalRelation,
                               arraySlice1d< T const > const & localField1,
@@ -402,9 +357,8 @@
 {
   for( localIndex a=0 ; a<N ; ++a )
   {
-    geosx::raja::atomicAdd<atomicPol>( &globalField1[ globalToLocalRelation[a] ], localField1[a] );
-    geosx::raja::atomicAdd<atomicPol>( &globalField2[ globalToLocalRelation[a] ], localField2[a] );
->>>>>>> 311f3728
+    atomicAdd<atomicPol>( &globalField1[ globalToLocalRelation[a] ], localField1[a] );
+    atomicAdd<atomicPol>( &globalField2[ globalToLocalRelation[a] ], localField2[a] );
   }
 }
 
