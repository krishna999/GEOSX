/*
 *~~~~~~~~~~~~~~~~~~~~~~~~~~~~~~~~~~~~~~~~~~~~~~~~~~~~~~~~~~~~~~~~~~~~~~~~~~~
 * Copyright (c) 2019, Lawrence Livermore National Security, LLC.
 *
 * Produced at the Lawrence Livermore National Laboratory
 *
 * LLNL-CODE-746361
 *
 * All rights reserved. See COPYRIGHT for details.
 *
 * This file is part of the GEOSX Simulation Framework.
 *
 * GEOSX is a free software; you can redistribute it and/or modify it under
 * the terms of the GNU Lesser General Public License (as published by the
 * Free Software Foundation) version 2.1 dated February 1999.
 *~~~~~~~~~~~~~~~~~~~~~~~~~~~~~~~~~~~~~~~~~~~~~~~~~~~~~~~~~~~~~~~~~~~~~~~~~~~
 */

/**
 * @brief This file contains the definition of the R1TensorT class
 * @file R1TensorT.h
 * @author Randolph Settgast
 */

#ifndef R1_TENSOR_T_H_
#define R1_TENSOR_T_H_

#include "TensorBaseT.h"

#include <cstdlib>

template<int T_dim> class R2SymTensorT;
template<int T_dim> class R2TensorT;


/**
 * @brief R1TensorT is a rank-1 tensor object type
 * @author Randolph Settgast
 * @tparam T_dim length of tensor index
 *
 * R1TensorT derives from TensorBaseT, and defines basic operations that can be
 * done on a rank-1 tensor, as well as operations that result in a rank-1
 * tensor.
 */
template<int T_dim>
class R1TensorT : public TensorBaseT< T_dim >
{

//**** Overloaded arithmetic operators
//  ******************************************

//// Scalar product
//  friend R1TensorT<T_dim> operator*(realT k, const R1TensorT<T_dim> &V){
// return V*k; }
//  friend R1TensorT<T_dim> operator*(R1TensorT<T_dim> V, realT k){return V*=k;
// }
//// Dot product *
//  friend realT operator*(const R1TensorT<T_dim> &Va, const R1TensorT<T_dim>
// &Vb){return Dot(Va,Vb); }
//
//// Division by scalar
//  friend R1TensorT<T_dim> operator/(R1TensorT<T_dim> V, realT k){return V/=k;
// }


public:
  //**** CONSTRUCTORS AND DESTRUCTORS ******************************************

  /**
   * @author Randolph Settgast
   */
  R1TensorT( void ): TensorBaseT< T_dim > () {}

  /**
   * @author Randolph Settgast
   * @param[in] data use for initialization of t_data
   */
  explicit R1TensorT( const realT data ): TensorBaseT< T_dim >(data) {}

  /**
   * @author Randolph Settgast
   * @param[in] data naked array used for initialization of t_data
   */
  explicit R1TensorT( realT* const data ): TensorBaseT< T_dim >(data) {}

  /**
   * @author walsh24
   * @param[in] data use for initialization of t_data
   */
  explicit R1TensorT( const int data ): TensorBaseT< T_dim >( realT(data) ) {}

  //**** CONSTRUCTORS AND DESTRUCTORS
  // *******************************************

  /**
   * @author Randolph Settgast
   * @param[in] rhs reference to R1TensorT object to use in initialization
   */
  R1TensorT( const R1TensorT< T_dim >& rhs ): TensorBaseT< T_dim > ()
  { TensorBaseT< T_dim >::operator=( rhs ); }

  R1TensorT( const TensorBaseT< T_dim >& rhs ): TensorBaseT< T_dim > ()
  { TensorBaseT< T_dim >::operator=( rhs ); }

  /**
   * @author Stuart Walsh
   *
   * Explicit constructors - will throw compile-time errors if not called with
   * the correct dimension
   */
  R1TensorT(realT x,realT y);  //2D only
  R1TensorT(realT x,realT y, realT z); //3D only

  /// non-virtual destructor
  ~R1TensorT( void ) {}

  //***** ASSIGNMENT OPERATORS *************************************************
  /// assignment of all data to an integer
  R1TensorT< T_dim >& operator=( const int& rhs );

  /// assignment to all data to a realT
  R1TensorT< T_dim >& operator=( const realT& rhs );

  /// assignment to another R1TensorT
  R1TensorT< T_dim >& operator=( const R1TensorT< T_dim >& rhs );

  //***** ACCESS OPERATORS ****************************************************
  /// const access to data
  GEOSX_HOST_DEVICE inline realT  operator()( const int i ) const { return this->t_data[i]; }

  /// non-const access to data
  GEOSX_HOST_DEVICE inline realT& operator()( const int i )       { return this->t_data[i]; }

  /// const access to data
<<<<<<< HEAD
  GEOSX_HOST_DEVICE FORCE_INLINE realT  operator[]( const int i ) const { return this->t_data[i]; }

  /// non-const access to data
  GEOSX_HOST_DEVICE FORCE_INLINE realT& operator[]( const int i )       { return this->t_data[i]; }
=======
  GEOSX_HOST_DEVICE GEOSX_FORCE_INLINE realT  operator[]( const int i ) const { return this->t_data[i]; }

  /// non-const access to data
  GEOSX_HOST_DEVICE GEOSX_FORCE_INLINE realT& operator[]( const int i )       { return this->t_data[i]; }
>>>>>>> 99e735e7

  //***** MULTIPLICATION OPERATIONS *******************************************
  /// multiply (inner product) Rank2 tensor with Rank 1 tensor
  void AijBj( const R2TensorT< T_dim >& A, const R1TensorT< T_dim >& B );

  realT ProductOfSquares() const;

  /// subtract inner product of Rank2 tensor with Rank 1 tensor
  void minusAijBj( const R2TensorT< T_dim >& A, const R1TensorT< T_dim >& B );

  /// subtract inner product of Rank2 tensor with Rank 1 tensor
  void minusAijBj( const R2SymTensorT< T_dim >& A, const R1TensorT< T_dim >& B );

  /// multiply (inner product) transpose Rank2 tensor with Rank 1 tensor

  void AijBi( const R2TensorT< T_dim >& A, const R1TensorT< T_dim >& B );

  /// multiply (inner product) Symmetric Rank2 tensor with Rank 1 tensor
  void AijBj( const R2SymTensorT< T_dim >& A, const R1TensorT< T_dim >& B );

  /// Hadamard product between two Rank1 tensors
  void AiBi( const R1TensorT< T_dim >& A, const R1TensorT< T_dim >& B );

  /// permutation operator contracted on a Rank2 tensor
  void eijkAjk( const R2TensorT< T_dim >& A );

  /// cross product of 2 rank1 tensors
  void Cross( const R1TensorT< T_dim >& a, const R1TensorT< T_dim >& b );

  /// get a row from a symmetric rank2 tensor
  void GetRow( const R2SymTensorT< T_dim >& A, const int row );

  /// get a column from a symmetric rank2 tensor (same as GetRow())
  void GetCol( const R2SymTensorT< T_dim >& A, const int col );


  //****** TENSOR OPERATIONS **************************************************
  /// take the L2 norm of the tensor
  realT L2_Norm( void ) const;

  /// get the unit vector
  R1TensorT< T_dim > UnitVector( void ) const
  { realT n = this->L2_Norm(); return (n>0.0) ? (*this/n) : *this; }

  /// Normalize the vector
  realT Normalize( void )
  { realT n = this->L2_Norm(); if(n>0.0) *this /= n; return n; }

  /// sum the components of the tensor
  inline realT Sum( void ) const;

  //***** OUTPUT **************************************************************
  /// output
  void print( std::ostream& os ) const;

  //***** FRIEND DECLARATIONS *************************************************
  /// declare R2SymTensorT a friend so that it can access t_data directly
  friend class R2SymTensorT< T_dim >;

  /// declare R2TensorT a friend so that it can access t_data directly
  friend class R2TensorT< T_dim >;

  // define cross product
  friend inline
  R1TensorT< T_dim > Cross( const R1TensorT< T_dim >& a, const R1TensorT< T_dim >& b )
  {
    R1TensorT< T_dim > c;
    c.Cross(a,b);
    return c;
  }

private:
};


//*****************************************************************************
//***** END DECLARATION *******************************************************
//*****************************************************************************

/// Explicit 2D constructor
///
/// Template specialisation - if templated on another dimension constructor will
// throw a compile time error.
template<>
inline R1TensorT<2>::R1TensorT(realT x,realT y):
  TensorBaseT< 2 >()
{
  this->t_data[0] = x;
  this->t_data[1] = y;
}


/// Explicit 3D constructor
///
/// Template specialisation - if templated on another dimension constructor will
// throw a compile time error.
template<>
inline R1TensorT<3>::R1TensorT(realT x,realT y,realT z):
  TensorBaseT< 3 >()
{
  this->t_data[0] = x;
  this->t_data[1] = y;
  this->t_data[2] = z;
}



template<int T_dim>
void R1TensorT< T_dim >::print( std::ostream& os ) const
{
  for (int i = 0 ; i < T_dim ; ++i)
    os << (*this)( i ) << '\t';
}

#include "R2SymTensorT.h"
#include "R2TensorT.h"

//*****************************************************************************
//***** R1TensorT Member Function Definition **********************************
//*****************************************************************************



//***** ASSIGNMENT OPERATORS **************************************************

/**
 * @author Randolph Settgast
 * @param[in] rhs value to set each member of t_data to
 * @return reference to *this
 */
template<int T_dim>
inline R1TensorT< T_dim >& R1TensorT< T_dim >::operator=( const int& rhs )
{
  TensorBaseT< T_dim >::operator=( rhs );
  return *this;
}

/**
 * @author Randolph Settgast
 * @param[in] rhs value to set each member of t_data to
 * @return reference to *this
 */
template<int T_dim>
inline R1TensorT< T_dim >& R1TensorT< T_dim >::operator=( const realT& rhs )
{
  TensorBaseT< T_dim >::operator=( rhs );
  return *this;
}

/**
 * @author Randolph Settgast
 * @param[in] rhs tensor to copy
 * @return reference to *this
 */
template<int T_dim>
inline R1TensorT< T_dim >& R1TensorT< T_dim >::operator=( const R1TensorT< T_dim >& rhs )
{
  TensorBaseT< T_dim >::operator=( rhs );
  return *this;
}

//***** TENSOR OPERATORS ******************************************************

/**
 * @author Randolph Settgast
 * @return L2 norm of tensor
 */
template<int T_dim>
inline realT R1TensorT< T_dim >::L2_Norm( void ) const
{
  realT norm = 0.0;

  for (int i = 1 ; i <= T_dim ; ++i)
    norm += this->t_data[i - 1] * this->t_data[i - 1];
  norm = sqrt( norm );

  return norm;
}


/**
 * @author Randolph Settgast
 * @return sum of the tensor components
 */
template<int T_dim>
inline realT R1TensorT< T_dim >::Sum( void ) const
{
  realT sum = 0.0;

  for (int i = 1 ; i <= T_dim ; ++i)
    sum += this->t_data[i - 1];

  return sum;
}

//***** MULTIPLICATION OPERATORS **********************************************
/**
 * @author Randolph Settgast
 * @param[in] A rank2 tensor
 * @param[in] B rank1 tensor
 * @return none
 *
 * this function contracts the input tensors and places the result into
 * this->t_data.
 */
template<int T_dim>
inline void R1TensorT< T_dim >::AijBj( const R2TensorT< T_dim >& A, const R1TensorT< T_dim >& B )
{
  if (T_dim == 1)
  {
    this->t_data[0] = A.t_data[0] * B.t_data[0];
  }
  if (T_dim == 2)
  {
    this->t_data[0] = A.t_data[0] * B.t_data[0] + A.t_data[1] * B.t_data[1];
    this->t_data[1] = A.t_data[2] * B.t_data[0] + A.t_data[3] * B.t_data[1];
  }
  else if (T_dim == 3)
  {
    this->t_data[0] = A.t_data[0] * B.t_data[0] + A.t_data[1] * B.t_data[1] + A.t_data[2] * B.t_data[2];
    this->t_data[1] = A.t_data[3] * B.t_data[0] + A.t_data[4] * B.t_data[1] + A.t_data[5] * B.t_data[2];
    this->t_data[2] = A.t_data[6] * B.t_data[0] + A.t_data[7] * B.t_data[1] + A.t_data[8] * B.t_data[2];
  }
  else
    std::cout << "R1TensorT::ProductOfSquares not implemented for nsdof>3";
}

/**
 * @author Scott Johnson
 * @param[in] A rank2 tensor
 * @param[in] B rank1 tensor
 * @return none
 *
 * Hadamard product
 */
template<int T_dim>
inline void R1TensorT< T_dim >::AiBi( const R1TensorT< T_dim >& A, const R1TensorT< T_dim >& B )
{
  for(int i = 0 ; i < T_dim ; i++)
    this->t_data[i] = A.t_data[i] * B.t_data[i];
}

/**
 * @author Scott Johnson
 * @return Product of squares
 */
template<int T_dim>
inline realT R1TensorT< T_dim >::ProductOfSquares() const
{
  if (T_dim == 1)
  {
    return this->t_data[0]*this->t_data[0];
  }
  if (T_dim == 2)
  {
    return (this->t_data[0]*this->t_data[0]) *
           (this->t_data[1]*this->t_data[1]);
  }
  else if (T_dim == 3)
  {
    return (this->t_data[0]*this->t_data[0]) *
           (this->t_data[1]*this->t_data[1]) *
           (this->t_data[2]*this->t_data[2]);
  }
  else
  {
    std::cout << "R1TensorT::ProductOfSquares not implemented for nsdof>3";
    exit(1);
  }

  return 0.0; // never get here
}

/**
 * @author Randolph Settgast
 * @param[in] A rank2 tensor
 * @param[in] B rank1 tensor
 * @return none
 *
 * this function contracts the input tensors and subtracts the result into
 * this->t_data.
 */
template<int T_dim>
inline void R1TensorT< T_dim >::minusAijBj( const R2TensorT< T_dim >& A, const R1TensorT< T_dim >& B )
{
  if (T_dim == 1)
  {
    this->t_data[0] -= A.t_data[0] * B.t_data[0];
  }
  if (T_dim == 2)
  {
    this->t_data[0] -= A.t_data[0] * B.t_data[0] + A.t_data[1] * B.t_data[1];
    this->t_data[1] -= A.t_data[2] * B.t_data[0] + A.t_data[3] * B.t_data[1];
  }
  else if (T_dim == 3)
  {
    this->t_data[0] -= A.t_data[0] * B.t_data[0] + A.t_data[1] * B.t_data[1] + A.t_data[2] * B.t_data[2];
    this->t_data[1] -= A.t_data[3] * B.t_data[0] + A.t_data[4] * B.t_data[1] + A.t_data[5] * B.t_data[2];
    this->t_data[2] -= A.t_data[6] * B.t_data[0] + A.t_data[7] * B.t_data[1] + A.t_data[8] * B.t_data[2];
  }
  else
    std::cout << "R1TensorT::ProductOfSquares not implemented for nsdof>3";

}


template<int T_dim>
inline void R1TensorT< T_dim >::minusAijBj( const R2SymTensorT< T_dim >& A, const R1TensorT< T_dim >& B )
{
  if (T_dim == 1)
  {
    this->t_data[0] -= A.t_data[0] * B.t_data[0];
  }
  if (T_dim == 2)
  {
    this->t_data[0] -= A.t_data[0] * B.t_data[0] + A.t_data[1] * B.t_data[1];
    this->t_data[1] -= A.t_data[1] * B.t_data[0] + A.t_data[2] * B.t_data[1];
  }
  else if (T_dim == 3)
  {
    this->t_data[0] -= A.t_data[0] * B.t_data[0] + A.t_data[1] * B.t_data[1] + A.t_data[3] * B.t_data[2];
    this->t_data[1] -= A.t_data[1] * B.t_data[0] + A.t_data[2] * B.t_data[1] + A.t_data[4] * B.t_data[2];
    this->t_data[2] -= A.t_data[3] * B.t_data[0] + A.t_data[4] * B.t_data[1] + A.t_data[5] * B.t_data[2];
  }
  else
    std::cout << "R1TensorT::ProductOfSquares not implemented for nsdof>3";

}
/**
 * @author Randolph Settgast
 * @param[in] A rank2 tensor
 * @param[in] B rank1 tensor
 * @return none
 *
 * this function contracts the input tensors and places the result into
 * this->t_data.
 */
template<int T_dim>
inline void R1TensorT< T_dim >::AijBi( const R2TensorT< T_dim >& A, const R1TensorT< T_dim >& B )
{
  if (T_dim == 2)
  {
    this->t_data[0] = A.t_data[0] * B.t_data[0] + A.t_data[2] * B.t_data[1];
    this->t_data[1] = A.t_data[1] * B.t_data[0] + A.t_data[3] * B.t_data[1];
  }
  else if (T_dim == 3)
  {
    this->t_data[0] = A.t_data[0] * B.t_data[0] + A.t_data[3] * B.t_data[1] + A.t_data[6] * B.t_data[2];
    this->t_data[1] = A.t_data[1] * B.t_data[0] + A.t_data[4] * B.t_data[1] + A.t_data[7] * B.t_data[2];
    this->t_data[2] = A.t_data[2] * B.t_data[0] + A.t_data[5] * B.t_data[1] + A.t_data[8] * B.t_data[2];
  }
  else
    std::cout << "R1TensorT not implemented for nsdof>3";
}

/**
 * @author Randolph Settgast
 * @param[in] A symmetric rank2 tensor
 * @param[in] B rank1 tensor
 * @return none
 *
 * this function contracts the input tensors and places the result into
 * this->t_data.
 */
template<int T_dim>
inline void R1TensorT< T_dim >::AijBj( const R2SymTensorT< T_dim >& A, const R1TensorT< T_dim >& B )
{
#ifdef __INTEL_COMPILER
#pragma warning push
#pragma warning disable 175
#endif
#ifdef  __IBMC__
#pragma report(disable, "1540-2907")
#endif
  if (T_dim == 2)
  {
    this->t_data[0] = A.t_data[0] * B.t_data[0] + A.t_data[1] * B.t_data[1];
    this->t_data[1] = A.t_data[1] * B.t_data[0] + A.t_data[2] * B.t_data[1];
  }
  else if (T_dim == 3)
  {
    this->t_data[0] = A.t_data[0] * B.t_data[0] + A.t_data[1] * B.t_data[1] + A.t_data[3] * B.t_data[2];
    this->t_data[1] = A.t_data[1] * B.t_data[0] + A.t_data[2] * B.t_data[1] + A.t_data[4] * B.t_data[2];
    this->t_data[2] = A.t_data[3] * B.t_data[0] + A.t_data[4] * B.t_data[1] + A.t_data[5] * B.t_data[2];
  }
  else
    std::cout << "R1TensorT not implemented for nsdof>3";
}

/**
 * @author Randolph Settgast
 * @param[in] A rank2 tensor
 * @return none
 *
 * this function contracts the permutation operator on two indicies of a
 * rank2 tensor and places the result in this->tdata
 */
template<int T_dim>
inline void R1TensorT< T_dim >::eijkAjk( const R2TensorT< T_dim >& A )
{
  if (T_dim == 3)
  {
    this->t_data[0] = A.t_data[5] - A.t_data[7];
    this->t_data[1] = A.t_data[6] - A.t_data[2];
    this->t_data[2] = A.t_data[1] - A.t_data[3];
  }
  else
    std::cout << "R1TensorT not implemented for nsdof>3";

}

/**
 * @author Randolph Settgast
 * @param[in] a rank1 tensor
 * @param[in] b rank1 tensor
 * @return none
 *
 * this function takes the cross product of two rank1 tensors and places the
 * result into this->tdata
 */
template<int T_dim>
inline void R1TensorT< T_dim >::Cross( const R1TensorT< T_dim >& a, const R1TensorT< T_dim >& b )
{
  if (T_dim == 3)
  {
    this->t_data[0] = a.t_data[1] * b.t_data[2] - a.t_data[2] * b.t_data[1];
    this->t_data[1] = -(a.t_data[0] * b.t_data[2] - a.t_data[2] * b.t_data[0]);
    this->t_data[2] = a.t_data[0] * b.t_data[1] - a.t_data[1] * b.t_data[0];
  }
  else
    std::cout << "R1TensorT not implemented for nsdof>3";

}

/**
 * @author Randolph Settgast
 * @param[in] A symmetric rank2 tensor
 * @param[in] row row number to extract
 * @return none
 *
 * this function extracts a row from A and places it in this->tdata
 */
template<int T_dim>
inline void R1TensorT< T_dim >::GetRow( const R2SymTensorT< T_dim >& A, const int row )
{

  if (T_dim == 3)
  {
    if (row == 1)
    {
      this->t_data[0] = A.t_data[0];
      this->t_data[1] = A.t_data[1];
      this->t_data[2] = A.t_data[3];
    }
    else if (row == 2)
    {
      this->t_data[0] = A.t_data[1];
      this->t_data[1] = A.t_data[2];
      this->t_data[2] = A.t_data[4];
    }
    else if (row == 3)
    {
      this->t_data[0] = A.t_data[3];
      this->t_data[1] = A.t_data[4];
      this->t_data[2] = A.t_data[5];
    }
  }
  else
    std::cout << "R1TensorT not implemented for nsdof>3";
}

/**
 * @author Randolph Settgast
 * @param[in] A symmetric rank2 tensor
 * @param[in] col col number to extract
 * @return none
 *
 * this function extracts a column from A and places it in this->tdata
 */
template<int T_dim>
inline void R1TensorT< T_dim >::GetCol( const R2SymTensorT< T_dim >& A, const int col )
{

  if (T_dim == 3)
  {
    if (col == 1)
    {
      this->t_data[0] = A.t_data[0];
      this->t_data[1] = A.t_data[1];
      this->t_data[2] = A.t_data[3];
    }
    else if (col == 2)
    {
      this->t_data[0] = A.t_data[1];
      this->t_data[1] = A.t_data[2];
      this->t_data[2] = A.t_data[4];
    }
    else if (col == 3)
    {
      this->t_data[0] = A.t_data[3];
      this->t_data[1] = A.t_data[4];
      this->t_data[2] = A.t_data[5];
    }
  }
  else
    std::cout << "R1TensorT not implemented for nsdof>3";
}

#endif<|MERGE_RESOLUTION|>--- conflicted
+++ resolved
@@ -132,17 +132,10 @@
   GEOSX_HOST_DEVICE inline realT& operator()( const int i )       { return this->t_data[i]; }
 
   /// const access to data
-<<<<<<< HEAD
-  GEOSX_HOST_DEVICE FORCE_INLINE realT  operator[]( const int i ) const { return this->t_data[i]; }
-
-  /// non-const access to data
-  GEOSX_HOST_DEVICE FORCE_INLINE realT& operator[]( const int i )       { return this->t_data[i]; }
-=======
   GEOSX_HOST_DEVICE GEOSX_FORCE_INLINE realT  operator[]( const int i ) const { return this->t_data[i]; }
 
   /// non-const access to data
   GEOSX_HOST_DEVICE GEOSX_FORCE_INLINE realT& operator[]( const int i )       { return this->t_data[i]; }
->>>>>>> 99e735e7
 
   //***** MULTIPLICATION OPERATIONS *******************************************
   /// multiply (inner product) Rank2 tensor with Rank 1 tensor
