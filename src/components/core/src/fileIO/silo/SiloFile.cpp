/*
 *~~~~~~~~~~~~~~~~~~~~~~~~~~~~~~~~~~~~~~~~~~~~~~~~~~~~~~~~~~~~~~~~~~~~~~~~~~~
 * Copyright (c) 2018, Lawrence Livermore National Security, LLC.
 *
 * Produced at the Lawrence Livermore National Laboratory
 *
 * LLNL-CODE-746361
 *
 * All rights reserved. See COPYRIGHT for details.
 *
 * This file is part of the GEOSX Simulation Framework.
 *
 * GEOSX is a free software; you can redistribute it and/or modify it under
 * the terms of the GNU Lesser General Public License (as published by the
 * Free Software Foundation) version 2.1 dated February 1999.
 *~~~~~~~~~~~~~~~~~~~~~~~~~~~~~~~~~~~~~~~~~~~~~~~~~~~~~~~~~~~~~~~~~~~~~~~~~~~
 */

/**
 * @file SiloFile.cpp
 */

#include <iostream>
#include <string>
#include <sstream>
#include <algorithm>
#include <iterator>
#include <sys/stat.h>

#include "managers/DomainPartition.hpp"
#include "mesh/MeshBody.hpp"


#pragma GCC diagnostic push

#ifdef __clang__
#pragma GCC diagnostic ignored "-Wshorten-64-to-32"
#endif

#pragma GCC diagnostic ignored "-Wold-style-cast"

#include "SiloFile.hpp"

#include "common/Logger.hpp"

#include "codingUtilities/Utilities.hpp"

#include "constitutive/ConstitutiveManager.hpp"

#include "mesh/MeshBody.hpp"

/// forward declaration of NodeManagerT for use as a template argument
class NodeManager;

namespace geosx
{


/**
 *
 * @return
 */
namespace SiloFileUtilities
{

template<> int DB_TYPE<int> ()
{
  return DB_INT;
}
template<> int DB_TYPE<unsigned int> ()
{
  return DB_INT;
}
template<> int DB_TYPE<float> ()
{
  return DB_FLOAT;
}
template<> int DB_TYPE<real64> ()
{
  return DB_DOUBLE;
}
template<> int DB_TYPE<R1Tensor> ()
{
  return DB_DOUBLE;
}
template<> int DB_TYPE<R2Tensor> ()
{
  return DB_DOUBLE;
}
template<> int DB_TYPE<R2SymTensor> ()
{
  return DB_DOUBLE;
}
template<> int DB_TYPE<unsigned long> ()
{
  return DB_LONG;
}
template<> int DB_TYPE<long> ()
{
  return DB_LONG;
}
template<> int DB_TYPE<long long> ()
{
  return DB_LONG_LONG;
}
template<> int DB_TYPE<string> ()
{
  return DB_CHAR;
}

template<> int GetNumberOfVariablesInField<int> ()
{
  return 1;
}
template<> int GetNumberOfVariablesInField<unsigned int> ()
{
  return 1;
}
template<> int GetNumberOfVariablesInField<unsigned long> ()
{
  return 1;
}
template<> int GetNumberOfVariablesInField<long> ()
{
  return 1;
}
template<> int GetNumberOfVariablesInField<float> ()
{
  return 1;
}
template<> int GetNumberOfVariablesInField<real64> ()
{
  return 1;
}
template<> int GetNumberOfVariablesInField<long long unsigned int> ()
{
  return 1;
}
template<> int GetNumberOfVariablesInField<long long int> ()
{
  return 1;
}
template<> int GetNumberOfVariablesInField<R1Tensor> ()
{
  return R1Tensor::Length();
}
template<> int GetNumberOfVariablesInField<R2Tensor> ()
{
  return R2Tensor::Length();
}
template<> int GetNumberOfVariablesInField<R2SymTensor> ()
{
  return R2SymTensor::Length();
}
template<> int GetNumberOfVariablesInField<string> ()
{
  return 1;
}

template<typename TYPE>
void SetVariableNames(string const & fieldName, array1d<string>& varnamestring, char const* varnames[])
{
  varnamestring.resize(GetNumberOfVariablesInField<TYPE> ());
  varnamestring[0] = fieldName;
  varnames[0] = varnamestring[0].c_str();
}
template void SetVariableNames<int> ( string const & fieldName,
                                      array1d<string>& varnamestring,
                                      char const* varnames[]);
template void SetVariableNames<unsigned long>( string const & fieldName,
                                               array1d<string>& varnamestring,
                                               char const* varnames[]);
template void SetVariableNames<real64>( string const & fieldName,
                                        array1d<string>& varnamestring,
                                        char const* varnames[]);
template void SetVariableNames<long long unsigned int>( string const & fieldName,
                                                        array1d<string>& varnamestring,
                                                        char const* varnames[]);



template<>
void SetVariableNames<R1Tensor> ( string const & fieldName,
                                  array1d<string>& varnamestring,
                                  char const* varnames[])
{
  varnamestring.resize(GetNumberOfVariablesInField<R1Tensor> ());
  varnamestring[0] = fieldName + "_1";
  varnamestring[1] = fieldName + "_2";
  varnamestring[2] = fieldName + "_3";
  varnames[0] = const_cast<char*>( varnamestring[0].c_str() );
  varnames[1] = const_cast<char*>( varnamestring[1].c_str() );
  varnames[2] = const_cast<char*>( varnamestring[2].c_str() );
}

template<>
void SetVariableNames<R2Tensor> ( string const & fieldName,
                                  array1d<string>& varnamestring,
                                  char const* varnames[])
{
  varnamestring.resize(GetNumberOfVariablesInField<R2Tensor> ());
  varnamestring[0] = fieldName + "_11";
  varnamestring[1] = fieldName + "_12";
  varnamestring[2] = fieldName + "_13";
  varnamestring[3] = fieldName + "_21";
  varnamestring[4] = fieldName + "_22";
  varnamestring[5] = fieldName + "_23";
  varnamestring[6] = fieldName + "_31";
  varnamestring[7] = fieldName + "_32";
  varnamestring[8] = fieldName + "_33";
  varnames[0] = const_cast<char*>( varnamestring[0].c_str() );
  varnames[1] = const_cast<char*>( varnamestring[1].c_str() );
  varnames[2] = const_cast<char*>( varnamestring[2].c_str() );
  varnames[3] = const_cast<char*>( varnamestring[3].c_str() );
  varnames[4] = const_cast<char*>( varnamestring[4].c_str() );
  varnames[5] = const_cast<char*>( varnamestring[5].c_str() );
  varnames[6] = const_cast<char*>( varnamestring[6].c_str() );
  varnames[7] = const_cast<char*>( varnamestring[7].c_str() );
  varnames[8] = const_cast<char*>( varnamestring[8].c_str() );
}

template<>
void SetVariableNames<R2SymTensor> ( string const & fieldName,
                                     array1d<string>& varnamestring,
                                     char const * varnames[])
{
  varnamestring.resize(GetNumberOfVariablesInField<R2Tensor> ());
  varnamestring[0] = fieldName + "_11";
  varnamestring[1] = fieldName + "_21";
  varnamestring[2] = fieldName + "_22";
  varnamestring[3] = fieldName + "_31";
  varnamestring[4] = fieldName + "_32";
  varnamestring[5] = fieldName + "_33";
  varnames[0] = const_cast<char*>( varnamestring[0].c_str() );
  varnames[1] = const_cast<char*>( varnamestring[1].c_str() );
  varnames[2] = const_cast<char*>( varnamestring[2].c_str() );
  varnames[3] = const_cast<char*>( varnamestring[3].c_str() );
  varnames[4] = const_cast<char*>( varnamestring[4].c_str() );
  varnames[5] = const_cast<char*>( varnamestring[5].c_str() );
}


template<> int GetTensorRank<int> ()
{
  return DB_VARTYPE_SCALAR;
}
template<> int GetTensorRank<unsigned int> ()
{
  return DB_VARTYPE_SCALAR;
}
template<> int GetTensorRank<long> ()
{
  return DB_VARTYPE_SCALAR;
}
template<> int GetTensorRank<unsigned long> ()
{
  return DB_VARTYPE_SCALAR;
}
template<> int GetTensorRank<real32> ()
{
  return DB_VARTYPE_SCALAR;
}
template<> int GetTensorRank<real64> ()
{
  return DB_VARTYPE_SCALAR;
}
template<> int GetTensorRank<R1Tensor> ()
{
  return DB_VARTYPE_VECTOR;
}
template<> int GetTensorRank<R2Tensor> ()
{
  return DB_VARTYPE_TENSOR;
}
template<> int GetTensorRank<R2SymTensor> ()
{
  return DB_VARTYPE_SYMTENSOR;
}
template<> int GetTensorRank<long long unsigned int> ()
{
  return DB_VARTYPE_SCALAR;
}
template<> int GetTensorRank<string> ()
{
  return DB_VARTYPE_SCALAR;
}



}



using namespace constitutive;
using namespace dataRepository;

// *********************************************************************************************************************
/// Default Constructor
SiloFile::SiloFile():
  m_dbFilePtr(nullptr),
  m_dbBaseFilePtr(nullptr),
  m_numGroups(1),
  m_baton(nullptr),
  m_driver(DB_HDF5),
  m_plotFileRoot("plot"),
  m_restartFileRoot("restart"),
  m_fileName(),
  m_baseFileName()
{}

// *********************************************************************************************************************
/// Destructor
SiloFile::~SiloFile()
{}

// *********************************************************************************************************************

void SiloFile::MakeSiloDirectories()
{

  int rank=0;
#if USE_MPI
  MPI_Comm_rank(MPI_COMM_WORLD, &rank);
#endif

  if( rank==0 )
  {
    struct stat sb;

    if( !( stat(m_siloDirectory.c_str(), &sb) == 0 && S_ISDIR(sb.st_mode) ) )
    {
      mode_t nMode = 0733;
      mkdir(m_siloDirectory.c_str(),nMode);
    }

    if( !( stat( (m_siloDirectory +"/"+ m_siloDataSubDirectory).c_str(), &sb) == 0 && S_ISDIR(sb.st_mode) ) )
    {
      mode_t nMode = 0733;
      mkdir((m_siloDirectory +"/"+ m_siloDataSubDirectory).c_str(),nMode);
    }
  }
}

/**
 *
 */
void SiloFile::Initialize( const PMPIO_iomode_t readwrite )
{
#if USE_MPI
  // Ensure all procs agree on numGroups, driver and file_ext
  m_numGroups = 2;

  MPI_Bcast(&m_numGroups, 1, MPI_INT, 0, MPI_COMM_WORLD);
  MPI_Bcast( const_cast<int*>(&m_driver), 1, MPI_INT, 0, MPI_COMM_WORLD);
  // Initialize PMPIO, pass a pointer to the driver type as the user data.
  m_baton = PMPIO_Init( m_numGroups,
                        readwrite,
                        MPI_COMM_WORLD,
                        1,
                        PMPIO_DefaultCreate,
                        PMPIO_DefaultOpen,
                        PMPIO_DefaultClose,
                        const_cast<int*>(&m_driver));
#else
  m_numGroups = 1;
  // Initialize PMPIO, pass a pointer to the driver type as the user data.
  m_baton = PMPIO_Init(m_numGroups, PMPIO_WRITE, nullptr, 1, PMPIO_DefaultCreate, PMPIO_DefaultOpen,
                       PMPIO_DefaultClose, &m_driver);
#endif

}

// *********************************************************************************************************************
/**
 * @author settgast
 *
 */
void SiloFile::Finish()
{
  PMPIO_Finish(m_baton);
}

// *********************************************************************************************************************
/**
 *
 * @param domainNumber
 * @param cycleNum
 * @param fileName
 * @param nsName
 */
void SiloFile::WaitForBatonWrite( int const domainNumber,
                                  int const cycleNum,
                                  bool const isRestart )
{

  int rank = 0;
#if USE_MPI
  MPI_Comm_rank(MPI_COMM_WORLD, &rank);
#endif
  int const groupRank = PMPIO_GroupRank(m_baton, rank);
  char fileName[200] = { 0 };
  char baseFileName[200] = { 0 };
  char dirName[200] = { 0 };

  if( isRestart )
  {

    sprintf( baseFileName, "%s_%06d", m_restartFileRoot.c_str(), cycleNum);
    sprintf( fileName, "%s%s%s_%06d.%03d",
             m_siloDataSubDirectory.c_str(), "/", m_restartFileRoot.c_str(), cycleNum, groupRank);
  }
  else
  {
    sprintf(baseFileName, "%s_%06d",
            m_plotFileRoot.c_str(),
            cycleNum);

    sprintf(fileName,
            "%s_%06d.%03d",
            m_plotFileRoot.c_str(),
            cycleNum,
            groupRank);
  }
  sprintf(dirName, "domain_%05d", domainNumber);

  string dataFilePathAndName = m_siloDirectory + "/" + m_siloDataSubDirectory + "/" + fileName;
  m_dbFilePtr = static_cast<DBfile *>( PMPIO_WaitForBaton(m_baton, dataFilePathAndName.c_str(), dirName) );

  m_fileName = fileName;
  m_baseFileName = baseFileName;

  if( rank==0 )
  {
    m_dbBaseFilePtr = DBCreate( (m_siloDirectory + "/"+ m_baseFileName).c_str(), DB_CLOBBER, DB_LOCAL, nullptr, DB_HDF5 );
//    m_dbBaseFilePtr = DBOpen( m_baseFileName.c_str(), DB_HDF5, DB_APPEND );
  }
}


void SiloFile::WaitForBaton( int const domainNumber, string const & restartFileName )
{

  int rank = 0;
#if USE_MPI
  MPI_Comm_rank(MPI_COMM_WORLD, &rank);
#endif
  int const groupRank = PMPIO_GroupRank(m_baton, rank);
  char fileName[200] = { 0 };
  char baseFileName[200] = { 0 };
  char dirName[200] = { 0 };


  sprintf(baseFileName, "%s", restartFileName.c_str());
  if( groupRank == 0 )
    sprintf(fileName, "%s", restartFileName.c_str());
  else
  {
    if( m_siloDirectory.empty())
    {
      sprintf(fileName, "%s.%03d", restartFileName.c_str(), groupRank);
    }
    else
    {
      sprintf(fileName, "%s%s%s.%03d", m_siloDirectory.c_str(), "/", restartFileName.c_str(), groupRank);
    }

  }

  sprintf(dirName, "domain_%05d", domainNumber);

  m_dbFilePtr = (DBfile *) PMPIO_WaitForBaton(m_baton, fileName, dirName);

  m_fileName = fileName;
  m_baseFileName = baseFileName;
}
/**
 *
 */
void SiloFile::HandOffBaton()
{
  PMPIO_HandOffBaton(m_baton, m_dbFilePtr);

  int rank = 0;
#if USE_MPI
  MPI_Comm_rank(MPI_COMM_WORLD, &rank);
#endif
  if( rank==0 )
  {
    DBClose(m_dbBaseFilePtr);
  }
}

/**
 *
 * @param meshName
 * @param nnodes
 * @param coords
 * @param globalNodeNum
 * @param numRegions
 * @param shapecnt
 * @param meshConnectivity
 * @param globalElementNum
 * @param ghostFlag
 * @param shapetype
 * @param shapesize
 * @param cycleNumber
 * @param problemTime
 */
void SiloFile::WriteMeshObject(string const & meshName,
                               const localIndex nnodes,
                               real64* coords[3],
                               globalIndex const * const globalNodeNum,
                               int const numShapes,
                               int const * shapecnt,
                               const localIndex* const * const meshConnectivity,
                               globalIndex const * const * const globalElementNum,
                               int const * const shapetype,
                               int const * const shapesize,
                               int const cycleNumber,
                               real64 const problemTime)
{

  const DBdatatype datatype = DB_DOUBLE;
  int const one = 1;

  DBoptlist* optlist = DBMakeOptlist(4);
  if( globalNodeNum!=nullptr )
  {
    if( std::is_same<globalIndex,int>::value || std::is_same<globalIndex,long long>::value )
    {
      DBAddOption(optlist, DBOPT_NODENUM, const_cast<globalIndex*>(globalNodeNum));
      if( std::is_same<globalIndex,long long>::value )
      {
        DBAddOption( optlist, DBOPT_LLONGNZNUM, const_cast<int*>(&one) );
      }
    }
  }
  DBAddOption(optlist, DBOPT_CYCLE, const_cast<int*> (&cycleNumber));
  DBAddOption(optlist, DBOPT_DTIME, const_cast<real64*> (&problemTime));

  int numTotZones = 0;
  int lnodelist = 0;
  for( int i = 0 ; i < numShapes ; ++i )
  {
    numTotZones += shapecnt[i];
    //  if shapesize <= 0, that signals that we are using arbitrary polygons.
    if( shapesize[i] > 0 )
      lnodelist += shapecnt[i] * shapesize[i];
    else
      lnodelist += -shapesize[i];
  }


  if( numTotZones == 0 )
  {
    char pwd[256];
    DBGetDir(m_dbFilePtr, pwd);
    string emptyObject = pwd;
    emptyObject += "/" + meshName;
    m_emptyMeshes.push_back(emptyObject);
  }
  else
  {

    string zonelistName;
    zonelistName = meshName + "_zonelist";

    DBPutUcdmesh(m_dbFilePtr, meshName.c_str(), 3, nullptr, (float**) coords, nnodes, numTotZones,
                 zonelistName.c_str(), nullptr, datatype, optlist);

    DBClearOptlist(optlist);

    array1d<integer> nodelist(lnodelist);
    globalIndex_array globalZoneNumber(lnodelist);

    int count = 0;
    int elemCount = 0;
    for( int i = 0 ; i < numShapes ; ++i )
    {
      int n;
      if( shapesize[i] > 0 )
        n = shapecnt[i] * shapesize[i];
      else
        n = -shapesize[i];
      for( int j = 0 ; j < n ; ++j )
      {
        nodelist[count++] = meshConnectivity[i][j];
      }
    }

    if( globalElementNum != nullptr )
    {
      for( int i = 0 ; i < numShapes ; ++i )
      {
        if( std::is_same<globalIndex,int>::value || std::is_same<globalIndex,long long>::value )
        {
          for( int j = 0 ; j < shapecnt[i] ; ++j )
          {
            globalZoneNumber[elemCount++] = globalElementNum[i][j];
          }
          // write zonelist
          DBAddOption(optlist, DBOPT_ZONENUM, const_cast<globalIndex*>(globalZoneNumber.data()));
          if( std::is_same<globalIndex,long long>::value )
          {
            DBAddOption(optlist, DBOPT_LLONGNZNUM, const_cast<int*> (&one));
          }
        }
      }
    }

    integer_array shapesize2(numShapes);
    for( int i = 0 ; i < numShapes ; ++i )
    {
      if( shapesize[i] < 0 )
      {
        shapesize2[i] = 0;
      }
      else
        shapesize2[i] = shapesize[i];
    }

    int hi_offset = 0;

    DBPutZonelist2( m_dbFilePtr, zonelistName.c_str(), numTotZones, 3, nodelist.data(), lnodelist, 0, 0,
                    hi_offset, const_cast<int*>(shapetype), const_cast<int*>(shapesize2.data()),
                    const_cast<int*>(shapecnt), numShapes,
                    optlist);

    DBClearOptlist(optlist);
  }

  // write multimesh object
  int rank = 0;
#if USE_MPI
  MPI_Comm_rank(MPI_COMM_WORLD, &rank);
#endif
  if( rank == 0 )
  {
    DBAddOption(optlist, DBOPT_CYCLE, const_cast<int*> (&cycleNumber));
    DBAddOption(optlist, DBOPT_DTIME, const_cast<real64*> (&problemTime));

    WriteMultiXXXX(DB_UCDMESH, DBPutMultimesh, 0, meshName, cycleNumber, "/", optlist);
  }

  DBFreeOptlist(optlist);
}


void SiloFile::WriteBeamMesh(string const & meshName,
                             const localIndex nnodes,
                             real64* coords[3],
                             const localIndex_array& node1,
                             const localIndex_array& node2,
                             int const cycleNumber,
                             real64 const problemTime)
{
  // Connectivity.
  integer_array nodelist;
  {
    nodelist.reserve(2*node1.size());
    localIndex_array::const_iterator it2 = node2.begin();
    for( localIndex_array::const_iterator it = node1.begin() ;
         it != node1.end() ; ++it, ++it2 )
    {
      nodelist.push_back(static_cast<int>(*it));
      nodelist.push_back(static_cast<int>(*it2));
    }
  }

  WriteBeamMesh( meshName, nnodes, coords, nodelist, cycleNumber, problemTime);
}

void SiloFile::WriteBeamMesh(string const & meshName,
                             const localIndex nnodes,
                             real64* coords[3],
                             integer_array& nodelist,
                             int const cycleNumber,
                             real64 const problemTime)
{
  const DBdatatype datatype = DB_DOUBLE;

  DBoptlist* optlist = DBMakeOptlist(4);
  DBAddOption(optlist, DBOPT_CYCLE, const_cast<int*> (&cycleNumber));
  DBAddOption(optlist, DBOPT_DTIME, const_cast<real64*> (&problemTime));

  int lnodelist = nodelist.size();
  int nshapetypes = 1;
  int nzones = lnodelist/2;
  int shapecnt[] = {nzones};
  int shapesize[] = {2};
  int shapetype[] = {DB_ZONETYPE_BEAM};

  // Write out connectivity information.
  int const origin = 0;
  int const lo_offset = 0;
  int const hi_offset = 0;
  int const ndims = 3;
  const char* coordnames[3]  = { "xcoords", "ycoords", "zcoords" };

  // Write out connectivity information.
  DBPutZonelist2(m_dbFilePtr, "zonelist", nzones, ndims, lnodelist > 0 ? &nodelist[0] : nullptr,
                 lnodelist, origin, lo_offset, hi_offset,
                 shapetype, shapesize, shapecnt, nshapetypes, optlist);

  // Write an unstructured mesh.
  DBPutUcdmesh(m_dbFilePtr, meshName.c_str(), ndims, const_cast<char**>(coordnames), &coords[0], nnodes, nzones,
               "zonelist", nullptr, datatype, nullptr);
  DBClearOptlist(optlist);

  //----write multimesh object
  {
    int rank = 0;
  #if USE_MPI
    MPI_Comm_rank(MPI_COMM_WORLD, &rank);
  #endif
    if( rank == 0 )
    {
      DBAddOption(optlist, DBOPT_CYCLE, const_cast<int*> (&cycleNumber));
      DBAddOption(optlist, DBOPT_DTIME, const_cast<real64*> (&problemTime));
      WriteMultiXXXX(DB_UCDMESH, DBPutMultimesh, 0, meshName.c_str(), cycleNumber, "/", optlist);
    }
  }

  //---free the option list
  DBFreeOptlist(optlist);
}



void SiloFile::WritePointMesh( string const & meshName,
                               const localIndex numPoints,
                               real64* coords[3],
                               int const cycleNumber,
                               real64 const problemTime)
{
  const DBdatatype datatype = DB_DOUBLE;
  DBoptlist* optlist = DBMakeOptlist(2);
  DBAddOption(optlist, DBOPT_CYCLE, const_cast<int*> (&cycleNumber));
  DBAddOption(optlist, DBOPT_DTIME, const_cast<real64*> (&problemTime));
  DBPutPointmesh (m_dbFilePtr, meshName.c_str(), 3, coords, numPoints, datatype, optlist);


  //----write multimesh object
  {
    int rank = 0;
  #if USE_MPI
    MPI_Comm_rank(MPI_COMM_WORLD, &rank);
  #endif
    if( rank == 0 )
    {
      WriteMultiXXXX(DB_POINTMESH, DBPutMultimesh, 0, meshName.c_str(), cycleNumber, "/", optlist);
    }
  }

}


/**
 *
 * @param elementManager
 * @param cycleNumber
 * @param problemTime
 */
void SiloFile::WriteMaterialMaps( ElementRegionManager const * const elementManager,
                                          ConstitutiveManager const * const constitutiveManager,
                                          string const & meshName,
                                          int const cycleNumber,
                                          real64 const problemTime)
{

  auto const
  constitutiveMap = elementManager->
                    ConstructViewAccessor<
<<<<<<< HEAD
    std::pair< Array2dT<localIndex>,Array2dT<localIndex> >>( CellBlockSubRegion::viewKeyStruct::constitutiveMapString );
=======
    std::pair< array2d<localIndex>,array2d<localIndex> >
    >( CellBlockSubRegion::viewKeyStruct::constitutiveMapString );
>>>>>>> 1e40e16c

  string name = "Regions";
  int const nmat = constitutiveManager->GetSubGroups().size();
  array1d<int> matnos(nmat);
  std::vector<string> materialNameStrings(nmat);
  array1d<char const*> materialNames(nmat+1);
  materialNames.back() = nullptr;

  for( int matIndex=0 ; matIndex<nmat ; ++matIndex )
  {
    matnos[matIndex] = matIndex;
    materialNameStrings[matIndex] = constitutiveManager->GetGroup(matIndex)->getName();
    materialNames[matIndex] = materialNameStrings[matIndex].c_str();
  }

  int ndims = 1;
  int dims = elementManager->getNumberOfElements();

  array1d<integer> matlist(dims * nmat);


  int elemCount = 0;
  int regionCount = 0;
  for( localIndex er=0 ; er<elementManager->numRegions() ; ++er )
  {
    ElementRegion const * const elemRegion = elementManager->GetRegion(er);
    for( localIndex esr=0 ; esr<elemRegion->numSubRegions() ; ++esr )
    {
      CellBlockSubRegion const * const subRegion = elemRegion->GetSubRegion(esr);
      for( localIndex k = 0 ; k < subRegion->size() ; ++k )
      {
        // matIndex1 is the index of the material contained in the element
        localIndex const matIndex1 = constitutiveMap[er][esr].get().first[k][0];
        // matIndex2 is the index of the point within material specified in matIndex1
        localIndex const matIndex2 = constitutiveMap[er][esr].get().second[k][0];

        matlist[elemCount++] = matIndex1;
      }
    }
  }

  {
    DBoptlist* optlist = DBMakeOptlist(3);
    DBAddOption(optlist, DBOPT_MATNAMES, materialNames.data());
    DBAddOption(optlist, DBOPT_CYCLE, const_cast<int*> (&cycleNumber));
    DBAddOption(optlist, DBOPT_DTIME, const_cast<real64*> (&problemTime));

    DBPutMaterial( m_dbFilePtr,
                   name.c_str(),
                   meshName.c_str(),
                   nmat,
                   matnos.data(),
                   matlist.data(),
                   &dims,
                   ndims,
                   nullptr,
                   nullptr,
                   nullptr,
                   nullptr,
                   0,
                   DB_DOUBLE,
                   optlist);

    DBFreeOptlist(optlist);
  }
  // write multimesh object
  int rank = 0;
#if USE_MPI
  MPI_Comm_rank(MPI_COMM_WORLD, &rank);
#endif
  if( rank == 0 )
  {

    int size = 1;
#if USE_MPI
    MPI_Comm_size(MPI_COMM_WORLD, &size);
#endif

    array1d<string> vBlockNames(size);
    std::vector<char*> BlockNames(size);
    char tempBuffer[1024];
    char currentDirectory[256];

    DBGetDir(m_dbBaseFilePtr, currentDirectory);
    DBSetDir(m_dbBaseFilePtr, "/");

    for( int i = 0 ; i < size ; ++i )
    {
      int groupRank = PMPIO_GroupRank(m_baton, i);

      /* this mesh block is another file */
      sprintf( tempBuffer,
               "%s%s%s.%03d:/domain_%05d/%s",
               m_siloDataSubDirectory.c_str(),
               "/",
               m_baseFileName.c_str(),
               groupRank,
               i,
               name.c_str() );

      vBlockNames[i] = tempBuffer;
      BlockNames[i] = const_cast<char*>( vBlockNames[i].c_str() );
    }

    {
      DBoptlist* optlist = DBMakeOptlist(5);
      DBAddOption(optlist, DBOPT_MATNAMES, materialNames.data());
      DBAddOption(optlist, DBOPT_CYCLE, const_cast<int*> (&cycleNumber));
      DBAddOption(optlist, DBOPT_DTIME, const_cast<real64*> (&problemTime));
      DBAddOption(optlist, DBOPT_NMATNOS, const_cast<int*>(&nmat) );
      DBAddOption(optlist, DBOPT_MATNOS, matnos.data() );

      DBPutMultimat(m_dbBaseFilePtr, name.c_str(), size, BlockNames.data(),
                    const_cast<DBoptlist*> (optlist));
      DBFreeOptlist(optlist);

    }

    DBSetDir(m_dbBaseFilePtr, currentDirectory);

  }


}

void SiloFile::ClearEmptiesFromMultiObjects(int const cycleNum)
{

  int size = 1;
  int rank = 0;
  MPI_Comm_size(MPI_COMM_WORLD, &size);
  MPI_Comm_rank(MPI_COMM_WORLD, &rank);

  string sendbufferVars;
  string sendbufferMesh;

  if( rank != 0 )
  {
    for( array1d<string>::const_iterator emptyObject=m_emptyVariables.begin() ;
         emptyObject!=m_emptyVariables.end() ; ++emptyObject )
    {
      sendbufferVars += *emptyObject + ' ';
    }

    for( array1d<string>::const_iterator emptyObject=m_emptyMeshes.begin() ;
         emptyObject!=m_emptyMeshes.end() ; ++emptyObject )
    {
      sendbufferMesh += *emptyObject + ' ';
    }

  }

  int sizeOfSendBufferVars = sendbufferVars.size();
  int sizeOfSendBufferMesh = sendbufferMesh.size();

  integer_array rcounts(size);
  integer_array displs(size);
  MPI_Gather( &sizeOfSendBufferVars, 1, MPI_INT, rcounts.data(), 1, MPI_INT, 0, MPI_COMM_WORLD);

  int sizeOfReceiveBuffer = 0;
  displs[0] = 0;
  for( int i=1 ; i<size ; ++i )
  {
    displs[i] = displs[i-1]+rcounts[i-1];
    sizeOfReceiveBuffer += rcounts[i];
  }
  string receiveBufferVars(sizeOfReceiveBuffer,'\0');

  MPI_Gatherv ( &sendbufferVars[0], sizeOfSendBufferVars, MPI_CHAR,
                &receiveBufferVars[0], rcounts.data(), displs.data(),
                MPI_CHAR, 0, MPI_COMM_WORLD );


  MPI_Gather( &sizeOfSendBufferMesh, 1, MPI_INT, rcounts.data(), 1, MPI_INT, 0, MPI_COMM_WORLD);

  int sizeOfReceiveBufferMesh = 0;
  displs[0] = 0;
  for( int i=1 ; i<size ; ++i )
  {
    displs[i] = displs[i-1]+rcounts[i-1];
    sizeOfReceiveBufferMesh += rcounts[i];
  }
  string receiveBufferMesh(sizeOfReceiveBufferMesh,'\0');

  MPI_Gatherv ( &sendbufferMesh[0], sizeOfSendBufferMesh, MPI_CHAR,
                &receiveBufferMesh[0], rcounts.data(), displs.data(),
                MPI_CHAR, 0, MPI_COMM_WORLD );



  if( rank== 0 )
  {
    std::istringstream iss(receiveBufferVars);
    copy(std::istream_iterator<string>(iss),
         std::istream_iterator<string>(),
         std::back_inserter< array1d<string> >(m_emptyVariables));

    std::istringstream issm(receiveBufferMesh);
    copy(std::istream_iterator<string>(issm),
         std::istream_iterator<string>(),
         std::back_inserter< array1d<string> >(m_emptyMeshes));
  }

  if( rank == 0 )
  {
    string baseFilePathAndName = m_siloDirectory + "/" + m_baseFileName;
    DBfile *siloFile = DBOpen(baseFilePathAndName.c_str(), DB_UNKNOWN, DB_APPEND);
    string empty("EMPTY");

    for( array1d<string>::iterator emptyObject = m_emptyVariables.begin() ; emptyObject
         != m_emptyVariables.end() ; ++emptyObject )
    {
      size_t pathBegin = emptyObject->find_first_of('/', 1);
      size_t pathEnd = emptyObject->find_last_of('/');
      string domainString(*emptyObject, 1, pathBegin);
      string pathToMultiObj(*emptyObject, pathBegin, pathEnd - pathBegin);
      string varName(*emptyObject, pathEnd + 1);

      DBSetDir(siloFile, pathToMultiObj.c_str());

      DBmultivar* multiVar = DBGetMultivar(siloFile, varName.c_str());

      if( multiVar != nullptr )
      {
        array1d<const char*> newvarnames(multiVar->nvars);

        for( int i = 0 ; i < multiVar->nvars ; ++i )
        {

          string path(multiVar->varnames[i]);
          if( path.find(domainString) != string::npos )
          {
            newvarnames(i) = empty.c_str();
          }
          else
          {
            newvarnames(i) = multiVar->varnames[i];
          }
        }

        DBoptlist *optlist = DBMakeOptlist(5);
        DBAddOption(optlist, DBOPT_CYCLE, const_cast<int*> (&cycleNum));
        //      DBAddOption( optlist, DBOPT_DTIME,
        // const_cast<real64*>(&problemTime) );
        DBAddOption(optlist, DBOPT_REGION_PNAMES, multiVar->region_pnames);
        DBAddOption(optlist, DBOPT_TENSOR_RANK, &multiVar->tensor_rank);
        DBAddOption(optlist, DBOPT_MMESH_NAME, multiVar->mmesh_name);

        DBPutMultivar(siloFile, varName.c_str(), multiVar->nvars,
                      const_cast<char**> (newvarnames.data()), multiVar->vartypes, optlist);
        DBFreeOptlist(optlist);
        DBFreeMultivar(multiVar);
      }
    }


    for( array1d<string>::iterator emptyObject = m_emptyMeshes.begin() ; emptyObject
         != m_emptyMeshes.end() ; ++emptyObject )
    {
      size_t pathBegin = emptyObject->find_first_of('/', 1);
      size_t pathEnd = emptyObject->find_last_of('/');
      string domainString(*emptyObject, 1, pathBegin);
      string pathToMultiObj(*emptyObject, pathBegin, pathEnd - pathBegin);
      string varName(*emptyObject, pathEnd + 1);

      if( !(pathToMultiObj.compare("")) )
      {
        pathToMultiObj = "/";
      }

      DBSetDir(siloFile, pathToMultiObj.c_str());

      DBmultimesh* multiMesh = DBGetMultimesh(siloFile, varName.c_str());

      if( multiMesh != nullptr )
      {
        array1d<const char*> newmeshnames(multiMesh->nblocks);

        for( int i = 0 ; i < multiMesh->nblocks ; ++i )
        {

          string path(multiMesh->meshnames[i]);
          if( path.find(domainString) != string::npos )
          {
            newmeshnames(i) = empty.c_str();
          }
          else
          {
            newmeshnames(i) = multiMesh->meshnames[i];
          }
        }

        DBoptlist *optlist = DBMakeOptlist(2);
        DBAddOption( optlist, DBOPT_CYCLE, const_cast<int*> (&cycleNum));
//        DBAddOption( optlist, DBOPT_DTIME, const_cast<real64*>(&problemTime) );

        DBPutMultimesh( siloFile, varName.c_str(), multiMesh->nblocks,
                        const_cast<char**> (newmeshnames.data()), multiMesh->meshtypes, optlist);
        DBFreeOptlist(optlist);
        DBFreeMultimesh(multiMesh);
      }
    }
    DBClose(siloFile);
  }
  m_emptyVariables.clear();
  m_emptyMeshes.clear();

}





integer_array SiloFile::SiloNodeOrdering()
{

  integer_array nodeOrdering;

//  if( !m_elementGeometryID.compare(0, 4, "CPE2") )
//  {
//    nodeOrdering.resize(2);
//    nodeOrdering[0] = 0;
//    nodeOrdering[1] = 1;
//  }
//  else if( !m_elementGeometryID.compare(0, 4, "CPE3") )
//  {
//    nodeOrdering.resize(3);
//    nodeOrdering[0] = 0;
//    nodeOrdering[1] = 1;
//    nodeOrdering[2] = 2;
//    //    throw GPException("ElementRegionT::AllocateElementLibrary(): CPE3
// unimplemented");
//  }
//  else if (!m_elementGeometryID.compare(0, 4, "CPE4"))
//  {
//    nodeOrdering.resize(4);
//    nodeOrdering[0] = 0;
//    nodeOrdering[1] = 1;
//    nodeOrdering[2] = 3;
//    nodeOrdering[3] = 2;
//  }
//  else if (!m_elementGeometryID.compare(0, 4, "C3D4"))
//  {
//    nodeOrdering.resize(4);
//    nodeOrdering[0] = 1;
//    nodeOrdering[1] = 0;
//    nodeOrdering[2] = 2;
//    nodeOrdering[3] = 3;
//  }
//  else if (!m_elementGeometryID.compare(0, 4, "C3D8") ||
// !m_elementGeometryID.compare(0, 4, "C3D6"))
//  {
  nodeOrdering.resize(8);
  nodeOrdering[0] = 0;
  nodeOrdering[1] = 1;
  nodeOrdering[2] = 3;
  nodeOrdering[3] = 2;
  nodeOrdering[4] = 4;
  nodeOrdering[5] = 5;
  nodeOrdering[6] = 7;
  nodeOrdering[7] = 6;
//  }
//  else if (!m_elementGeometryID.compare(0, 4, "STRI"))
//  {
//    nodeOrdering.resize(3);
//    nodeOrdering[0] = 0;
//    nodeOrdering[1] = 1;
//    nodeOrdering[2] = 2;
//  }
//  else if (!m_elementGeometryID.compare(0, 3, "S4R"))
//  {
//    nodeOrdering.resize(4);
//    nodeOrdering[0] = 0;
//    nodeOrdering[1] = 1;
//    nodeOrdering[2] = 2;
//    nodeOrdering[3] = 3;
//  }
//  else if (!m_elementGeometryID.compare(0, 4, "TRSH"))
//  {
//    nodeOrdering.resize(4);
//    nodeOrdering[0] = 0;
//    nodeOrdering[1] = 1;
//    nodeOrdering[2] = 2;
//  }
  return nodeOrdering;
}



void SiloFile::WriteManagedGroupSilo( ManagedGroup const * group,
                                      string const & siloDirName,
                                      string const & meshname,
                                      int const centering,
                                      int const cycleNum,
                                      real64 const problemTime,
                                      bool const isRestart,
                                      string const & materialName,
                                      array1d<localIndex> const & zoneToMatMap,
                                      const localIndex_array& mask )
{

  string subDirectory = siloDirName;
  string rootDirectory = "/" + siloDirName;

  {
    string shortsubdir(siloDirName);
    string::size_type pos = siloDirName.find_last_of("//");

    if( pos != shortsubdir.npos )
    {
      shortsubdir.erase(0,pos+1);
    }

    MakeSubDirectory( shortsubdir, rootDirectory );
    DBSetDir(m_dbFilePtr, shortsubdir.c_str());
  }

  WriteViewWrappersToSilo<real64>( meshname,
                                   group->wrappers(),
                                   centering,
                                   cycleNum,
                                   problemTime,
                                   isRestart,
                                   rootDirectory,
                                   materialName,
                                   zoneToMatMap,
                                   mask);


  DBSetDir(m_dbFilePtr, "..");

}



void SiloFile::WriteDomainPartition( DomainPartition const & domain,
                                     int const cycleNum,
                                     real64 const problemTime,
                                     bool const isRestart )
{

  MeshLevel const * const mesh = domain.getMeshBody(0)->getMeshLevel(0);
  ConstitutiveManager const * const
  constitutiveManager = domain.GetGroup<ConstitutiveManager>(keys::ConstitutiveManager);

  WriteMeshLevel( mesh, constitutiveManager, cycleNum, problemTime, isRestart );

  if( isRestart )
  {
//    siloFile.DBWriteWrapper("m_globalDomainNumber",m_globalDomainNumber);
  }

}

void SiloFile::WriteMeshLevel( MeshLevel const * const meshLevel,
                               ConstitutiveManager const * const constitutiveManager,
                               int const cycleNum,
                               real64 const problemTime,
                               bool const isRestart )
{
  int rank = 0;
#ifdef USE_MPI
  MPI_Comm_rank(MPI_COMM_WORLD, &rank);
#endif

  //--------------WRITE FE DATA-----------------
//  if (m_feElementManager->m_numElems > 0)
  {

    NodeManager const * const nodeManager = meshLevel->getNodeManager();
    localIndex const numNodes = nodeManager->size();

    r1_array const & referencePosition = nodeManager->getReference<r1_array>(keys::referencePositionString);

    bool writeArbitraryPolygon(false);
    string const meshName("MeshLevel");

    //set the nodal coordinate data structure
    real64* coords[3];
    array1d<real64> xcoords(numNodes);
    array1d<real64> ycoords(numNodes);
    array1d<real64> zcoords(numNodes);
    for( localIndex a = 0 ; a < numNodes ; ++a )
    {
      R1Tensor nodePosition;
      nodePosition = referencePosition[a];

      xcoords[a] = nodePosition(0);
      ycoords[a] = nodePosition(1);
      zcoords[a] = nodePosition(2);
    }

    coords[0] = xcoords.data();
    coords[1] = ycoords.data();
    coords[2] = zcoords.data();

    ElementRegionManager const * const elementManager = meshLevel->getElemManager();
    const localIndex numElementRegions = elementManager->GetGroup(keys::elementRegions)->GetSubGroups().size();
    array1d<localIndex*> meshConnectivity(numElementRegions);
    array1d<globalIndex*> globalElementNumbers(numElementRegions);
    array1d<integer> shapecnt(numElementRegions);
    array1d<integer> shapetype(numElementRegions);
    array1d<integer> shapesize(numElementRegions);

    array1d<FixedOneToManyRelation> elementToNodeMap;
    elementToNodeMap.resize( numElementRegions );

    int count = 0;

    ManagedGroup const * elementRegions = elementManager->GetGroup(dataRepository::keys::elementRegions);

    for( localIndex er=0 ; er<elementManager->numCellBlocks() ; ++er )
    {
      ElementRegion const * const region = elementManager->GetRegion(er);

      for( localIndex esr=0 ; esr<region->numSubRegions() ; ++esr )
      {
        CellBlockSubRegion const * cellBlock = region->GetSubRegion(esr);

        array2d<localIndex> const & elemsToNodes = cellBlock->getWrapper<FixedOneToManyRelation>(cellBlock->viewKeys().nodeList)->reference();// getData<array2d<localIndex>>(keys::nodeList);

        // The following line seems to be redundant. It's actual function is to
        // size this temp array.(pfu)
        elementToNodeMap[count].resize(elemsToNodes.size(0),elemsToNodes.size(1));

        for( localIndex k = 0 ; k < cellBlock->size() ; ++k )
        {
          arrayView1d<localIndex const> const elemToNodeMap = elemsToNodes[k];

          const integer_array nodeOrdering = SiloNodeOrdering();
          integer numNodesPerElement = integer_conversion<int>(elemsToNodes.size(1));
          for( localIndex a = 0 ; a < numNodesPerElement ; ++a )
          {
            elementToNodeMap[count](k, a) = elemToNodeMap[nodeOrdering[a]];
          }
        }


        meshConnectivity[count] = elementToNodeMap[count].data();


//        globalElementNumbers[count] = elementRegion.m_localToGlobalMap.data();
        shapecnt[count] = static_cast<int>(cellBlock->size());

//      if ( !elementRegion.m_elementGeometryID.compare(0, 4, "C3D8") )
//      {
        shapetype[count] = DB_ZONETYPE_HEX;
//      }
//      else if ( !elementRegion.m_elementGeometryID.compare(0, 4, "C3D6") )
//      {
//        shapetype[count] = DB_ZONETYPE_HEX;
//        writeArbitraryPolygon = true;
//      }
//      else if ( !elementRegion.m_elementGeometryID.compare(0, 4, "C3D4") )
//      {
//        shapetype[count] = DB_ZONETYPE_TET;
//      }
//      else if ( !elementRegion.m_elementGeometryID.compare(0, 4, "CPE4") ||
// !elementRegion.m_elementGeometryID.compare(0, 3, "S4R") )
//      {
//        shapetype[count] = DB_ZONETYPE_QUAD;
//      }
//      else if ( !elementRegion.m_elementGeometryID.compare(0, 4, "STRI") ||
// !elementRegion.m_elementGeometryID.compare(0, 4, "TRSH") ||
// !elementRegion.m_elementGeometryID.compare(0, 4, "CPE3"))
//      {
//        shapetype[count] = DB_ZONETYPE_TRIANGLE;
//      }
//      else if ( !elementRegion.m_elementGeometryID.compare(0, 4, "CPE2") )
//      {
//        shapetype[count] = DB_ZONETYPE_TRIANGLE;
//      }
//      else
//      {
//        GEOS_ERROR("PhysicalDomainT::WriteFiniteElementMesh: Do not recognize
// geometry type " + elementRegion.m_elementGeometryID + " \n");
//      }

        shapesize[count] = integer_conversion<int>(elemsToNodes.size(1));
        count++;
      }
    }

    WriteMeshObject(meshName,
                    numNodes,
                    coords,
                    nullptr,
                    integer_conversion<int>(numElementRegions),
                    shapecnt.data(),
                    meshConnectivity.data(),
                    nullptr /*globalElementNumbers.data()*/,
                    shapetype.data(),
                    shapesize.data(),
                    cycleNum, problemTime);


    // write node fields in silo mesh, and all restart data as unassociated
    // variables.
    WriteManagedGroupSilo( nodeManager,
                           "NodalFields",
                           meshName,
                           DB_NODECENT,
                           cycleNum,
                           problemTime,
                           isRestart,
                           "none",
                           localIndex_array(),
                           localIndex_array());



    {
      array1d<array1d<localIndex> > materialOrder;
      array1d<localIndex> materialOrderCounter;
      materialOrder.resize( constitutiveManager->GetSubGroups().size() );
      materialOrderCounter.resize( constitutiveManager->GetSubGroups().size() );
      for( localIndex matIndex=0 ; matIndex<constitutiveManager->GetSubGroups().size() ; ++matIndex )
      {
        ConstitutiveBase const * const
        constitutiveModel = constitutiveManager->GetGroup<ConstitutiveBase>(matIndex);

        materialOrder[matIndex].resize( constitutiveModel->size() );
        materialOrder[matIndex] = -1;
        materialOrderCounter[matIndex] = 0;
      }
      ElementRegionManager const * const elemManager = meshLevel->getElemManager();


      this->WriteMaterialMaps( elemManager,
                                       constitutiveManager,
                                       meshName,
                                       cycleNum,
                                       problemTime );

      for( localIndex er=0 ; er<elemManager->numRegions() ; ++er )
      {
        ElementRegion const * const elemRegion = elemManager->GetRegion(er);
        for( localIndex esr=0 ; esr<elemRegion->numSubRegions() ; ++esr )
        {
          CellBlockSubRegion const * const subRegion = elemRegion->GetSubRegion(esr);

          string regionName = elemRegion->getName() + "_" + subRegion->getName();

          WriteManagedGroupSilo( subRegion,
                                 regionName,
                                 meshName,
                                 DB_ZONECENT,
                                 cycleNum,
                                 problemTime,
                                 isRestart,
                                 "none",
                                 localIndex_array(),
                                 localIndex_array());

          auto const & constitutiveMap =
            subRegion->getReference< std::pair< array2d<localIndex>,array2d<localIndex> > >(CellBlockSubRegion::viewKeyStruct::constitutiveMapString);
          for( localIndex k=0 ; k<subRegion->size() ; ++k )
          {
            localIndex const matTypeIndex = constitutiveMap.first[k][0];
            localIndex const matArrayIndex = constitutiveMap.second[k][0];
            materialOrder[matTypeIndex][materialOrderCounter[matTypeIndex]] = matArrayIndex;
            ++materialOrderCounter[matTypeIndex];
          }
        }
      }
      for( localIndex matIndex=0 ; matIndex<constitutiveManager->GetSubGroups().size() ; ++matIndex )
      {
        ConstitutiveBase const * const
        constitutiveModel = constitutiveManager->GetGroup<ConstitutiveBase>(matIndex);

        WriteManagedGroupSilo( constitutiveModel,
                               constitutiveModel->getName(),
                               meshName,
                               DB_ZONECENT,
                               cycleNum,
                               problemTime,
                               isRestart,
                               constitutiveModel->getName(),
                               materialOrder[matIndex],
                               localIndex_array());
      }

    }
//    m_feElementManager->WriteSilo( siloFile, meshName, cycleNum, problemTime,
// isRestart );


  }//end FE write
}

}
#pragma GCC diagnostic pop<|MERGE_RESOLUTION|>--- conflicted
+++ resolved
@@ -771,12 +771,8 @@
   auto const
   constitutiveMap = elementManager->
                     ConstructViewAccessor<
-<<<<<<< HEAD
-    std::pair< Array2dT<localIndex>,Array2dT<localIndex> >>( CellBlockSubRegion::viewKeyStruct::constitutiveMapString );
-=======
     std::pair< array2d<localIndex>,array2d<localIndex> >
     >( CellBlockSubRegion::viewKeyStruct::constitutiveMapString );
->>>>>>> 1e40e16c
 
   string name = "Regions";
   int const nmat = constitutiveManager->GetSubGroups().size();
