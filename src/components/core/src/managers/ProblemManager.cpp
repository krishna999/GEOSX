/*
 * ProblemManager.cpp
 *
 *  Created on: Jul 21, 2016
 *      Author: rrsettgast
 */

#include "ProblemManager.hpp"

#ifdef USE_CALIPER
//#include "caliper/Annotation.h"
#endif

#include <stdexcept>
#include "DomainPartition.hpp"
#include "PhysicsSolvers/SolverBase.hpp"
#include "codingUtilities/StringUtilities.hpp"
#include "finiteElement/FiniteElementManager.hpp"
#include "MeshUtilities/MeshManager.hpp"
#include "MeshUtilities/SimpleGeometricObjects/GeometricObjectManager.hpp"
#include "constitutive/ConstitutiveManager.hpp"
#include "fileIO/silo/SiloFile.hpp"
#include "PhysicsSolvers/BoundaryConditions/BoundaryConditionManager.hpp"
#include "MPI_Communications/SpatialPartition.hpp"

#include "mesh/MeshBody.hpp"
#include "MeshUtilities/MeshUtilities.hpp"
// #include "managers/MeshLevel.hpp"
namespace geosx
{

using namespace dataRepository;
using namespace constitutive;

ProblemManager::ProblemManager( const std::string& name,
                                ManagedGroup * const parent ):
  ObjectManagerBase(name, parent),
  m_physicsSolverManager(nullptr),
  m_eventManager(nullptr),
  m_functionManager(nullptr)
{
<<<<<<< HEAD
  // Groups that do not read from the xml
  // RegisterGroup<DomainPartition>(groupKeys.domain)->BuildDataStructure(nullptr);
  RegisterGroup<DomainPartition>(groupKeys.domain);
  RegisterGroup<ManagedGroup>(groupKeys.commandLine);

  // Mandatory groups that read from the xml
  RegisterGroup<BoundaryConditionManager>(groupKeys.boundaryConditionManager);
  RegisterGroup<ConstitutiveManager>(groupKeys.constitutiveManager);
  RegisterGroup<ElementRegionManager>(groupKeys.elementRegionManager);
  m_eventManager = RegisterGroup<EventManager>(groupKeys.eventManager);
  RegisterGroup<FiniteElementManager>(groupKeys.finiteElementManager);
  RegisterGroup<GeometricObjectManager>(groupKeys.geometricObjectManager);     // Add this
  RegisterGroup<MeshManager>(groupKeys.meshManager);
  m_physicsSolverManager = RegisterGroup<PhysicsSolverManager>(groupKeys.physicsSolverManager);
  
  // The function manager is handled separately
  m_functionManager = NewFunctionManager::Instance();
}

=======
  m_physicsSolverManager = RegisterGroup<PhysicsSolverManager>("PhysicsSolverManager");
  m_eventManager = RegisterGroup<EventManager>(keys::eventManager);
//  m_functionManager =
// RegisterGroup<NewFunctionManager>(keys::functionManager);
  m_functionManager = NewFunctionManager::Instance();
}

//ProblemManager::ProblemManager( const std::string& name,
//                                ManagedGroup * const parent,
//                                cxx_utilities::DocumentationNode * docNode ) :
//  ObjectManagerBase( name, parent, docNode ),
//  m_physicsSolverManager(nullptr)
//{
//  m_physicsSolverManager =
// RegisterGroup<PhysicsSolverManager>("PhysicsSolverManager");
//  m_eventManager = RegisterGroup<EventManager>("EventManager");
//}
>>>>>>> 24466102

ProblemManager::~ProblemManager()
{}


void ProblemManager::CreateChild( string const & childKey, string const & childName )
{
}


void ProblemManager::FillDocumentationNode( dataRepository::ManagedGroup * const group )
{
  // Problem node documentation
  cxx_utilities::DocumentationNode * const docNode = this->getDocumentationNode();
  ObjectManagerBase::FillDocumentationNode( group );
  docNode->setName("Problem");
  docNode->setSchemaType("RootNode");

  // Command line documentation
  dataRepository::ManagedGroup * commandLine = GetGroup<ManagedGroup>(groupKeys.commandLine);
  cxx_utilities::DocumentationNode * const commandDocNode = commandLine->getDocumentationNode();
  commandDocNode->setShortDescription("Command line input parameters");
  commandDocNode->setVerbosity(2);

  commandDocNode->AllocateChildNode( viewKeys.inputFileName.Key(),
                                     viewKeys.inputFileName.Key(),
                                     -1,
                                     "string",
                                     "",
                                     "Name of the input xml file.",
                                     "Name of the input xml file.",
                                     "input.xml",
                                     "CommandLine",
                                     0,
                                     0,
                                     0 );

  commandDocNode->AllocateChildNode( viewKeys.restartFileName.Key(),
                                     viewKeys.restartFileName.Key(),
                                     -1,
                                     "string",
                                     "",
                                     "Name of the restart file.",
                                     "Name of the restart file.",
                                     "",
                                     "CommandLine",
                                     0,
                                     0,
                                     0 );

  commandDocNode->AllocateChildNode( viewKeys.beginFromRestart.Key(),
                                     viewKeys.beginFromRestart.Key(),
                                     -1,
                                     "integer",
                                     "",
                                     "Flag to indicate restart run",
                                     "Flag to indicate restart run",
                                     "0",
                                     "CommandLine",
                                     0,
                                     0,
                                     0 );

  commandDocNode->AllocateChildNode( viewKeys.xPartitionsOverride.Key(),
                                     viewKeys.xPartitionsOverride.Key(),
                                     -1,
                                     "integer",
                                     "",
                                     "Number of partitions in the x-direction",
                                     "Number of partitions in the x-direction",
                                     "1",
                                     "CommandLine",
                                     0,
                                     0,
                                     0 );

  commandDocNode->AllocateChildNode( viewKeys.yPartitionsOverride.Key(),
                                     viewKeys.yPartitionsOverride.Key(),
                                     -1,
                                     "integer",
                                     "",
                                     "Number of partitions in the y-direction",
                                     "Number of partitions in the y-direction",
                                     "1",
                                     "CommandLine",
                                     0,
                                     0,
                                     0 );

  commandDocNode->AllocateChildNode( viewKeys.zPartitionsOverride.Key(),
                                     viewKeys.zPartitionsOverride.Key(),
                                     -1,
                                     "integer",
                                     "",
                                     "Number of partitions in the z-direction",
                                     "Number of partitions in the z-direction",
                                     "1",
                                     "CommandLine",
                                     0,
                                     0,
                                     0 );

  commandDocNode->AllocateChildNode( viewKeys.overridePartitionNumbers.Key(),
                                     viewKeys.overridePartitionNumbers.Key(),
                                     -1,
                                     "integer",
                                     "",
                                     "Flag to indicate partition number override",
                                     "Flag to indicate partition number override",
                                     "0",
                                     "CommandLine",
                                     0,
                                     0,
                                     0 );

  commandDocNode->AllocateChildNode( keys::schema,
                                     keys::schema,
                                     -1,
                                     "string",
                                     "",
                                     "Name of the output schema",
                                     "Name of the output schema",
                                     "gpac.xsd",
                                     "CommandLine",
                                     0,
                                     0,
                                     0 );

  commandDocNode->AllocateChildNode( viewKeys.schemaLevel.Key(),
                                     viewKeys.schemaLevel.Key(),
                                     -1,
                                     "integer",
                                     "",
                                     "Schema verbosity level",
                                     "Schema verbosity level (0=default, 1=development, 2=all)",
                                     "0",
                                     "CommandLine",
                                     0,
                                     0,
                                     0 );

  // // Mesh node documentation
  // dataRepository::ManagedGroup * meshGenerators = GetGroup<ManagedGroup>(groupKeys.meshGenerators);
  // cxx_utilities::DocumentationNode * const meshDocNode = meshGenerators->getDocumentationNode();
  // meshDocNode->setName("Mesh");
  // meshDocNode->setShortDescription("Mesh Generators");
}

void ProblemManager::ParseCommandLineInput( int & argc, char* argv[])
{
  dataRepository::ManagedGroup * commandLine = GetGroup<ManagedGroup>(groupKeys.commandLine);
  commandLine->RegisterDocumentationNodes();

  ViewWrapper<std::string>::rtype  inputFileName = commandLine->getData<std::string>(viewKeys.inputFileName);
  ViewWrapper<std::string>::rtype  restartFileName = commandLine->getData<std::string>(viewKeys.restartFileName);
  integer&        beginFromRestart = *(commandLine->getData<integer>(viewKeys.beginFromRestart));
  integer&        xPartitionsOverride = *(commandLine->getData<integer>(viewKeys.xPartitionsOverride));
  integer&        yPartitionsOverride = *(commandLine->getData<integer>(viewKeys.yPartitionsOverride));
  integer&        zPartitionsOverride = *(commandLine->getData<integer>(viewKeys.zPartitionsOverride));
  integer&        overridePartitionNumbers = *(commandLine->getData<integer>(viewKeys.overridePartitionNumbers));
  ViewWrapper<std::string>::rtype  schemaName = commandLine->getData<std::string>(keys::schema);
  integer&        schemaLevel = *(commandLine->getData<integer>(viewKeys.schemaLevel));
  schemaLevel = 0;

  // Set the options structs and parse
  enum optionIndex {UNKNOWN, HELP, INPUT, RESTART, XPAR, YPAR, ZPAR, SCHEMA, SCHEMALEVEL};
  const option::Descriptor usage[] =
  {
    {UNKNOWN, 0, "", "", Arg::Unknown, "USAGE: geosx -i input.xml [options]\n\nOptions:"},
    {HELP, 0, "?", "help", Arg::None, "\t-?, --help"},
    {INPUT, 0, "i", "input", Arg::NonEmpty, "\t-i, --input, \t Input xml filename (required)"},
    {RESTART, 0, "r", "restart", Arg::NonEmpty, "\t-r, --restart, \t Target restart filename"},
    {XPAR, 0, "x", "xpartitions", Arg::Numeric, "\t-x, --x-partitions, \t Number of partitions in the x-direction"},
    {YPAR, 0, "y", "ypartitions", Arg::Numeric, "\t-y, --y-partitions, \t Number of partitions in the y-direction"},
    {ZPAR, 0, "z", "zpartitions", Arg::Numeric, "\t-z, --z-partitions, \t Number of partitions in the z-direction"},
    {SCHEMA, 0, "s", "schema", Arg::NonEmpty, "\t-s, --schema, \t Name of the output schema"},
    {SCHEMALEVEL, 0, "s", "schema_level", Arg::NonEmpty, "\t-s, --schema_level, \t Verbosity level of output schema (default=0)"},
    { 0, 0, 0, 0, 0, 0}
  };

  argc -= (argc>0);
  argv += (argc>0);
  option::Stats stats(usage, argc, argv);
  option::Option options[100];//stats.options_max];
  option::Option buffer[100];//stats.buffer_max];
  option::Parser parse(usage, argc, argv, options, buffer);


  // Handle special cases
  if (parse.error())
  {
    throw std::invalid_argument("Bad input arguments");
  }

  if (options[HELP] || (argc == 0))
  {
    int columns = getenv("COLUMNS") ? atoi(getenv("COLUMNS")) : 80;
    option::printUsage(fwrite, stdout, usage, columns);
    exit(0);
  }

  if (options[INPUT] == 0)
  {
    std::cout << "An input xml must be specified!  Exiting..." << std::endl;
    exit(1);
  }


  // Iterate over the remaining inputs
  for (int ii=0 ; ii<parse.optionsCount() ; ++ii)
  {
    option::Option& opt = buffer[ii];
    switch (opt.index())
    {
    case UNKNOWN:
      // This should have thrown an error
      break;
    case HELP:
      // This is already handled above
      break;
    case INPUT:
      inputFileName = opt.arg;
      break;
    case RESTART:
      restartFileName = opt.arg;
      beginFromRestart = 1;
      break;
    case XPAR:
      xPartitionsOverride = std::stoi(opt.arg);
      overridePartitionNumbers = 1;
      break;
    case YPAR:
      yPartitionsOverride = std::stoi(opt.arg);
      overridePartitionNumbers = 1;
      break;
    case ZPAR:
      zPartitionsOverride = std::stoi(opt.arg);
      overridePartitionNumbers = 1;
      break;
    case SCHEMA:
      schemaName = opt.arg;
      break;
    case SCHEMALEVEL:
      schemaLevel = std::stoi(opt.arg);
      break;
    }
  }
}


void ProblemManager::InitializePythonInterpreter()
{
#if USE_PYTHON==1
  // Initialize python and numpy
  std::cout << "Loading python interpreter" << std::endl;

  // Check to make sure the appropriate environment variables are set
  if (getenv("GPAC_SCHEMA") == NULL)
  {
    throw std::invalid_argument("GPAC_SCHEMA must be defined to use the new preprocessor!");
  }
  if (getenv("GEOS_PYTHONPATH") == NULL)
  {
    throw std::invalid_argument("GEOS_PYTHONPATH must be defined to use the new preprocessor!");
  }
  if (getenv("GEOS_PYTHONHOME") == NULL)
  {
    throw std::invalid_argument("GEOS_PYTHONHOME must be defined to use the new preprocessor!");
  }

  setenv("PYTHONPATH", getenv("GEOS_PYTHONPATH"), 1);
  Py_SetPythonHome(getenv("GEOS_PYTHONHOME"));
  Py_Initialize();
  import_array();
#endif
}


void ProblemManager::ClosePythonInterpreter()
{
#if USE_PYTHON==1
  // Add any other cleanup here
  std::cout << "Closing python interpreter" << std::endl;
  Py_Finalize();
#endif
}


void ProblemManager::ParseInputFile()
{
  DomainPartition * domain  = getDomainPartition();

  dataRepository::ManagedGroup * commandLine = GetGroup<ManagedGroup>(groupKeys.commandLine);
  ViewWrapper<std::string>::rtype  inputFileName = commandLine->getData<std::string>(viewKeys.inputFileName);


#if USE_PYTHON==1
  // Load the pygeos module
  PyObject *pModule = PyImport_ImportModule("pygeos");
  if (pModule == NULL)
  {
    PyErr_Print();
    throw std::invalid_argument("Could not find the pygeos module in GEOS_PYTHONPATH!");
  }

  // Call the xml preprocessor
  PyObject *pPreprocessorFunction = PyObject_GetAttrString(pModule, "PreprocessGEOSXML");
  PyObject *pPreprocessorInputStr = Py_BuildValue("(s)", inputFileName.c_str());
  PyObject *pKeywordDict = Py_BuildValue("{s:s}", "schema", getenv("GPAC_SCHEMA"));
  PyObject *pPreprocessorResult = PyObject_Call(pPreprocessorFunction, pPreprocessorInputStr, pKeywordDict);
  inputFileName = PyString_AsString(pPreprocessorResult);

  // Cleanup
  Py_DECREF(pPreprocessorResult);
  Py_DECREF(pKeywordDict);
  Py_DECREF(pPreprocessorInputStr);
  Py_DECREF(pPreprocessorFunction);
  Py_DECREF(pModule);

#else
  std::cout << "Warning: GEOS must be configured to use Python to use parameters, symbolic math, etc. in input files" << std::endl;
#endif


  // Load preprocessed xml file and check for errors
  xmlResult = xmlDocument.load_file(inputFileName.c_str());
  if (!xmlResult)
  {
    std::cout << "XML parsed with errors!" << std::endl;
    std::cout << "Error description: " << xmlResult.description() << std::endl;
    std::cout << "Error offset: " << xmlResult.offset << std::endl;
  }
  xmlProblemNode = xmlDocument.child("Problem");
<<<<<<< HEAD

=======
//  xmlWrapper::xmlNode topLevelNode;

  // Call manager readXML methods:

  {
    ManagedGroup * meshGenerators = this->GetGroup(groupKeys.meshGenerators);
    xmlWrapper::xmlNode topLevelNode = xmlProblemNode.child("Mesh");
    std::cout << "Reading Mesh Block:" << std::endl;
    if (topLevelNode == NULL)
    {
      throw std::invalid_argument("Mesh block not present in input xml file!");
    }
    else
    {
      for (xmlWrapper::xmlNode childNode=topLevelNode.first_child() ; childNode ; childNode=childNode.next_sibling())
      {
        std::cout << "   " << childNode.name() << std::endl;

        // Register the new mesh generator
        std::string meshID = childNode.attribute("name").value();

        MeshGenerator * meshGenerator = meshGenerators->RegisterGroup<MeshGenerator>(meshID);

        // Set the documentation node
        meshGenerator->SetDocumentationNodes(domain);

        meshGenerator->RegisterDocumentationNodes();
        meshGenerator->ReadXML(childNode );

        domain->getMeshBodies()->RegisterGroup<MeshBody>(meshID)->CreateMeshLevel(0)->SetDocumentationNodes(nullptr);
      }
    }
  }
>>>>>>> 24466102

  // Call manager readXML methods:
  this->AddChildren(xmlProblemNode);
  this->SetDocumentationNodes( domain );
  this->ReadXML( xmlProblemNode );


  // The function manager is handled separately
  {
<<<<<<< HEAD
    xmlWrapper::xmlNode topLevelNode = xmlProblemNode.child("Functions");
    this->m_functionManager->AddChildren( topLevelNode );
    this->m_functionManager->SetDocumentationNodes( domain );
    this->m_functionManager->ReadXML( topLevelNode );
  }
  

  // Documentation output
  ViewWrapper<std::string>::rtype  schemaName = commandLine->getData<std::string>(keys::schema);
  if (schemaName.empty() == 0)
  {
    integer& schemaLevel = *(commandLine->getData<integer>(viewKeys.schemaLevel));
    ConvertDocumentationToSchema(schemaName.c_str(), *(getDocumentationNode()), schemaLevel);
=======
    xmlWrapper::xmlNode topLevelNode = xmlProblemNode.child("Constitutive");
    ConstitutiveManager * constitutiveManager = domain->GetGroup<ConstitutiveManager>(keys::ConstitutiveManager);
    constitutiveManager->ReadXML(topLevelNode);


    topLevelNode = xmlProblemNode.child("ElementRegions");
    ElementRegionManager * elementManager = domain->getMeshBody(0)->getMeshLevel(0)->getElemManager();
    elementManager->ReadXML(topLevelNode);


//    map<string,integer> constitutiveSizes;
//
//    elementManager->forElementRegions([ this, domain, &constitutiveSizes ](
// ElementRegion& elementRegion ) -> void
//    {
//      map<string,integer> sizes = elementRegion.SetConstitutiveMap(domain);
//      for( auto& entry : sizes )
//      {
//        constitutiveSizes[entry.first] += entry.second;
//      }
//    });
//
//    for( auto & material : constitutiveManager->GetSubGroups() )
//    {
//      string name = material.first;
//      if( constitutiveSizes.count(name) > 0 )
//      {
//        material.second->resize( constitutiveSizes.at(name) );
//      }
//    }
  }



  this->m_physicsSolverManager->ReadXML(domain, xmlProblemNode );
  this->m_eventManager->ReadXML(xmlProblemNode);
  this->m_functionManager->ReadXML(domain, xmlProblemNode);


  // Documentation output
  ViewWrapper<std::string>::rtype  schemaName = commandLine->getData<std::string>(keys::schema);
  integer& schemaLevel = *(commandLine->getData<integer>(viewKeys.schemaLevel));

//  std::cout << schemaName << ", " << schemaName.empty() << ", " <<
// schemaName.size() << std::endl;

  if (schemaName.empty() == 0)
  {
    // m_inputDocumentationHead.Write("test_output.xml");
    ConvertDocumentationToSchema(schemaName.c_str(), *(getDocumentationNode()), schemaLevel);
    // getDocumentationNode()->Print();
  }


  {
    FiniteElementManager * finiteElementManager = this->GetGroup<FiniteElementManager>(keys::finiteElementManager);
    xmlWrapper::xmlNode topLevelNode = xmlProblemNode.child("NumericalMethods");
    finiteElementManager->ReadXML(topLevelNode);
  }

  {
    BoundaryConditionManager * boundaryConditionManager = BoundaryConditionManager::get();//this->GetGroup<BoundaryConditionManager>(keys::boundaryConditionMananger);

    xmlWrapper::xmlNode bcNode = xmlProblemNode.child("BoundaryConditions");
    boundaryConditionManager->ReadXML(bcNode);
    xmlWrapper::xmlNode icNode = xmlProblemNode.child("InitialConditions");
    boundaryConditionManager->ReadXML(icNode);

  }

  {
    xmlWrapper::xmlNode topLevelNode = xmlProblemNode.child("Nodesets");
//    MeshUtilities::GenerateNodesets( topLevelNode,
// dataRepository::ManagedGroup& nodeManager );
    ManagedGroup * geometricObjects = this->RegisterGroup(keys::geometricObjects);

    for (xmlWrapper::xmlNode childNode=topLevelNode.first_child() ; childNode ; childNode=childNode.next_sibling())
    {
//      if( childNode.name() == string("Nodeset") )
      {
        string type = childNode.name();
        std::string name = childNode.attribute("name").value();
        std::unique_ptr<SimpleGeometricObjectBase> object;

        // old allocation method for backwards compatibility
//        std::string geometricObjectTypeStr =
// childNode.attribute("type").value();
        object = SimpleGeometricObjectBase::CatalogInterface::Factory( type );
        object->ReadXML( childNode );
        geometricObjects->RegisterViewWrapper<SimpleGeometricObjectBase>(name,std::move(object));
      }
    }
>>>>>>> 24466102
  }
}


void ProblemManager::InitializationOrder( string_array & order )
{
  set<string> usedNames;


  {
    order.push_back(keys::finiteElementManager);
    usedNames.insert(keys::finiteElementManager);
  }

  {
    order.push_back(keys::domain);
    usedNames.insert(keys::domain);
  }

  {
    order.push_back(keys::eventManager);
    usedNames.insert(keys::eventManager);
  }

  for( auto const & subGroup : this->GetSubGroups() )
  {
    if( usedNames.count(subGroup.first) == 0 )
    {
      order.push_back(subGroup.first);
    }
  }
}



void ProblemManager::InitializePreSubGroups( ManagedGroup * const group )
{
  DomainPartition * domain  = getDomainPartition();
  domain->RegisterDocumentationNodes();

  ManagedGroup const * commandLine = GetGroup<ManagedGroup>(groupKeys.commandLine);
  integer const & xparCL = *(commandLine->getData<integer>(viewKeys.xPartitionsOverride));
  integer const & yparCL = *(commandLine->getData<integer>(viewKeys.yPartitionsOverride));
  integer const & zparCL = *(commandLine->getData<integer>(viewKeys.zPartitionsOverride));

  PartitionBase & partition = domain->getReference<PartitionBase>(keys::partitionManager);
  bool repartition = false;
  integer xpar = 1;
  integer ypar = 1;
  integer zpar = 1;
  if( xparCL != 0 )
  {
    repartition = true;
    xpar = xparCL;
  }
  if( yparCL != 0 )
  {
    repartition = true;
    ypar = yparCL;
  }
  if( zparCL != 0 )
  {
    repartition = true;
    zpar = zparCL;
  }
  if( repartition )
  {
    partition.setPartitions( xpar,  ypar, zpar );
  }

<<<<<<< HEAD
  MeshManager * meshManager = this->GetGroup<MeshManager>(groupKeys.meshManager);
  meshManager->GenerateMeshes(domain);
=======
  // Generate Meshes
  ManagedGroup * meshGenerators = this->GetGroup(groupKeys.meshGenerators);
  meshGenerators->forSubGroups<MeshGenerator>([this, domain]( MeshGenerator * meshGen ) -> void
    {
      meshGen->GenerateMesh( domain );
    });

>>>>>>> 24466102

  for( auto & mesh : domain->getMeshBodies()->GetSubGroups() )
  {
    NodeManager * const nodeManager = ManagedGroup::group_cast<MeshBody*>(mesh.second.get())->getMeshLevel(0)->getNodeManager();

    GeometricObjectManager * geometricObjects = this->GetGroup<GeometricObjectManager>(groupKeys.geometricObjectManager);

    MeshUtilities::GenerateNodesets( geometricObjects,
                                     nodeManager );
  }
<<<<<<< HEAD
=======



//  domain->GenerateSets();

//  // Initialize solvers
//  m_physicsSolverManager->forSubGroups<SolverBase>( [this, domain]( SolverBase
// & solver ) -> void
//  {
//    solver.Initialize( domain );
//  });
>>>>>>> 24466102
}


void ProblemManager::InitializePostSubGroups( ManagedGroup * const group )
{
  DomainPartition * domain  = getDomainPartition();

  ManagedGroup * const meshBodies = domain->getMeshBodies();
  MeshBody * const meshBody = meshBodies->GetGroup<MeshBody>(0);
  MeshLevel * const meshLevel = meshBody->GetGroup<MeshLevel>(0);

  FaceManager * const faceManager = meshLevel->getFaceManager();

  ElementRegionManager * elementManager = domain->getMeshBody(0)->getMeshLevel(0)->getElemManager();

  NodeManager * nodeManager = meshLevel->getNodeManager();
  faceManager->BuildFaces( nodeManager, elementManager );

}

void ProblemManager::RunSimulation()
{
#ifdef USE_CALIPER
//  cali::Annotation runSimulationAnnotation =
// cali::Annotation("RunSimulation").begin();
#endif
  DomainPartition * domain  = getDomainPartition();

  double time = 0.0;
  int cycle = 0;
  real64 dt = 0.0;



//  cxx_utilities::DocumentationNode * const eventDocNode =
// m_eventManager->getDocumentationNode();
//  for( auto const & subEventDocNode : eventDocNode->m_child )
//  {
//    if (strcmp(subEventDocNode.second.getDataType().c_str(), "ManagedGroup")
// == 0)

  for( auto& application : this->m_eventManager->GetSubGroups() )
  {

    dataRepository::ManagedGroup& currentApplication = *(application.second);

    string_array const & solverList = currentApplication.getReference<string_array>(keys::solvers);
    real64& appDt = *(currentApplication.getData<real64>(keys::dt));
    real64& endTime = *(currentApplication.getData<real64>(keys::endTime));


    integer lockDt = (appDt > 0.0);
    if (lockDt)
    {
      dt = appDt;
    }

    while( time < endTime )
    {
      std::cout << "Time: " << time << "s, dt:" << dt << "s, Cycle: " << cycle << std::endl;
      WriteSilo( cycle, time );
      real64 nextDt = std::numeric_limits<real64>::max();

      for ( auto jj=0 ; jj<solverList.size() ; ++jj)
      {
        SolverBase * currentSolver = this->m_physicsSolverManager->GetGroup<SolverBase>( solverList[jj] );
        currentSolver->TimeStep( time, dt, cycle, domain );
        nextDt = std::min(nextDt, *(currentSolver->getData<real64>(keys::maxDt)));
      }

      // Update time, cycle, timestep
      time += dt;
      cycle++;
      dt = (lockDt) ? dt : nextDt;
      dt = (endTime - time < dt) ? endTime-time : dt;
    }
  }
//  }

//  WriteSilo( cycle, time );


#ifdef USE_CALIPER
//  runSimulationAnnotation.end();
#endif
}

void ProblemManager::WriteSilo( integer const cycleNumber,
                                real64 const problemTime )
{
  DomainPartition * domain  = getDomainPartition();
  SiloFile silo;

  integer rank;
  MPI_Comm_rank(MPI_COMM_WORLD, &rank);
  MPI_Barrier( MPI_COMM_WORLD );
//  std::cout<<"rank = "<<rank<<std::endl;

  silo.Initialize(PMPIO_WRITE);
  silo.WaitForBaton(rank, cycleNumber, false );
  domain->WriteSilo(silo,cycleNumber,problemTime,0);
  silo.HandOffBaton();
  silo.ClearEmptiesFromMultiObjects(cycleNumber);
  silo.Finish();

}



void ProblemManager::ApplySchedulerEvent()
{}


DomainPartition * ProblemManager::getDomainPartition()
{
  return GetGroup<DomainPartition>(keys::domain);
}

DomainPartition const * ProblemManager::getDomainPartition() const
{
  return GetGroup<DomainPartition>(keys::domain);
}

void ProblemManager::ApplyInitialConditions()
{
  DomainPartition * domain = GetGroup<DomainPartition>(keys::domain);
  domain->GenerateSets();

  BoundaryConditionManager const * boundaryConditionManager = BoundaryConditionManager::get();

  boundaryConditionManager->ApplyInitialConditions( domain );

}


REGISTER_CATALOG_ENTRY( ObjectManagerBase, ProblemManager, string const &, ManagedGroup * const )

} /* namespace geosx */<|MERGE_RESOLUTION|>--- conflicted
+++ resolved
@@ -39,7 +39,6 @@
   m_eventManager(nullptr),
   m_functionManager(nullptr)
 {
-<<<<<<< HEAD
   // Groups that do not read from the xml
   // RegisterGroup<DomainPartition>(groupKeys.domain)->BuildDataStructure(nullptr);
   RegisterGroup<DomainPartition>(groupKeys.domain);
@@ -59,25 +58,6 @@
   m_functionManager = NewFunctionManager::Instance();
 }
 
-=======
-  m_physicsSolverManager = RegisterGroup<PhysicsSolverManager>("PhysicsSolverManager");
-  m_eventManager = RegisterGroup<EventManager>(keys::eventManager);
-//  m_functionManager =
-// RegisterGroup<NewFunctionManager>(keys::functionManager);
-  m_functionManager = NewFunctionManager::Instance();
-}
-
-//ProblemManager::ProblemManager( const std::string& name,
-//                                ManagedGroup * const parent,
-//                                cxx_utilities::DocumentationNode * docNode ) :
-//  ObjectManagerBase( name, parent, docNode ),
-//  m_physicsSolverManager(nullptr)
-//{
-//  m_physicsSolverManager =
-// RegisterGroup<PhysicsSolverManager>("PhysicsSolverManager");
-//  m_eventManager = RegisterGroup<EventManager>("EventManager");
-//}
->>>>>>> 24466102
 
 ProblemManager::~ProblemManager()
 {}
@@ -411,43 +391,7 @@
     std::cout << "Error offset: " << xmlResult.offset << std::endl;
   }
   xmlProblemNode = xmlDocument.child("Problem");
-<<<<<<< HEAD
-
-=======
-//  xmlWrapper::xmlNode topLevelNode;
-
-  // Call manager readXML methods:
-
-  {
-    ManagedGroup * meshGenerators = this->GetGroup(groupKeys.meshGenerators);
-    xmlWrapper::xmlNode topLevelNode = xmlProblemNode.child("Mesh");
-    std::cout << "Reading Mesh Block:" << std::endl;
-    if (topLevelNode == NULL)
-    {
-      throw std::invalid_argument("Mesh block not present in input xml file!");
-    }
-    else
-    {
-      for (xmlWrapper::xmlNode childNode=topLevelNode.first_child() ; childNode ; childNode=childNode.next_sibling())
-      {
-        std::cout << "   " << childNode.name() << std::endl;
-
-        // Register the new mesh generator
-        std::string meshID = childNode.attribute("name").value();
-
-        MeshGenerator * meshGenerator = meshGenerators->RegisterGroup<MeshGenerator>(meshID);
-
-        // Set the documentation node
-        meshGenerator->SetDocumentationNodes(domain);
-
-        meshGenerator->RegisterDocumentationNodes();
-        meshGenerator->ReadXML(childNode );
-
-        domain->getMeshBodies()->RegisterGroup<MeshBody>(meshID)->CreateMeshLevel(0)->SetDocumentationNodes(nullptr);
-      }
-    }
-  }
->>>>>>> 24466102
+
 
   // Call manager readXML methods:
   this->AddChildren(xmlProblemNode);
@@ -457,7 +401,6 @@
 
   // The function manager is handled separately
   {
-<<<<<<< HEAD
     xmlWrapper::xmlNode topLevelNode = xmlProblemNode.child("Functions");
     this->m_functionManager->AddChildren( topLevelNode );
     this->m_functionManager->SetDocumentationNodes( domain );
@@ -471,100 +414,6 @@
   {
     integer& schemaLevel = *(commandLine->getData<integer>(viewKeys.schemaLevel));
     ConvertDocumentationToSchema(schemaName.c_str(), *(getDocumentationNode()), schemaLevel);
-=======
-    xmlWrapper::xmlNode topLevelNode = xmlProblemNode.child("Constitutive");
-    ConstitutiveManager * constitutiveManager = domain->GetGroup<ConstitutiveManager>(keys::ConstitutiveManager);
-    constitutiveManager->ReadXML(topLevelNode);
-
-
-    topLevelNode = xmlProblemNode.child("ElementRegions");
-    ElementRegionManager * elementManager = domain->getMeshBody(0)->getMeshLevel(0)->getElemManager();
-    elementManager->ReadXML(topLevelNode);
-
-
-//    map<string,integer> constitutiveSizes;
-//
-//    elementManager->forElementRegions([ this, domain, &constitutiveSizes ](
-// ElementRegion& elementRegion ) -> void
-//    {
-//      map<string,integer> sizes = elementRegion.SetConstitutiveMap(domain);
-//      for( auto& entry : sizes )
-//      {
-//        constitutiveSizes[entry.first] += entry.second;
-//      }
-//    });
-//
-//    for( auto & material : constitutiveManager->GetSubGroups() )
-//    {
-//      string name = material.first;
-//      if( constitutiveSizes.count(name) > 0 )
-//      {
-//        material.second->resize( constitutiveSizes.at(name) );
-//      }
-//    }
-  }
-
-
-
-  this->m_physicsSolverManager->ReadXML(domain, xmlProblemNode );
-  this->m_eventManager->ReadXML(xmlProblemNode);
-  this->m_functionManager->ReadXML(domain, xmlProblemNode);
-
-
-  // Documentation output
-  ViewWrapper<std::string>::rtype  schemaName = commandLine->getData<std::string>(keys::schema);
-  integer& schemaLevel = *(commandLine->getData<integer>(viewKeys.schemaLevel));
-
-//  std::cout << schemaName << ", " << schemaName.empty() << ", " <<
-// schemaName.size() << std::endl;
-
-  if (schemaName.empty() == 0)
-  {
-    // m_inputDocumentationHead.Write("test_output.xml");
-    ConvertDocumentationToSchema(schemaName.c_str(), *(getDocumentationNode()), schemaLevel);
-    // getDocumentationNode()->Print();
-  }
-
-
-  {
-    FiniteElementManager * finiteElementManager = this->GetGroup<FiniteElementManager>(keys::finiteElementManager);
-    xmlWrapper::xmlNode topLevelNode = xmlProblemNode.child("NumericalMethods");
-    finiteElementManager->ReadXML(topLevelNode);
-  }
-
-  {
-    BoundaryConditionManager * boundaryConditionManager = BoundaryConditionManager::get();//this->GetGroup<BoundaryConditionManager>(keys::boundaryConditionMananger);
-
-    xmlWrapper::xmlNode bcNode = xmlProblemNode.child("BoundaryConditions");
-    boundaryConditionManager->ReadXML(bcNode);
-    xmlWrapper::xmlNode icNode = xmlProblemNode.child("InitialConditions");
-    boundaryConditionManager->ReadXML(icNode);
-
-  }
-
-  {
-    xmlWrapper::xmlNode topLevelNode = xmlProblemNode.child("Nodesets");
-//    MeshUtilities::GenerateNodesets( topLevelNode,
-// dataRepository::ManagedGroup& nodeManager );
-    ManagedGroup * geometricObjects = this->RegisterGroup(keys::geometricObjects);
-
-    for (xmlWrapper::xmlNode childNode=topLevelNode.first_child() ; childNode ; childNode=childNode.next_sibling())
-    {
-//      if( childNode.name() == string("Nodeset") )
-      {
-        string type = childNode.name();
-        std::string name = childNode.attribute("name").value();
-        std::unique_ptr<SimpleGeometricObjectBase> object;
-
-        // old allocation method for backwards compatibility
-//        std::string geometricObjectTypeStr =
-// childNode.attribute("type").value();
-        object = SimpleGeometricObjectBase::CatalogInterface::Factory( type );
-        object->ReadXML( childNode );
-        geometricObjects->RegisterViewWrapper<SimpleGeometricObjectBase>(name,std::move(object));
-      }
-    }
->>>>>>> 24466102
   }
 }
 
@@ -635,18 +484,8 @@
     partition.setPartitions( xpar,  ypar, zpar );
   }
 
-<<<<<<< HEAD
   MeshManager * meshManager = this->GetGroup<MeshManager>(groupKeys.meshManager);
   meshManager->GenerateMeshes(domain);
-=======
-  // Generate Meshes
-  ManagedGroup * meshGenerators = this->GetGroup(groupKeys.meshGenerators);
-  meshGenerators->forSubGroups<MeshGenerator>([this, domain]( MeshGenerator * meshGen ) -> void
-    {
-      meshGen->GenerateMesh( domain );
-    });
-
->>>>>>> 24466102
 
   for( auto & mesh : domain->getMeshBodies()->GetSubGroups() )
   {
@@ -657,20 +496,6 @@
     MeshUtilities::GenerateNodesets( geometricObjects,
                                      nodeManager );
   }
-<<<<<<< HEAD
-=======
-
-
-
-//  domain->GenerateSets();
-
-//  // Initialize solvers
-//  m_physicsSolverManager->forSubGroups<SolverBase>( [this, domain]( SolverBase
-// & solver ) -> void
-//  {
-//    solver.Initialize( domain );
-//  });
->>>>>>> 24466102
 }
 
 
