--- conflicted
+++ resolved
@@ -84,16 +84,12 @@
   GEOS_MARK_END("Initialization");
 
   problemManager.ApplyInitialConditions();
-<<<<<<< HEAD
-  //std::cout << std::endl << "Running simulation:" << std::endl;
-=======
 
   if (restart) {
     problemManager.ReadRestartOverwrite( restartFileName );
   }
 
   std::cout << std::endl << "Running simulation:" << std::endl;
->>>>>>> 63648337
 
   GEOS_MARK_BEGIN("RunSimulation");
   gettimeofday(&tim, NULL);
@@ -116,10 +112,6 @@
   slic::finalize();
 #endif
 
-<<<<<<< HEAD
-  printf("Done!\n\nScaling Data: initTime = %1.2fs, runTime = %1.2fs\n", t_initialize - t_start,  t_run - t_initialize );
-=======
->>>>>>> 63648337
 
 #ifdef USE_MPI
   MPI_Finalize();
