--- conflicted
+++ resolved
@@ -4,29 +4,16 @@
   <Solvers
     gravityVector="0.0, 0.0, -9.81">
 
-<<<<<<< HEAD
     <CompositionalMultiphaseFVM name="compflow"
                                 logLevel="1"
                                 discretization="fluidTPFA"
                                 targetRegions="{Region1}"
-                                fluidName="fluid1"
-                                solidName="rock"
-                                relPermName="relperm"
+                                fluidNames="{fluid1}"
+                                solidNames="{rock}"
+                                relPermNames="{relperm}"
                                 temperature="300"
                                 useMass="0"
                                 initialDt="1e7">
-=======
-    <CompositionalMultiphaseFlow name="compflow"
-                                 logLevel="1"
-                                 discretization="fluidTPFA"
-                                 targetRegions="{Region1}"
-                                 fluidNames="{fluid1}"
-                                 solidNames="{rock}"
-                                 relPermNames="{relperm}"
-                                 temperature="300"
-                                 useMass="0"
-                                 initialDt="1e7">
->>>>>>> d4734837
       <NonlinearSolverParameters
            newtonTol="1.0e-10"
            newtonMaxIter="15"
